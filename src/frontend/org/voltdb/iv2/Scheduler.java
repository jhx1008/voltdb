/* This file is part of VoltDB.
 * Copyright (C) 2008-2012 VoltDB Inc.
 *
 * VoltDB is free software: you can redistribute it and/or modify
 * it under the terms of the GNU General Public License as published by
 * the Free Software Foundation, either version 3 of the License, or
 * (at your option) any later version.
 *
 * VoltDB is distributed in the hope that it will be useful,
 * but WITHOUT ANY WARRANTY; without even the implied warranty of
 * MERCHANTABILITY or FITNESS FOR A PARTICULAR PURPOSE.  See the
 * GNU General Public License for more details.
 *
 * You should have received a copy of the GNU General Public License
 * along with VoltDB.  If not, see <http://www.gnu.org/licenses/>.
 */

package org.voltdb.iv2;

import java.util.List;

import org.voltcore.logging.VoltLogger;
import org.voltcore.messaging.Mailbox;
import org.voltcore.messaging.VoltMessage;
<<<<<<< HEAD
import org.voltdb.PartitionDRGateway;
=======
import org.voltdb.StarvationTracker;
>>>>>>> c28cd38e
import org.voltdb.VoltDB;

/**
 * Scheduler's rough current responsibility is to take appropriate local action
 * based on a received message.
 *
 * For new work (InitiateTask, FragmentTask, CompleteTransactionTask):
 *   - Create new TransactionStates for previously unseen transactions
 *   - Look up TransactionStates for in-progress multi-part transactions
 *   - Create appropriate TransactionTasks and offer them to the Site (via
 *   TransactionTaskQueue)
 * For responses (InitiateResponse, FragmentResponse):
 *   - Perform response de-duping
 *   - Offer responses to the corresponding TransactionState for MP dependency tracking
 *
 * Currently, Single- and Multi-partition schedulers extend this class and
 * provide the specific message handling necessary for the different
 * transaction types.
 * IZZY: This class maybe folds into InitiatorMessageHandler nicely; let's see
 * how it looks once partition replicas are implemented.
 */
abstract public class Scheduler implements InitiatorMessageHandler
{
    protected VoltLogger hostLog = new VoltLogger("HOST");
    // The queue which the Site's runloop is going to poll for new work.  This
    // is fronted here by the TransactionTaskQueue and should not be directly
    // offered work.
    // IZZY: We should refactor this to be inviolable in the future.
    final protected SiteTaskerQueue m_tasks;
    protected Mailbox m_mailbox;
    final protected TransactionTaskQueue m_pendingTasks;
    protected boolean m_isLeader = false;
    protected PartitionDRGateway m_drGateway = new PartitionDRGateway();
    private TxnEgo m_txnEgo;

    Scheduler(int partitionId, SiteTaskerQueue taskQueue)
    {
        m_tasks = taskQueue;
        m_pendingTasks = new TransactionTaskQueue(m_tasks);
        m_txnEgo = TxnEgo.makeZero(partitionId);
    }

    public void setMaxSeenTxnId(long maxSeenTxnId)
    {
        final TxnEgo ego = new TxnEgo(maxSeenTxnId);
        if (m_txnEgo.getPartitionId() != ego.getPartitionId()) {
            VoltDB.crashLocalVoltDB(
                    "Received a transaction id at partition " + m_txnEgo.getPartitionId() +
                    " for partition " + ego.getPartitionId() + ". The partition ids should match.", true, null);
        }
        m_txnEgo = ego;
    }

    final protected TxnEgo advanceTxnEgo()
    {
        m_txnEgo = m_txnEgo.makeNext();
        return m_txnEgo;
    }

    final protected long getCurrentTxnId()
    {
        return m_txnEgo.getTxnId();
    }

    @Override
    public void setMailbox(Mailbox mailbox)
    {
        m_mailbox = mailbox;
    }

    public void setLeaderState(boolean isLeader)
    {
        m_isLeader = isLeader;
    }

    public SiteTaskerQueue getQueue()
    {
        return m_tasks;
    }

<<<<<<< HEAD
    public void setDRGateway(PartitionDRGateway gateway)
    {
        m_drGateway = gateway;
=======
    public void setStarvationTracker(StarvationTracker tracker) {
        m_tasks.setStarvationTracker(tracker);
>>>>>>> c28cd38e
    }

    abstract public void shutdown();

    @Override
    abstract public void updateReplicas(List<Long> replicas);

    @Override
    abstract public void deliver(VoltMessage message);

}<|MERGE_RESOLUTION|>--- conflicted
+++ resolved
@@ -22,11 +22,8 @@
 import org.voltcore.logging.VoltLogger;
 import org.voltcore.messaging.Mailbox;
 import org.voltcore.messaging.VoltMessage;
-<<<<<<< HEAD
 import org.voltdb.PartitionDRGateway;
-=======
 import org.voltdb.StarvationTracker;
->>>>>>> c28cd38e
 import org.voltdb.VoltDB;
 
 /**
@@ -107,14 +104,13 @@
         return m_tasks;
     }
 
-<<<<<<< HEAD
     public void setDRGateway(PartitionDRGateway gateway)
     {
         m_drGateway = gateway;
-=======
+    }
+
     public void setStarvationTracker(StarvationTracker tracker) {
         m_tasks.setStarvationTracker(tracker);
->>>>>>> c28cd38e
     }
 
     abstract public void shutdown();
