/* This file is part of VoltDB.
 * Copyright (C) 2008-2017 VoltDB Inc.
 *
 * This program is free software: you can redistribute it and/or modify
 * it under the terms of the GNU Affero General Public License as
 * published by the Free Software Foundation, either version 3 of the
 * License, or (at your option) any later version.
 *
 * This program is distributed in the hope that it will be useful,
 * but WITHOUT ANY WARRANTY; without even the implied warranty of
 * MERCHANTABILITY or FITNESS FOR A PARTICULAR PURPOSE.  See the
 * GNU Affero General Public License for more details.
 *
 * You should have received a copy of the GNU Affero General Public License
 * along with VoltDB.  If not, see <http://www.gnu.org/licenses/>.
 */

package org.voltdb.iv2;

import java.util.ArrayDeque;
import java.util.ArrayList;
import java.util.Arrays;
import java.util.Collections;
import java.util.HashMap;
import java.util.HashSet;
import java.util.LinkedList;
import java.util.List;
import java.util.Map;
import java.util.Map.Entry;
import java.util.Queue;
import java.util.TreeMap;
import java.util.concurrent.CountDownLatch;
import java.util.concurrent.ExecutionException;

import org.voltcore.logging.VoltLogger;
import org.voltcore.messaging.HostMessenger;
import org.voltcore.messaging.TransactionInfoBaseMessage;
import org.voltcore.messaging.VoltMessage;
import org.voltcore.utils.CoreUtils;
import org.voltdb.ClientResponseImpl;
import org.voltdb.CommandLog;
import org.voltdb.CommandLog.DurabilityListener;
import org.voltdb.Consistency;
import org.voltdb.Consistency.ReadLevel;
import org.voltdb.RealVoltDB;
import org.voltdb.SnapshotCompletionInterest;
import org.voltdb.SnapshotCompletionMonitor;
import org.voltdb.SystemProcedureCatalog;
import org.voltdb.VoltDB;
import org.voltdb.VoltTable;
import org.voltdb.client.ClientResponse;
import org.voltdb.dtxn.TransactionState;
import org.voltdb.exceptions.SerializableException;
import org.voltdb.exceptions.TransactionRestartException;
import org.voltdb.iv2.SiteTasker.SiteTaskerRunnable;
import org.voltdb.messaging.BorrowTaskMessage;
import org.voltdb.messaging.CompleteTransactionMessage;
import org.voltdb.messaging.CompleteTransactionResponseMessage;
import org.voltdb.messaging.DummyTransactionResponseMessage;
import org.voltdb.messaging.DummyTransactionTaskMessage;
import org.voltdb.messaging.DumpMessage;
import org.voltdb.messaging.FragmentResponseMessage;
import org.voltdb.messaging.FragmentTaskMessage;
import org.voltdb.messaging.InitiateResponseMessage;
import org.voltdb.messaging.Iv2InitiateTaskMessage;
import org.voltdb.messaging.Iv2LogFaultMessage;
import org.voltdb.messaging.MultiPartitionParticipantMessage;
import org.voltdb.messaging.RepairLogTruncationMessage;
import org.voltdb.utils.MiscUtils;
import org.voltdb.utils.VoltTrace;
import com.google_voltpatches.common.primitives.Ints;
import com.google_voltpatches.common.primitives.Longs;
import com.google_voltpatches.common.util.concurrent.ListenableFuture;
import com.google_voltpatches.common.util.concurrent.SettableFuture;

public class SpScheduler extends Scheduler implements SnapshotCompletionInterest
{
    static final VoltLogger tmLog = new VoltLogger("TM");

    static class DuplicateCounterKey implements Comparable<DuplicateCounterKey> {
        private final long m_txnId;
        private final long m_spHandle;

        DuplicateCounterKey(long txnId, long spHandle) {
            m_txnId = txnId;
            m_spHandle = spHandle;
        }

        @Override
        public boolean equals(Object o) {
            try {
                DuplicateCounterKey other = (DuplicateCounterKey) o;
                return (m_txnId == other.m_txnId && m_spHandle == other.m_spHandle);
            }
            catch (Exception e) {
                return false;
            }
        }

        // Only care about comparing TXN ID part for sorting in updateReplicas
        @Override
        public int compareTo(DuplicateCounterKey o) {
            if (m_txnId < o.m_txnId) {
                return -1;
            } else if (m_txnId > o.m_txnId) {
                return 1;
            } else {
                if (m_spHandle < o.m_spHandle) {
                    return -1;
                }
                else if (m_spHandle > o.m_spHandle) {
                    return 1;
                }
                else {
                    return 0;
                }
            }
        }

        @Override
        public int hashCode() {
            assert(false) : "Hashing this is unsafe as it can't promise no collisions.";
            throw new UnsupportedOperationException(
                    "Hashing this is unsafe as it can't promise no collisions.");
        }

        @Override
        public String toString() {
            return "<" + TxnEgo.txnIdToString(m_txnId) + ", " + TxnEgo.txnIdToString(m_spHandle) + ">";
        }
    };

    public interface DurableUniqueIdListener {
        /**
         * Notify listener of last durable Single-Part and Multi-Part uniqueIds
         */
        public void lastUniqueIdsMadeDurable(long spUniqueId, long mpUniqueId);
    }

    List<Long> m_replicaHSIds = new ArrayList<Long>();
    long m_sendToHSIds[] = new long[0];
    private final TransactionTaskQueue m_pendingTasks;
    private final Map<Long, TransactionState> m_outstandingTxns =
        new HashMap<Long, TransactionState>();
    private final Map<DuplicateCounterKey, DuplicateCounter> m_duplicateCounters =
        new TreeMap<DuplicateCounterKey, DuplicateCounter>();
    // MP fragment tasks or completion tasks pending durability
    private final Map<Long, Queue<TransactionTask>> m_mpsPendingDurability =
        new HashMap<Long, Queue<TransactionTask>>();
    private CommandLog m_cl;
    private final SnapshotCompletionMonitor m_snapMonitor;
    // used to decide if we should shortcut reads
    private Consistency.ReadLevel m_defaultConsistencyReadLevel;
    private BufferedReadLog m_bufferedReadLog = null;

    // Need to track when command log replay is complete (even if not performed) so that
    // we know when we can start writing viable replay sets to the fault log.
    boolean m_replayComplete = false;
    // The DurabilityListener is not thread-safe. Access it only on the Site thread.
    private final DurabilityListener m_durabilityListener;
    // Generator of pre-IV2ish timestamp based unique IDs
    private final UniqueIdGenerator m_uniqueIdGenerator;

    // the current not-needed-any-more point of the repair log.
    long m_repairLogTruncationHandle = Long.MIN_VALUE;
    // the truncation handle last sent to the replicas
    long m_lastSentTruncationHandle = Long.MIN_VALUE;
    // the max schedule transaction sphandle, multi-fragments mp txn counts one
    long m_maxScheduledTxnSpHandle = Long.MIN_VALUE;

<<<<<<< HEAD
=======
    //The RepairLog is the same instance as the one initialized in InitiatorMailbox.
    //Iv2IniatiateTaskMessage, FragmentTaskMessage and CompleteTransactionMessage
    //are to be added to the repair log when these messages get updated transaction ids.
>>>>>>> 9f342653
    protected RepairLog m_repairLog;

    SpScheduler(int partitionId, SiteTaskerQueue taskQueue, SnapshotCompletionMonitor snapMonitor)
    {
        super(partitionId, taskQueue);
        m_pendingTasks = new TransactionTaskQueue(m_tasks);
        m_snapMonitor = snapMonitor;
        m_durabilityListener = new SpDurabilityListener(this, m_pendingTasks);
        m_uniqueIdGenerator = new UniqueIdGenerator(partitionId, 0);

        // try to get the global default setting for read consistency, but fall back to SAFE
        m_defaultConsistencyReadLevel = VoltDB.Configuration.getDefaultReadConsistencyLevel();
        if (m_defaultConsistencyReadLevel == ReadLevel.SAFE) {
            m_bufferedReadLog = new BufferedReadLog();
        }
        m_repairLogTruncationHandle = getCurrentTxnId();
        // initialized as current txn id in order to release the initial reads into the system
        m_maxScheduledTxnSpHandle = getCurrentTxnId();
    }

    @Override
    public void setLeaderState(boolean isLeader)
    {
        super.setLeaderState(isLeader);
        m_snapMonitor.addInterest(this);
    }

    @Override
    public void setMaxSeenTxnId(long maxSeenTxnId)
    {
        super.setMaxSeenTxnId(maxSeenTxnId);
        writeIv2ViableReplayEntry();
    }

    @Override
    public void setDurableUniqueIdListener(final DurableUniqueIdListener listener) {
        m_tasks.offer(new SiteTaskerRunnable() {
            @Override
            void run()
            {
                m_durabilityListener.setUniqueIdListener(listener);
            }
        });
    }

    @Override
    public void shutdown()
    {
        m_tasks.offer(m_nullTask);
    }

    // This is going to run in the BabySitter's thread.  This and deliver are synchronized by
    // virtue of both being called on InitiatorMailbox and not directly called.
    // (That is, InitiatorMailbox's API, used by BabySitter, is synchronized on the same
    // lock deliver() is synchronized on.)
    @Override
    public void updateReplicas(List<Long> replicas, Map<Integer, Long> partitionMasters)
    {
        if (tmLog.isDebugEnabled()) {
            tmLog.debug("[updateReplicas] replicas: " + Arrays.toString(replicas.toArray()) + " on " + CoreUtils.hsIdToString(m_mailbox.getHSId()));
            if (partitionMasters != null) {
                if (partitionMasters.keySet() != null) {
                    tmLog.debug("[updateReplicas] partition master keys: " + Arrays.toString(partitionMasters.keySet().toArray()));
                }
                if (partitionMasters.values() != null) {
                    tmLog.debug("[updateReplicas] partition master values: " + Arrays.toString(partitionMasters.values().toArray()));
                }
            }
        }

        // First - correct the official replica set.
        m_replicaHSIds = replicas;
        // Update the list of remote replicas that we'll need to send to
        List<Long> sendToHSIds = new ArrayList<Long>(m_replicaHSIds);
        sendToHSIds.remove(m_mailbox.getHSId());
        m_sendToHSIds = Longs.toArray(sendToHSIds);
        // Cleanup duplicate counters and collect DONE counters
        // in this list for further processing.
        List<DuplicateCounterKey> doneCounters = new LinkedList<DuplicateCounterKey>();
        for (Entry<DuplicateCounterKey, DuplicateCounter> entry : m_duplicateCounters.entrySet()) {
            DuplicateCounter counter = entry.getValue();
            int result = counter.updateReplicas(m_replicaHSIds);
            if (result == DuplicateCounter.DONE) {
                doneCounters.add(entry.getKey());
            }
        }

        // Maintain the CI invariant that responses arrive in txnid order.
        Collections.sort(doneCounters);
        for (DuplicateCounterKey key : doneCounters) {
            DuplicateCounter counter = m_duplicateCounters.remove(key);

            final TransactionState txn = m_outstandingTxns.get(key.m_txnId);
            if (txn == null || txn.isDone()) {
                m_outstandingTxns.remove(key.m_txnId);
                // for MP write txns, we should use it's first SpHandle in the TransactionState
                // for SP write txns, we can just use the SpHandle from the DuplicateCounterKey
                long m_safeSpHandle = txn == null ? key.m_spHandle: txn.m_spHandle;
                setRepairLogTruncationHandle(m_safeSpHandle);
            }

            VoltMessage resp = counter.getLastResponse();
            if (resp != null) {
                // MPI is tracking deps per partition HSID.  We need to make
                // sure we write ours into the message getting sent to the MPI
                if (resp instanceof FragmentResponseMessage) {
                    FragmentResponseMessage fresp = (FragmentResponseMessage)resp;
                    fresp.setExecutorSiteId(m_mailbox.getHSId());
                }
                m_mailbox.send(counter.m_destinationId, resp);
            }
            else {
                hostLog.warn("TXN " + counter.getTxnId() + " lost all replicas and " +
                        "had no responses.  This should be impossible?");
            }
        }
        SettableFuture<Boolean> written = writeIv2ViableReplayEntry();

        // Get the fault log status here to ensure the leader has written it to disk
        // before initiating transactions again.
        blockFaultLogWriteStatus(written);
    }

    /**
     * Poll the replay sequencer and process the messages until it returns null
     */
    private void deliverReadyTxns() {
        // First, pull all the sequenced messages, if any.
        VoltMessage m = m_replaySequencer.poll();
        while(m != null) {
            deliver(m);
            m = m_replaySequencer.poll();
        }
        // Then, try to pull all the drainable messages, if any.
        m = m_replaySequencer.drain();
        while (m != null) {
            if (m instanceof Iv2InitiateTaskMessage) {
                // Send IGNORED response for all SPs
                Iv2InitiateTaskMessage task = (Iv2InitiateTaskMessage) m;
                final InitiateResponseMessage response = new InitiateResponseMessage(task);
                response.setResults(new ClientResponseImpl(ClientResponse.UNEXPECTED_FAILURE,
                            new VoltTable[0],
                            ClientResponseImpl.IGNORED_TRANSACTION));
                m_mailbox.send(response.getInitiatorHSId(), response);
            }
            m = m_replaySequencer.drain();
        }
    }

    /**
     * Sequence the message for replay if it's for CL or DR.
     *
     * @param message
     * @return true if the message can be delivered directly to the scheduler,
     * false if the message is queued
     */
    @Override
    public boolean sequenceForReplay(VoltMessage message)
    {
        boolean canDeliver = false;
        long sequenceWithUniqueId = Long.MIN_VALUE;

        boolean commandLog = (message instanceof TransactionInfoBaseMessage &&
                (((TransactionInfoBaseMessage)message).isForReplay()));

        boolean sentinel = message instanceof MultiPartitionParticipantMessage;

        boolean replay = commandLog || sentinel;
        boolean sequenceForReplay = m_isLeader && replay;

        if (replay) {
            sequenceWithUniqueId = ((TransactionInfoBaseMessage)message).getUniqueId();
        }

        if (sequenceForReplay) {
            InitiateResponseMessage dupe = m_replaySequencer.dedupe(sequenceWithUniqueId,
                    (TransactionInfoBaseMessage) message);
            if (dupe != null) {
                // Duplicate initiate task message, send response
                m_mailbox.send(dupe.getInitiatorHSId(), dupe);
            }
            else if (!m_replaySequencer.offer(sequenceWithUniqueId, (TransactionInfoBaseMessage) message)) {
                canDeliver = true;
            }
            else {
                deliverReadyTxns();
            }

            // If it's a DR sentinel, send an acknowledgement
            if (sentinel && !commandLog) {
                MultiPartitionParticipantMessage mppm = (MultiPartitionParticipantMessage) message;
                final InitiateResponseMessage response = new InitiateResponseMessage(mppm);
                ClientResponseImpl clientResponse =
                        new ClientResponseImpl(ClientResponseImpl.UNEXPECTED_FAILURE,
                                new VoltTable[0], ClientResponseImpl.IGNORED_TRANSACTION);
                response.setResults(clientResponse);
                m_mailbox.send(response.getInitiatorHSId(), response);
            }
        }
        else {
            if (replay) {
                // Update last seen and last polled uniqueId for replicas
                m_replaySequencer.updateLastSeenUniqueId(sequenceWithUniqueId,
                        (TransactionInfoBaseMessage) message);
                m_replaySequencer.updateLastPolledUniqueId(sequenceWithUniqueId,
                        (TransactionInfoBaseMessage) message);
            }

            canDeliver = true;
        }

        return canDeliver;
    }

    // SpInitiators will see every message type.  The Responses currently come
    // from local work, but will come from replicas when replication is
    // implemented
    @Override
    public void deliver(VoltMessage message)
    {
        if (message instanceof Iv2InitiateTaskMessage) {
            handleIv2InitiateTaskMessage((Iv2InitiateTaskMessage)message);
        }
        else if (message instanceof InitiateResponseMessage) {
            handleInitiateResponseMessage((InitiateResponseMessage)message);
        }
        else if (message instanceof FragmentTaskMessage) {
            handleFragmentTaskMessage((FragmentTaskMessage)message);
        }
        else if (message instanceof FragmentResponseMessage) {
            handleFragmentResponseMessage((FragmentResponseMessage)message);
        }
        else if (message instanceof CompleteTransactionMessage) {
            handleCompleteTransactionMessage((CompleteTransactionMessage)message);
        }
        else if (message instanceof CompleteTransactionResponseMessage) {
            handleCompleteTransactionResponseMessage((CompleteTransactionResponseMessage) message);
        }
        else if (message instanceof BorrowTaskMessage) {
            handleBorrowTaskMessage((BorrowTaskMessage)message);
        }
        else if (message instanceof Iv2LogFaultMessage) {
            handleIv2LogFaultMessage((Iv2LogFaultMessage)message);
        }
        else if (message instanceof DumpMessage) {
            handleDumpMessage();
        }
        else if (message instanceof DummyTransactionTaskMessage) {
            handleDummyTransactionTaskMessage((DummyTransactionTaskMessage) message);
        }
        else if (message instanceof DummyTransactionResponseMessage) {
            handleDummyTransactionResponseMessage((DummyTransactionResponseMessage)message);
        }
        else {
            throw new RuntimeException("UNKNOWN MESSAGE TYPE, BOOM!");
        }
    }

    // SpScheduler expects to see InitiateTaskMessages corresponding to single-partition
    // procedures only.
    private void handleIv2InitiateTaskMessage(Iv2InitiateTaskMessage message)
    {
        if (!message.isSinglePartition()) {
            throw new RuntimeException("SpScheduler.handleIv2InitiateTaskMessage " +
                    "should never receive multi-partition initiations.");
        }

        final String procedureName = message.getStoredProcedureName();
        long newSpHandle;
        long uniqueId = Long.MIN_VALUE;
        Iv2InitiateTaskMessage msg = message;
        if (m_isLeader || message.isReadOnly()) {
            /*
             * A short circuit read is a read where the client interface is local to
             * this node. The CI will let a replica perform a read in this case and
             * it does looser tracking of client handles since it can't be
             * partitioned from the local replica.
             */
            boolean balanceSPI = (message.getStoredProcedureInvocation() != null &&
                    "@BalanceSPI".equals(message.getStoredProcedureName()));
            if (!m_isLeader && !balanceSPI &&
                    CoreUtils.getHostIdFromHSId(msg.getInitiatorHSId()) !=
                    CoreUtils.getHostIdFromHSId(m_mailbox.getHSId())) {
                if (tmLog.isDebugEnabled()) {
                    tmLog.debug("[handleIv2InitiateTaskMessage]ShortCircuit read error:" + message);
                }
                VoltDB.crashLocalVoltDB("Only allowed to do short circuit reads locally", true, null);
            }

            /*
             * If this is for CL replay or DR, update the unique ID generator
             */
            if (message.isForReplay()) {
                uniqueId = message.getUniqueId();
                try {
                    m_uniqueIdGenerator.updateMostRecentlyGeneratedUniqueId(uniqueId);
                }
                catch (Exception e) {
                    hostLog.fatal(e.getMessage());
                    hostLog.fatal("Invocation: " + message);
                    VoltDB.crashLocalVoltDB(e.getMessage(), true, e);
                }
            }

            /*
             * If this is CL replay use the txnid from the CL and also
             * update the txnid to match the one from the CL
             */
            if (message.isForReplay()) {
                TxnEgo ego = advanceTxnEgo();
                newSpHandle = ego.getTxnId();
                updateMaxScheduledTransactionSpHandle(newSpHandle);
            } else if (m_isLeader && !message.isReadOnly()) {
                TxnEgo ego = advanceTxnEgo();
                newSpHandle = ego.getTxnId();
                updateMaxScheduledTransactionSpHandle(newSpHandle);
                uniqueId = m_uniqueIdGenerator.getNextUniqueId();
            } else {
                /*
                 * The SPI read or the short circuit read case. Since we are read only,
                 * do not create new transaction IDs but reuse the last seen
                 * txnid. For a timestamp, might as well give a reasonable one
                 * for a read heavy workload so time isn't bursty.
                 */
                uniqueId = UniqueIdGenerator.makeIdFromComponents(
                        Math.max(System.currentTimeMillis(), m_uniqueIdGenerator.lastUsedTime),
                        0,
                        m_uniqueIdGenerator.partitionId);

                newSpHandle = getMaxScheduledTxnSpHandle();
            }

            // Need to set the SP handle on the received message
            // Need to copy this or the other local sites handling
            // the same initiate task message will overwrite each
            // other's memory -- the message isn't copied on delivery
            // to other local mailboxes.
            msg = new Iv2InitiateTaskMessage(
                    message.getInitiatorHSId(),
                    message.getCoordinatorHSId(),
                    getRepairLogTruncationHandleForReplicas(),
                    message.getTxnId(),
                    message.getUniqueId(),
                    message.isReadOnly(),
                    message.isSinglePartition(),
                    message.getStoredProcedureInvocation(),
                    message.getClientInterfaceHandle(),
                    message.getConnectionId(),
                    message.isForReplay());

            msg.setSpHandle(newSpHandle);
<<<<<<< HEAD
           logRepair(msg);
=======
            logRepair(msg);
>>>>>>> 9f342653
            // Also, if this is a vanilla single-part procedure, make the TXNID
            // be the SpHandle (for now)
            // Only system procedures are every-site, so we'll check through the SystemProcedureCatalog
            if (SystemProcedureCatalog.listing.get(procedureName) == null ||
                    !SystemProcedureCatalog.listing.get(procedureName).getEverysite())
            {
                msg.setTxnId(newSpHandle);
                msg.setUniqueId(uniqueId);
            }

            // The leader will be responsible to replicate messages to replicas.
            // Don't replicate reads, not matter FAST or SAFE.
            if (m_isLeader && (!msg.isReadOnly()) && (m_sendToHSIds.length > 0)) {
                for (long hsId : m_sendToHSIds) {
                    Iv2InitiateTaskMessage finalMsg = msg;
                    final VoltTrace.TraceEventBatch traceLog = VoltTrace.log(VoltTrace.Category.SPI);
                    if (traceLog != null) {
                        traceLog.add(() -> VoltTrace.beginAsync("replicateSP",
                                                                MiscUtils.hsIdPairTxnIdToString(m_mailbox.getHSId(), hsId, finalMsg.getSpHandle(), finalMsg.getClientInterfaceHandle()),
                                                                "txnId", TxnEgo.txnIdToString(finalMsg.getTxnId()),
                                                                "dest", CoreUtils.hsIdToString(hsId)));
                    }
                }
                Iv2InitiateTaskMessage replmsg =
                    new Iv2InitiateTaskMessage(m_mailbox.getHSId(),
                            m_mailbox.getHSId(),
                            getRepairLogTruncationHandleForReplicas(),
                            msg.getTxnId(),
                            msg.getUniqueId(),
                            msg.isReadOnly(),
                            msg.isSinglePartition(),
                            msg.getStoredProcedureInvocation(),
                            msg.getClientInterfaceHandle(),
                            msg.getConnectionId(),
                            msg.isForReplay(),
                            true);
                // Update the handle in the copy since the constructor doesn't set it
                replmsg.setSpHandle(newSpHandle);
                m_mailbox.send(m_sendToHSIds, replmsg);

                DuplicateCounter counter = new DuplicateCounter(
                        msg.getInitiatorHSId(),
                        msg.getTxnId(),
                        m_replicaHSIds,
                        msg);

                safeAddToDuplicateCounterMap(new DuplicateCounterKey(msg.getTxnId(), newSpHandle), counter);
            }
        }
        else {
            setMaxSeenTxnId(msg.getSpHandle());
            newSpHandle = msg.getSpHandle();
<<<<<<< HEAD
           logRepair(msg);
=======
            logRepair(msg);
>>>>>>> 9f342653
            // Don't update the uniqueID if this is a run-everywhere txn, because it has an MPI unique ID.
            if (UniqueIdGenerator.getPartitionIdFromUniqueId(msg.getUniqueId()) == m_partitionId) {
                m_uniqueIdGenerator.updateMostRecentlyGeneratedUniqueId(msg.getUniqueId());
            }
        }
        Iv2Trace.logIv2InitiateTaskMessage(message, m_mailbox.getHSId(), msg.getTxnId(), newSpHandle);
        doLocalInitiateOffer(msg);
    }

    /**
     * Do the work necessary to turn the Iv2InitiateTaskMessage into a
     * TransactionTask which can be queued to the TransactionTaskQueue.
     * This is reused by both the normal message handling path and the repair
     * path, and assumes that the caller has dealt with or ensured that the
     * necessary ID, SpHandles, and replication issues are resolved.
     */
    private void doLocalInitiateOffer(Iv2InitiateTaskMessage msg)
    {
        final String threadName = Thread.currentThread().getName(); // Thread name has to be materialized here
        final VoltTrace.TraceEventBatch traceLog = VoltTrace.log(VoltTrace.Category.SPI);
        if (traceLog != null) {
            traceLog.add(() -> VoltTrace.meta("process_name", "name", CoreUtils.getHostnameOrAddress()))
                    .add(() -> VoltTrace.meta("thread_name", "name", threadName))
                    .add(() -> VoltTrace.meta("thread_sort_index", "sort_index", Integer.toString(10000)))
                    .add(() -> VoltTrace.beginAsync("initsp",
                                                    MiscUtils.hsIdPairTxnIdToString(m_mailbox.getHSId(), m_mailbox.getHSId(), msg.getSpHandle(), msg.getClientInterfaceHandle()),
                                                    "ciHandle", msg.getClientInterfaceHandle(),
                                                    "txnId", TxnEgo.txnIdToString(msg.getTxnId()),
                                                    "partition", m_partitionId,
                                                    "read", msg.isReadOnly(),
                                                    "name", msg.getStoredProcedureName(),
                                                    "hsId", CoreUtils.hsIdToString(m_mailbox.getHSId())));
        }

        /**
         * A shortcut read is a read operation sent to any replica and completed with no
         * confirmation or communication with other replicas. In a partition scenario, it's
         * possible to read an unconfirmed transaction's writes that will be lost.
         */
        final boolean shortcutRead = msg.isReadOnly() && (m_defaultConsistencyReadLevel == ReadLevel.FAST);
        final String procedureName = msg.getStoredProcedureName();
        final SpProcedureTask task =
            new SpProcedureTask(m_mailbox, procedureName, m_pendingTasks, msg);
        if (!shortcutRead) {
            ListenableFuture<Object> durabilityBackpressureFuture =
                    m_cl.log(msg, msg.getSpHandle(), null, m_durabilityListener, task);

            if (traceLog != null && durabilityBackpressureFuture != null) {
                traceLog.add(() -> VoltTrace.beginAsync("durability",
                                                        MiscUtils.hsIdTxnIdToString(m_mailbox.getHSId(), msg.getSpHandle()),
                                                        "txnId", TxnEgo.txnIdToString(msg.getTxnId()),
                                                        "partition", Integer.toString(m_partitionId)));
            }

            //Durability future is always null for sync command logging
            //the transaction will be delivered again by the CL for execution once durable
            //Async command logging has to offer the task immediately with a Future for backpressure
            if (m_cl.canOfferTask()) {
                m_pendingTasks.offer(task.setDurabilityBackpressureFuture(durabilityBackpressureFuture));
            }
        } else {
            m_pendingTasks.offer(task);
        }
    }

    @Override
    public void handleMessageRepair(List<Long> needsRepair, VoltMessage message)
    {
        if (message instanceof Iv2InitiateTaskMessage) {
            handleIv2InitiateTaskMessageRepair(needsRepair, (Iv2InitiateTaskMessage)message);
        }
        else if (message instanceof FragmentTaskMessage) {
            handleFragmentTaskMessageRepair(needsRepair, (FragmentTaskMessage)message);
        }
        else if (message instanceof CompleteTransactionMessage) {
            // It should be safe to just send CompleteTransactionMessages to everyone.
            handleCompleteTransactionMessage((CompleteTransactionMessage)message);
        }
        else {
            throw new RuntimeException("SpScheduler.handleMessageRepair received unexpected message type: " +
                    message);
        }
    }

    private void handleIv2InitiateTaskMessageRepair(List<Long> needsRepair, Iv2InitiateTaskMessage message)
    {
        if (!message.isSinglePartition()) {
            throw new RuntimeException("SpScheduler.handleIv2InitiateTaskMessageRepair " +
                    "should never receive multi-partition initiations.");
        }

        // set up duplicate counter. expect exactly the responses corresponding
        // to needsRepair. These may, or may not, include the local site.

        // We currently send the final response into the ether, since we don't
        // have the original ClientInterface HSID stored.  It would be more
        // useful to have the original ClienInterface HSId somewhere handy.

        List<Long> expectedHSIds = new ArrayList<Long>(needsRepair);
        DuplicateCounter counter = new DuplicateCounter(
                HostMessenger.VALHALLA,
                message.getTxnId(),
                expectedHSIds,
                message);
        safeAddToDuplicateCounterMap(new DuplicateCounterKey(message.getTxnId(), message.getSpHandle()), counter);

        m_uniqueIdGenerator.updateMostRecentlyGeneratedUniqueId(message.getUniqueId());
        // is local repair necessary?
        if (needsRepair.contains(m_mailbox.getHSId())) {
            needsRepair.remove(m_mailbox.getHSId());
            // make a copy because handleIv2 non-repair case does?
            Iv2InitiateTaskMessage localWork =
                new Iv2InitiateTaskMessage(message.getInitiatorHSId(),
                    message.getCoordinatorHSId(), message);
            doLocalInitiateOffer(localWork);
        }

        // is remote repair necessary?
        if (!needsRepair.isEmpty()) {
            Iv2InitiateTaskMessage replmsg =
                new Iv2InitiateTaskMessage(m_mailbox.getHSId(), m_mailbox.getHSId(), message);
            m_mailbox.send(com.google_voltpatches.common.primitives.Longs.toArray(needsRepair), replmsg);
        }
    }

    private void handleFragmentTaskMessageRepair(List<Long> needsRepair, FragmentTaskMessage message)
    {
        // set up duplicate counter. expect exactly the responses corresponding
        // to needsRepair. These may, or may not, include the local site.

        List<Long> expectedHSIds = new ArrayList<Long>(needsRepair);
        DuplicateCounter counter = new DuplicateCounter(
                message.getCoordinatorHSId(), // Assume that the MPI's HSID hasn't changed
                message.getTxnId(),
                expectedHSIds,
                message);
        safeAddToDuplicateCounterMap(new DuplicateCounterKey(message.getTxnId(), message.getSpHandle()), counter);

        // is local repair necessary?
        if (needsRepair.contains(m_mailbox.getHSId())) {
            // Sanity check that we really need repair.
            if (m_outstandingTxns.get(message.getTxnId()) != null) {
                hostLog.warn("SPI repair attempted to repair a fragment which it has already seen. " +
                        "This shouldn't be possible.");
                // Not sure what to do in this event.  Crash for now
                throw new RuntimeException("Attempted to repair with a fragment we've already seen.");
            }
            needsRepair.remove(m_mailbox.getHSId());
            // make a copy because handleIv2 non-repair case does?
            FragmentTaskMessage localWork =
                new FragmentTaskMessage(message.getInitiatorHSId(),
                    message.getCoordinatorHSId(), message);
            doLocalFragmentOffer(localWork);
        }

        // is remote repair necessary?
        if (!needsRepair.isEmpty()) {
            FragmentTaskMessage replmsg =
                new FragmentTaskMessage(m_mailbox.getHSId(), m_mailbox.getHSId(), message);
            m_mailbox.send(com.google_voltpatches.common.primitives.Longs.toArray(needsRepair), replmsg);
        }
    }

    // Pass a response through the duplicate counters.
    private void handleInitiateResponseMessage(InitiateResponseMessage message)
    {
        /**
         * A shortcut read is a read operation sent to any replica and completed with no
         * confirmation or communication with other replicas. In a partition scenario, it's
         * possible to read an unconfirmed transaction's writes that will be lost.
         */
        final long spHandle = message.getSpHandle();
        final DuplicateCounterKey dcKey = new DuplicateCounterKey(message.getTxnId(), spHandle);
        DuplicateCounter counter = m_duplicateCounters.get(dcKey);
        final VoltTrace.TraceEventBatch traceLog = VoltTrace.log(VoltTrace.Category.SPI);

        // All reads will have no duplicate counter.
        // Avoid all the lookup below.
        // Also, don't update the truncation handle, since it won't have meaning for anyone.
        if (message.isReadOnly()) {
            if (traceLog != null) {
                traceLog.add(() -> VoltTrace.endAsync("initsp", MiscUtils.hsIdPairTxnIdToString(m_mailbox.getHSId(), message.m_sourceHSId, message.getSpHandle(), message.getClientInterfaceHandle())));
            }

            if (m_defaultConsistencyReadLevel == ReadLevel.FAST || !m_isLeader) {
                // the initiatorHSId is the ClientInterface mailbox.
                m_mailbox.send(message.getInitiatorHSId(), message);
                return;
            }

            if (m_defaultConsistencyReadLevel == ReadLevel.SAFE) {
                // InvocationDispatcher routes SAFE reads to SPI only
                assert(m_isLeader);
                assert(m_bufferedReadLog != null);
                m_bufferedReadLog.offer(m_mailbox, message, m_repairLogTruncationHandle);
                return;
            }
        }

        if (counter != null) {
            String traceName = "initsp";
            if (message.m_sourceHSId != m_mailbox.getHSId()) {
                traceName = "replicatesp";
            }
            String finalTraceName = traceName;
            if (traceLog != null) {
                traceLog.add(() -> VoltTrace.endAsync(finalTraceName, MiscUtils.hsIdPairTxnIdToString(m_mailbox.getHSId(), message.m_sourceHSId, message.getSpHandle(), message.getClientInterfaceHandle()),
                                                      "hash", message.getClientResponseData().getHashes()[0]));
            }

            int result = counter.offer(message);
            if (result == DuplicateCounter.DONE) {
                m_duplicateCounters.remove(dcKey);
                setRepairLogTruncationHandle(spHandle);
                m_mailbox.send(counter.m_destinationId, counter.getLastResponse());
            }
            else if (result == DuplicateCounter.MISMATCH) {
                RealVoltDB.printDiagnosticInformation(VoltDB.instance().getCatalogContext(),
                        counter.getStoredProcedureName(), m_procSet);
                VoltDB.crashGlobalVoltDB("HASH MISMATCH: replicas produced different results.", true, null);
            } else if (result == DuplicateCounter.ABORT) {
                RealVoltDB.printDiagnosticInformation(VoltDB.instance().getCatalogContext(),
                        counter.getStoredProcedureName(), m_procSet);
                VoltDB.crashGlobalVoltDB("PARTIAL ROLLBACK/ABORT: transaction succeeded on one replica but failed on another replica.", true, null);
            }
        }
        else {
            if (traceLog != null) {
                traceLog.add(() -> VoltTrace.endAsync("initsp", MiscUtils.hsIdPairTxnIdToString(m_mailbox.getHSId(), message.m_sourceHSId, message.getSpHandle(), message.getClientInterfaceHandle())));
            }
            // the initiatorHSId is the ClientInterface mailbox.
            // this will be on SPI without k-safety or replica only with k-safety
            assert(!message.isReadOnly());
            setRepairLogTruncationHandle(spHandle);
            m_mailbox.send(message.getInitiatorHSId(), message);
        }
    }

    // BorrowTaskMessages encapsulate a FragmentTaskMessage along with
    // input dependency tables. The MPI issues borrows to a local site
    // to perform replicated reads or aggregation fragment work.
    private void handleBorrowTaskMessage(BorrowTaskMessage message) {
        // borrows do not advance the sp handle. The handle would
        // move backwards anyway once the next message is received
        // from the SP leader.
        long newSpHandle = getMaxScheduledTxnSpHandle();
        Iv2Trace.logFragmentTaskMessage(message.getFragmentTaskMessage(),
                m_mailbox.getHSId(), newSpHandle, true);
        final VoltTrace.TraceEventBatch traceLog = VoltTrace.log(VoltTrace.Category.SPI);
        if (traceLog != null) {
            traceLog.add(() -> VoltTrace.beginAsync("recvfragment",
                                                    MiscUtils.hsIdPairTxnIdToString(m_mailbox.getHSId(), m_mailbox.getHSId(), newSpHandle, 0),
                                                    "txnId", TxnEgo.txnIdToString(message.getTxnId()),
                                                    "partition", m_partitionId,
                                                    "hsId", CoreUtils.hsIdToString(m_mailbox.getHSId())));
        }

        TransactionState txn = m_outstandingTxns.get(message.getTxnId());

        if (txn == null) {
            // If the borrow is the first fragment for a transaction, run it as
            // a single partition fragment; Must not  engage/pause this
            // site on a MP transaction before the SP instructs to do so.
            // Do not track the borrow task as outstanding - it completes
            // immediately and is not a valid transaction state for
            // full MP participation (it claims everything can run as SP).
            txn = new BorrowTransactionState(newSpHandle, message);
        }

        // BorrowTask is a read only task embedded in a MP transaction
        // and its response (FragmentResponseMessage) should not be buffered
        if (message.getFragmentTaskMessage().isSysProcTask()) {
            final SysprocFragmentTask task =
                new SysprocFragmentTask(m_mailbox, (ParticipantTransactionState)txn,
                                        m_pendingTasks, message.getFragmentTaskMessage(),
                                        message.getInputDepMap());
            task.setResponseNotBufferable();
            m_pendingTasks.offer(task);
        }
        else {
            final FragmentTask task =
                new FragmentTask(m_mailbox, (ParticipantTransactionState)txn,
                        m_pendingTasks, message.getFragmentTaskMessage(),
                        message.getInputDepMap());
            task.setResponseNotBufferable();
            m_pendingTasks.offer(task);
        }
    }

    // SpSchedulers will see FragmentTaskMessage for:
    // - The scatter fragment(s) of a multi-part transaction (normal or sysproc)
    // - Borrow tasks to do the local fragment work if this partition is the
    //   buddy of the MPI.  Borrow tasks may include input dependency tables for
    //   aggregation fragments, or not, if it's a replicated table read.
    // For multi-batch MP transactions, we'll need to look up the transaction state
    // that gets created when the first batch arrives.
    // During command log replay a new SP handle is going to be generated, but it really
    // doesn't matter, it isn't going to be used for anything.
    void handleFragmentTaskMessage(FragmentTaskMessage message)
    {
        FragmentTaskMessage msg = message;
        long newSpHandle;
        //The site has been marked as non-leader. The follow-up batches or fragments are processed here
        if (!message.toReplica() && (m_isLeader || (!m_isLeader && message.shouldHandleByOriginalLeader()))) {
            // Quick hack to make progress...we need to copy the FragmentTaskMessage
            // before we start mucking with its state (SPHANDLE).  We need to revisit
            // all the messaging mess at some point.
            msg = new FragmentTaskMessage(message.getInitiatorHSId(),
                    message.getCoordinatorHSId(), message);
            //Not going to use the timestamp from the new Ego because the multi-part timestamp is what should be used
            msg.setHandleByOriginalLeader(message.shouldHandleByOriginalLeader());
            if (!message.isReadOnly()) {
                TxnEgo ego = advanceTxnEgo();
                newSpHandle = ego.getTxnId();

                if (m_outstandingTxns.get(msg.getTxnId()) == null) {
                    updateMaxScheduledTransactionSpHandle(newSpHandle);
                }
            } else {
                newSpHandle = getMaxScheduledTxnSpHandle();
            }

            msg.setSpHandle(newSpHandle);
<<<<<<< HEAD
           logRepair(msg);
=======
            logRepair(msg);
>>>>>>> 9f342653
            if (msg.getInitiateTask() != null) {
                msg.getInitiateTask().setSpHandle(newSpHandle);//set the handle
                //Trigger reserialization so the new handle is used
                msg.setStateForDurability(msg.getInitiateTask(), msg.getInvolvedPartitions());
            }

            /*
             * If there a replicas to send it to, forward it!
             * Unless... it's read only AND not a sysproc. Read only sysprocs may expect to be sent
             * everywhere.
             * In that case don't propagate it to avoid a determinism check and extra messaging overhead
             */
            if (m_sendToHSIds.length > 0 && (!message.isReadOnly() || msg.isSysProcTask())) {
                for (long hsId : m_sendToHSIds) {
                    FragmentTaskMessage finalMsg = msg;
                    final VoltTrace.TraceEventBatch traceLog = VoltTrace.log(VoltTrace.Category.SPI);
                    if (traceLog != null) {
                        traceLog.add(() -> VoltTrace.beginAsync("replicatefragment",
                                                                MiscUtils.hsIdPairTxnIdToString(m_mailbox.getHSId(), hsId, finalMsg.getSpHandle(), finalMsg.getTxnId()),
                                                                "txnId", TxnEgo.txnIdToString(finalMsg.getTxnId()),
                                                                "dest", CoreUtils.hsIdToString(hsId)));
                    }
                }

                FragmentTaskMessage replmsg =
                    new FragmentTaskMessage(m_mailbox.getHSId(),
                            m_mailbox.getHSId(), msg);
                replmsg.setToReplica(true);
                m_mailbox.send(m_sendToHSIds,replmsg);
                DuplicateCounter counter;
                /*
                 * Non-determinism should be impossible to happen with MP fragments.
                 * if you see "MP_DETERMINISM_ERROR" as procedure name in the crash logs
                 * something has horribly gone wrong.
                 */
                if (message.getFragmentTaskType() != FragmentTaskMessage.SYS_PROC_PER_SITE) {
                    counter = new DuplicateCounter(
                            msg.getCoordinatorHSId(),
                            msg.getTxnId(),
                            m_replicaHSIds,
                            message);
                }
                else {
                    counter = new SysProcDuplicateCounter(
                            msg.getCoordinatorHSId(),
                            msg.getTxnId(),
                            m_replicaHSIds,
                            message);
                }
                safeAddToDuplicateCounterMap(new DuplicateCounterKey(message.getTxnId(), newSpHandle), counter);
            }
        }
        else {
           logRepair(msg);
            newSpHandle = msg.getSpHandle();
            logRepair(msg);
            setMaxSeenTxnId(newSpHandle);
        }
        Iv2Trace.logFragmentTaskMessage(message, m_mailbox.getHSId(), newSpHandle, false);
        doLocalFragmentOffer(msg);
    }

    /**
     * Do the work necessary to turn the FragmentTaskMessage into a
     * TransactionTask which can be queued to the TransactionTaskQueue.
     * This is reused by both the normal message handling path and the repair
     * path, and assumes that the caller has dealt with or ensured that the
     * necessary ID, SpHandles, and replication issues are resolved.
     */
    private void doLocalFragmentOffer(FragmentTaskMessage msg)
    {
        final String threadName = Thread.currentThread().getName(); // Thread name has to be materialized here
        final VoltTrace.TraceEventBatch traceLog = VoltTrace.log(VoltTrace.Category.SPI);
        if (traceLog != null) {
            traceLog.add(() -> VoltTrace.meta("process_name", "name", CoreUtils.getHostnameOrAddress()))
                    .add(() -> VoltTrace.meta("thread_name", "name", threadName))
                    .add(() -> VoltTrace.meta("thread_sort_index", "sort_index", Integer.toString(10000)))
                    .add(() -> VoltTrace.beginAsync("recvfragment",
                                                    MiscUtils.hsIdPairTxnIdToString(m_mailbox.getHSId(), m_mailbox.getHSId(), msg.getSpHandle(), msg.getTxnId()),
                                                    "txnId", TxnEgo.txnIdToString(msg.getTxnId()),
                                                    "partition", m_partitionId,
                                                    "hsId", CoreUtils.hsIdToString(m_mailbox.getHSId()),
                                                    "final", msg.isFinalTask()));
        }

        TransactionState txn = m_outstandingTxns.get(msg.getTxnId());
        boolean logThis = false;
        // bit of a hack...we will probably not want to create and
        // offer FragmentTasks for txn ids that don't match if we have
        // something in progress already
        if (txn == null) {
            txn = new ParticipantTransactionState(msg.getSpHandle(), msg, msg.isReadOnly());
            m_outstandingTxns.put(msg.getTxnId(), txn);
            // Only want to send things to the command log if it satisfies this predicate
            // AND we've never seen anything for this transaction before.  We can't
            // actually log until we create a TransactionTask, though, so just keep track
            // of whether it needs to be done.

            // Like SP, we should log writes and safe reads.
            // Fast reads can be directly put on the task queue.
            boolean shortcutRead = msg.isReadOnly() && (m_defaultConsistencyReadLevel == ReadLevel.FAST);
            logThis = !shortcutRead;
        }

        // Check to see if this is the final task for this txn, and if so, if we can close it out early
        // Right now, this just means read-only.
        // NOTE: this overlaps slightly with CompleteTransactionMessage handling completion.  It's so tiny
        // that for now, meh, but if this scope grows then it should get refactored out
        if (msg.isFinalTask() && txn.isReadOnly()) {
            m_outstandingTxns.remove(msg.getTxnId());
        }

        TransactionTask task;
        if (msg.isSysProcTask()) {
            task =
                new SysprocFragmentTask(m_mailbox, (ParticipantTransactionState)txn,
                                        m_pendingTasks, msg, null);
        }
        else {
            task =
                new FragmentTask(m_mailbox, (ParticipantTransactionState)txn,
                                 m_pendingTasks, msg, null);
        }
        if (logThis) {
            ListenableFuture<Object> durabilityBackpressureFuture =
                    m_cl.log(msg.getInitiateTask(), msg.getSpHandle(), Ints.toArray(msg.getInvolvedPartitions()),
                             m_durabilityListener, task);

            if (traceLog != null && durabilityBackpressureFuture != null) {
                traceLog.add(() -> VoltTrace.beginAsync("durability",
                                                        MiscUtils.hsIdTxnIdToString(m_mailbox.getHSId(), msg.getSpHandle()),
                                                        "txnId", TxnEgo.txnIdToString(msg.getTxnId()),
                                                        "partition", Integer.toString(m_partitionId)));
            }

            //Durability future is always null for sync command logging
            //the transaction will be delivered again by the CL for execution once durable
            //Async command logging has to offer the task immediately with a Future for backpressure
            if (m_cl.canOfferTask()) {
                m_pendingTasks.offer(task.setDurabilityBackpressureFuture(durabilityBackpressureFuture));
            } else {
                /* Getting here means that the task is the first fragment of an MP txn and
                 * synchronous command logging is on, so create a backlog for future tasks of
                 * this MP arrived before it's marked durable.
                 *
                 * This is important for synchronous command logging and MP txn restart. Without
                 * this, a restarted MP txn may not be gated by logging of the first fragment.
                 */
                assert !m_mpsPendingDurability.containsKey(task.getTxnId());
                m_mpsPendingDurability.put(task.getTxnId(), new ArrayDeque<TransactionTask>());
            }
        } else {
            queueOrOfferMPTask(task);
        }
    }

    /**
     * Offer all fragment tasks and complete transaction tasks queued for durability for the given
     * MP transaction, and remove the entry from the pending map so that future ones won't be
     * queued.
     *
     * @param txnId    The MP transaction ID.
     */
    public void offerPendingMPTasks(long txnId)
    {
        Queue<TransactionTask> pendingTasks = m_mpsPendingDurability.get(txnId);
        if (pendingTasks != null) {
            for (TransactionTask task : pendingTasks) {
                if (task instanceof SpProcedureTask) {
                    final VoltTrace.TraceEventBatch traceLog = VoltTrace.log(VoltTrace.Category.SPI);
                    if (traceLog != null) {
                        traceLog.add(() -> VoltTrace.endAsync("durability",
                                                              MiscUtils.hsIdTxnIdToString(m_mailbox.getHSId(), task.getSpHandle())));
                    }
                } else if (task instanceof FragmentTask) {
                    final VoltTrace.TraceEventBatch traceLog = VoltTrace.log(VoltTrace.Category.SPI);
                    if (traceLog != null) {
                        traceLog.add(() -> VoltTrace.endAsync("durability",
                                                              MiscUtils.hsIdTxnIdToString(m_mailbox.getHSId(), ((FragmentTask) task).m_fragmentMsg.getSpHandle())));
                    }
                }

                m_pendingTasks.offer(task);
            }
            m_mpsPendingDurability.remove(txnId);
        }
    }

    /**
     * Check if the MP task has to be queued because the first fragment is still being logged
     * synchronously to the command log. If not, offer it to the transaction task queue.
     *
     * @param task    A fragment task or a complete transaction task
     */
    private void queueOrOfferMPTask(TransactionTask task)
    {
        // The pending map will only have an entry for the transaction if the first fragment is
        // still pending durability.
        Queue<TransactionTask> pendingTasks = m_mpsPendingDurability.get(task.getTxnId());
        if (pendingTasks != null) {
            pendingTasks.offer(task);
        } else {
            m_pendingTasks.offer(task);
        }
    }

    private boolean isFragmentMisrouted(FragmentResponseMessage message) {
        SerializableException ex = message.getException();
        if (ex != null && ex instanceof TransactionRestartException) {
            return (((TransactionRestartException)ex).isMisrouted());
        }
        return false;
    }

    // Eventually, the master for a partition set will need to be able to dedupe
    // FragmentResponses from its replicas.
    private void handleFragmentResponseMessage(FragmentResponseMessage message)
    {
        if (isFragmentMisrouted(message)){
            m_mailbox.send(message.getDestinationSiteId(), message);
            return;
        }
        final VoltTrace.TraceEventBatch traceLog = VoltTrace.log(VoltTrace.Category.SPI);

        // Send the message to the duplicate counter, if any
        DuplicateCounter counter =
            m_duplicateCounters.get(new DuplicateCounterKey(message.getTxnId(), message.getSpHandle()));
        final TransactionState txn = m_outstandingTxns.get(message.getTxnId());
        if (counter != null) {
            String traceName = "recvfragment";
            if (message.m_sourceHSId != m_mailbox.getHSId()) {
                traceName = "replicatefragment";
            }
            String finalTraceName = traceName;
            if (traceLog != null) {
                traceLog.add(() -> VoltTrace.endAsync(finalTraceName, MiscUtils.hsIdPairTxnIdToString(m_mailbox.getHSId(), message.m_sourceHSId, message.getSpHandle(), message.getTxnId()),
                                                      "status", message.getStatusCode()));
            }

            int result = counter.offer(message);
            if (result == DuplicateCounter.DONE) {
                if (txn != null && txn.isDone()) {
                    setRepairLogTruncationHandle(txn.m_spHandle, message.shouldHandleByOriginalLeader());
                }

                m_duplicateCounters.remove(new DuplicateCounterKey(message.getTxnId(), message.getSpHandle()));
                FragmentResponseMessage resp = (FragmentResponseMessage)counter.getLastResponse();
                // MPI is tracking deps per partition HSID.  We need to make
                // sure we write ours into the message getting sent to the MPI
                resp.setExecutorSiteId(m_mailbox.getHSId());
                m_mailbox.send(counter.m_destinationId, resp);
            }
            else if (result == DuplicateCounter.MISMATCH) {
                VoltDB.crashGlobalVoltDB("HASH MISMATCH running multi-part procedure.", true, null);
            } else if (result == DuplicateCounter.ABORT) {
                VoltDB.crashGlobalVoltDB("PARTIAL ROLLBACK/ABORT running multi-part procedure.", true, null);
            }
            // doing duplicate suppression: all done.
            return;
        }

        // No k-safety means no replica: read/write queries on master.
        // K-safety: read-only queries (on master) or write queries (on replica).
        if (m_defaultConsistencyReadLevel == ReadLevel.SAFE && m_isLeader && m_sendToHSIds.length > 0
                && message.getRespBufferable()
                && (txn == null || txn.isReadOnly()) ) {
            // on k-safety leader with safe reads configuration: one shot reads + normal multi-fragments MP reads
            // we will have to buffer these reads until previous writes acked in the cluster.
            long readTxnId = txn == null ? message.getSpHandle() : txn.m_spHandle;
            m_bufferedReadLog.offer(m_mailbox, message, readTxnId, m_repairLogTruncationHandle);
            return;
        }

        // for complete writes txn, we will advance the transaction point
        if (txn != null && !txn.isReadOnly() && txn.isDone()) {
            setRepairLogTruncationHandle(txn.m_spHandle);
        }

        if (traceLog != null) {
            traceLog.add(() -> VoltTrace.endAsync("recvfragment", MiscUtils.hsIdPairTxnIdToString(m_mailbox.getHSId(), message.m_sourceHSId, message.getSpHandle(), message.getTxnId()),
                                                  "status", message.getStatusCode()));
        }

        m_mailbox.send(message.getDestinationSiteId(), message);
    }

    private void handleCompleteTransactionMessage(CompleteTransactionMessage message)
    {
        CompleteTransactionMessage msg = message;
        TransactionState txn = m_outstandingTxns.get(msg.getTxnId());

        // The site has not seen any fragments of the transaction yet
        if (!m_isLeader && txn == null) {
            return;
        }

        // 1) The site is not a leader any more, thanks to spi migration but the message is intended for leader.
        //    action: advance TxnEgo, send it to all original replicas (before spi migration)
        // 2) The site is the new leader but the message is intended for replica
        //    action: no TxnEgo advance
        if ((m_isLeader && message.isToLeader())|| message.isToLeader()) {
            msg = new CompleteTransactionMessage(m_mailbox.getHSId(), m_mailbox.getHSId(), message);
            // Set the spHandle so that on repair the new master will set the max seen spHandle
            // correctly
            advanceTxnEgo();
            msg.setSpHandle(getCurrentTxnId());
           logRepair(msg);
            msg.setToLeader(false);
            msg.setAckRequestedFromSender(true);
            if (m_sendToHSIds.length > 0 && !msg.isReadOnly()) {
                m_mailbox.send(m_sendToHSIds, msg);
            }
        } else {
            if(!m_isLeader && message.isToLeader()) {
                setMaxSeenTxnId(msg.getSpHandle());
            }
        }
<<<<<<< HEAD

=======
        logRepair(msg);
        TransactionState txn = m_outstandingTxns.get(msg.getTxnId());
>>>>>>> 9f342653
        // We can currently receive CompleteTransactionMessages for multipart procedures
        // which only use the buddy site (replicated table read).  Ignore them for
        // now, fix that later.
        if (txn != null)
        {
            CompleteTransactionMessage finalMsg = msg;
            final VoltTrace.TraceEventBatch traceLog = VoltTrace.log(VoltTrace.Category.SPI);
            if (traceLog != null) {
                traceLog.add(() -> VoltTrace.instant("recvCompleteTxn",
                                                     "txnId", TxnEgo.txnIdToString(finalMsg.getTxnId()),
                                                     "partition", Integer.toString(m_partitionId),
                                                     "hsId", CoreUtils.hsIdToString(m_mailbox.getHSId())));
            }

            final boolean isSysproc = ((FragmentTaskMessage) txn.getNotice()).isSysProcTask();
            if (m_sendToHSIds.length > 0 && !msg.isRestart() && (!msg.isReadOnly() || isSysproc) && message.isToLeader()) {

                DuplicateCounter counter;
                counter = new DuplicateCounter(msg.getCoordinatorHSId(),
                                               msg.getTxnId(),
                                               m_replicaHSIds,
                                               msg);
                safeAddToDuplicateCounterMap(new DuplicateCounterKey(msg.getTxnId(), msg.getSpHandle()), counter);
            }

            Iv2Trace.logCompleteTransactionMessage(msg, m_mailbox.getHSId());
            final CompleteTransactionTask task =
                new CompleteTransactionTask(m_mailbox, txn, m_pendingTasks, msg);
            queueOrOfferMPTask(task);
        } else {
            // Generate a dummy response message when this site has not seen previous FragmentTaskMessage,
            // the leader may have started to wait for replicas' response messages.
            // This can happen in the early phase of site rejoin before replica receiving the snapshot initiation,
            // it also means this CompleteTransactionMessage message will be dropped because it's after snapshot.
            final CompleteTransactionResponseMessage resp = new CompleteTransactionResponseMessage(msg);
            resp.m_sourceHSId = m_mailbox.getHSId();
            handleCompleteTransactionResponseMessage(resp);
        }
    }

    private void handleCompleteTransactionResponseMessage(CompleteTransactionResponseMessage msg)
    {
        final DuplicateCounterKey duplicateCounterKey = new DuplicateCounterKey(msg.getTxnId(), msg.getSpHandle());
        DuplicateCounter counter = m_duplicateCounters.get(duplicateCounterKey);
        boolean txnDone = true;

        if (msg.isRestart()) {
            // Don't mark txn done for restarts
            txnDone = false;
        }

        if (counter != null) {
            txnDone = counter.offer(msg) == DuplicateCounter.DONE;
        }

        if (txnDone) {
            assert !msg.isRestart();
            final TransactionState txn = m_outstandingTxns.remove(msg.getTxnId());
            m_duplicateCounters.remove(duplicateCounterKey);

            if (txn != null) {
                // Set the truncation handle here instead of when processing
                // FragmentResponseMessage to avoid letting replicas think a
                // fragment is done before the MP txn is fully committed.
                assert txn.isDone() : "Counter " + counter + ", leader " + m_isLeader + ", " + msg;
                setRepairLogTruncationHandle(txn.m_spHandle);
            }
        }

        // The CompleteTransactionResponseMessage ends at the SPI. It is not
        // sent to the MPI because it doesn't care about it.
        //
        // The SPI uses this response message to track if all replicas have
        // committed the transaction.
        if (!m_isLeader && msg.isAckRequestedFromSender()) {
            m_mailbox.send(msg.getSPIHSId(), msg);
        }
    }

    /**
     * Should only receive these messages at replicas, when told by the leader
     */
    private void handleIv2LogFaultMessage(Iv2LogFaultMessage message)
    {
        //call the internal log write with the provided SP handle and wait for the fault log IO to complete
        SettableFuture<Boolean> written = writeIv2ViableReplayEntryInternal(message.getSpHandle());

        // Get the Fault Log Status here to ensure the replica completes the log fault task is finished before
        // it starts processing transactions again
        blockFaultLogWriteStatus(written);

        setMaxSeenTxnId(message.getSpHandle());

        // Also initialize the unique ID generator and the last durable unique ID using
        // the value sent by the master
        m_uniqueIdGenerator.updateMostRecentlyGeneratedUniqueId(message.getSpUniqueId());
        m_cl.initializeLastDurableUniqueId(m_durabilityListener, m_uniqueIdGenerator.getLastUniqueId());
    }

    /**
     * Wait to get the status of a fault log write
     */
    private void blockFaultLogWriteStatus(SettableFuture<Boolean> written) {
        boolean logWritten = false;

        if (written != null) {
            try {
                logWritten = written.get();
            } catch (InterruptedException e) {
            } catch (ExecutionException e) {
                if (tmLog.isDebugEnabled()) {
                    tmLog.debug("Could not determine fault log state for partition: " + m_partitionId, e);
                }
            }
            if (!logWritten) {
                tmLog.warn("Attempted fault log not written for partition: " + m_partitionId);
            }
        }
    }

    private void handleDumpMessage()
    {
        String who = CoreUtils.hsIdToString(m_mailbox.getHSId());
        hostLog.warn("State dump for site: " + who);
        hostLog.warn(who + ": partition: " + m_partitionId + ", isLeader: " + m_isLeader);
        if (m_isLeader) {
            hostLog.warn(who + ": replicas: " + CoreUtils.hsIdCollectionToString(m_replicaHSIds));
            if (m_sendToHSIds.length > 0) {
                m_mailbox.send(m_sendToHSIds, new DumpMessage());
            }
        }
        hostLog.warn(who + ": most recent SP handle: " + TxnEgo.txnIdToString(getCurrentTxnId()));
        hostLog.warn(who + ": outstanding txns: " + m_outstandingTxns.keySet() + " " +
                TxnEgo.txnIdCollectionToString(m_outstandingTxns.keySet()));
        hostLog.warn(who + ": TransactionTaskQueue: " + m_pendingTasks.toString());
        if (m_duplicateCounters.size() > 0) {
            hostLog.warn(who + ": duplicate counters: ");
            for (Entry<DuplicateCounterKey, DuplicateCounter> e : m_duplicateCounters.entrySet()) {
                hostLog.warn("\t" + who + ": " + e.getKey().toString() + ": " + e.getValue().toString());
            }
        }
    }

    private void handleDummyTransactionTaskMessage(DummyTransactionTaskMessage message)
    {
        DummyTransactionTaskMessage msg = message;
        if (m_isLeader) {
            TxnEgo ego = advanceTxnEgo();
            long newSpHandle = ego.getTxnId();
            updateMaxScheduledTransactionSpHandle(newSpHandle);
            // this uniqueId is needed as the command log tracks it (uniqueId has to advance)
            long uniqueId = m_uniqueIdGenerator.getNextUniqueId();
            msg = new DummyTransactionTaskMessage(m_mailbox.getHSId(), newSpHandle, uniqueId);

            if (m_sendToHSIds.length > 0) {
                m_mailbox.send(m_sendToHSIds, msg);

                DuplicateCounter counter = new DuplicateCounter(
                        HostMessenger.VALHALLA,
                        msg.getTxnId(),
                        m_replicaHSIds,
                        msg);
                safeAddToDuplicateCounterMap(new DuplicateCounterKey(msg.getTxnId(), newSpHandle), counter);
            }
        } else {
            setMaxSeenTxnId(msg.getSpHandle());
        }
        Iv2Trace.logDummyTransactionTaskMessage(msg, m_mailbox.getHSId());

        DummyTransactionTask task = new DummyTransactionTask(m_mailbox,
                new SpTransactionState(msg), m_pendingTasks);
        // This read only DummyTransactionTask is to help flushing the task queue,
        // including tasks in command log queue as well.
        ListenableFuture<Object> durabilityBackpressureFuture =
                m_cl.log(null, msg.getSpHandle(), null,  m_durabilityListener, task);
        // Durability future is always null for sync command logging
        // the transaction will be delivered again by the CL for execution once durable
        // Async command logging has to offer the task immediately with a Future for backpressure
        if (m_cl.canOfferTask()) {
            m_pendingTasks.offer(task.setDurabilityBackpressureFuture(durabilityBackpressureFuture));
        }
    }

    private void handleDummyTransactionResponseMessage(DummyTransactionResponseMessage message) {
        final long spHandle = message.getSpHandle();
        final DuplicateCounterKey dcKey = new DuplicateCounterKey(message.getTxnId(), spHandle);
        DuplicateCounter counter = m_duplicateCounters.get(dcKey);
        if (counter == null) {
            // this will be on SPI without k-safety or replica only with k-safety
            setRepairLogTruncationHandle(spHandle);
            if (!m_isLeader) {
                m_mailbox.send(message.getSPIHSId(), message);
            }
            return;
        }

        int result = counter.offer(message);
        if (result == DuplicateCounter.DONE) {
            // DummyTransactionResponseMessage ends on SPI
            m_duplicateCounters.remove(dcKey);
            setRepairLogTruncationHandle(spHandle);
        }
    }


    @Override
    public void setCommandLog(CommandLog cl) {
        m_cl = cl;
        m_durabilityListener.createFirstCompletionCheck(cl.isSynchronous(), cl.isEnabled());
        m_cl.registerDurabilityListener(m_durabilityListener);
    }

    @Override
    public void enableWritingIv2FaultLog()
    {
        m_replayComplete = true;
        writeIv2ViableReplayEntry();
    }

    /**
     * If appropriate, cause the initiator to write the viable replay set to the command log
     * Use when it's unclear whether the caller is the leader or a replica; the right thing will happen.
     *
     * This will return a future to block on for the write on the fault log. If the attempt to write
     * the replay entry was never followed through due to conditions, it will be null. If the attempt
     * to write the replay entry went through but could not be done internally, the future will be false.
     */
    SettableFuture<Boolean> writeIv2ViableReplayEntry()
    {
        SettableFuture<Boolean> written = null;
        if (m_replayComplete) {
            if (m_isLeader) {
                // write the viable set locally
                long faultSpHandle = advanceTxnEgo().getTxnId();
                written = writeIv2ViableReplayEntryInternal(faultSpHandle);
                // Generate Iv2LogFault message and send it to replicas
                Iv2LogFaultMessage faultMsg = new Iv2LogFaultMessage(faultSpHandle, m_uniqueIdGenerator.getLastUniqueId());
                m_mailbox.send(m_sendToHSIds,
                        faultMsg);
            }
        }
        return written;
    }

    /**
     * Write the viable replay set to the command log with the provided SP Handle.
     * Pass back the future that is set after the fault log is written to disk.
     */
    SettableFuture<Boolean> writeIv2ViableReplayEntryInternal(long spHandle)
    {
        SettableFuture<Boolean> written = null;
        if (m_replayComplete) {
            written = m_cl.logIv2Fault(m_mailbox.getHSId(),
                new HashSet<Long>(m_replicaHSIds), m_partitionId, spHandle);
        }
        return written;
    }

    @Override
    public CountDownLatch snapshotCompleted(SnapshotCompletionEvent event)
    {
        if (event.truncationSnapshot && event.didSucceed) {
            synchronized(m_lock) {
                writeIv2ViableReplayEntry();
            }
        }
        return new CountDownLatch(0);
    }

    public void processDurabilityChecks(final CommandLog.CompletionChecks currentChecks) {
        final SiteTaskerRunnable r = new SiteTasker.SiteTaskerRunnable() {
            @Override
            void run() {
                assert(currentChecks != null);
                synchronized (m_lock) {
                    currentChecks.processChecks();
                }
            }
        };
        if (InitiatorMailbox.SCHEDULE_IN_SITE_THREAD) {
            m_tasks.offer(r);
        } else {
            r.run();
        }
    }

    /**
     * Just using "put" on the dup counter map is unsafe.
     * It won't detect the case where keys collide from two different transactions.
     */
    void safeAddToDuplicateCounterMap(DuplicateCounterKey dpKey, DuplicateCounter counter) {
        DuplicateCounter existingDC = m_duplicateCounters.get(dpKey);
        if (existingDC == null) {
            m_duplicateCounters.put(dpKey, counter);
            return;
        }
        if (tmLog.isDebugEnabled()) {
            tmLog.debug(String.format("Duplicate counters:\nMessage 1: %s\nMessage 2: %s\n",
                    existingDC.m_openMessage, counter.m_openMessage));
        }
        if (!skipCollisionFromBalanceSPI(existingDC, counter)) {
            existingDC.logWithCollidingDuplicateCounters(counter);
            VoltDB.crashGlobalVoltDB("DUPLICATE COUNTER MISMATCH: two duplicate counter keys collided.", true, null);
        }
    }

    //Both former and current partition leader may send CompleteTransactionMessage
    //over, which may introduce duplicate counter collision.
    boolean skipCollisionFromBalanceSPI(DuplicateCounter counter1, DuplicateCounter counter2) {
        if (!(counter1.m_openMessage instanceof CompleteTransactionMessage) ||
                !(counter2.m_openMessage instanceof CompleteTransactionMessage)) {
            return false;
        }

        CompleteTransactionMessage msg1 = (CompleteTransactionMessage)(counter1.m_openMessage);
        CompleteTransactionMessage msg2 = (CompleteTransactionMessage)(counter2.m_openMessage);
        return (msg1.getCoordinatorHSId() != msg2.getCoordinatorHSId());
    }

    @Override
    public void dump()
    {
        m_replaySequencer.dump(m_mailbox.getHSId());
        tmLog.info(String.format("%s: %s", CoreUtils.hsIdToString(m_mailbox.getHSId()), m_pendingTasks));

        if (m_defaultConsistencyReadLevel == ReadLevel.SAFE) {
            tmLog.info("[dump] current truncation handle: " + TxnEgo.txnIdToString(m_repairLogTruncationHandle) + " "
                + (m_defaultConsistencyReadLevel == Consistency.ReadLevel.SAFE ? m_bufferedReadLog.toString() : ""));
        }
    }

    // This is for test only
    public void setConsistentReadLevelForTestOnly(ReadLevel readLevel) {
        m_defaultConsistencyReadLevel = readLevel;
        if (m_defaultConsistencyReadLevel == ReadLevel.SAFE) {
            m_bufferedReadLog = new BufferedReadLog();
        }
    }

    private void updateMaxScheduledTransactionSpHandle(long newSpHandle) {
        m_maxScheduledTxnSpHandle = Math.max(m_maxScheduledTxnSpHandle, newSpHandle);
    }

    private long getMaxScheduledTxnSpHandle() {
        return m_maxScheduledTxnSpHandle;
    }

    private long getRepairLogTruncationHandleForReplicas()
    {
        m_lastSentTruncationHandle = m_repairLogTruncationHandle;
        return m_repairLogTruncationHandle;
    }

    private void setRepairLogTruncationHandle(long newHandle, boolean forceAdvance)
    {
        if (newHandle > m_repairLogTruncationHandle) {
            m_repairLogTruncationHandle = newHandle;

            // We have to advance the local truncation point on the replica. It's important for
            // node promotion when there are no missing repair log transactions on the replica.
            // Because we still want to release the reads if no following writes will come to this replica.
            if (! m_isLeader && !forceAdvance) {
                return;
            }
            if (m_defaultConsistencyReadLevel == ReadLevel.SAFE) {
                m_bufferedReadLog.releaseBufferedReads(m_mailbox, m_repairLogTruncationHandle);
            }
            scheduleRepairLogTruncateMsg();
        } else {
            // As far as I know, they are cases that will move truncation handle backwards.
            // These include node failures (promotion phase) and node rejoin (early rejoin phase).
            if (tmLog.isDebugEnabled()) {
                tmLog.debug("Updating truncation point from " + TxnEgo.txnIdToString(m_repairLogTruncationHandle) +
                        "to" + TxnEgo.txnIdToString(newHandle));
            }
        }
    }

    private void setRepairLogTruncationHandle(long newHandle)
    {
        setRepairLogTruncationHandle(newHandle, false);
    }

    /**
     * Schedules a task to be run on the site to send the latest truncation
     * handle to the replicas. This should be called whenever the local
     * truncation handle advances on the leader to guarantee that the replicas
     * will hear about the new handle in case there is no more transactions to
     * carry the information over.
     *
     * The truncation handle is not sent immediately when this method is called
     * to avoid sending a message for every committed transaction. In most cases
     * when there is sufficient load on the system, there will always be a new
     * transaction that this information can piggy-back on. In that case, by the
     * time this task runs on the site, the last sent truncation handle has
     * already advanced, so there is no need to send the message. This has the
     * benefit of sending more truncation messages when the throughput is low,
     * which makes the replicas see committed transactions faster.
     */
    private void scheduleRepairLogTruncateMsg()
    {
        if (m_sendToHSIds.length == 0) {
            return;
        }

        m_tasks.offer(new SiteTaskerRunnable() {
            @Override
            void run()
            {
                synchronized (m_lock) {
                    if (m_lastSentTruncationHandle < m_repairLogTruncationHandle) {
                        m_lastSentTruncationHandle = m_repairLogTruncationHandle;
                        final RepairLogTruncationMessage truncMsg = new RepairLogTruncationMessage(m_repairLogTruncationHandle);
                        // Also keep the local repair log's truncation point up-to-date
                        // so that it can trigger the callbacks.
                        m_mailbox.deliver(truncMsg);
                        m_mailbox.send(m_sendToHSIds, truncMsg);
                    }
                }
            }
        });
    }

<<<<<<< HEAD
    public TransactionState getTransaction(long txnId) {
        return m_outstandingTxns.get(txnId);
    }

    private void logRepair(VoltMessage message) {
=======
    private void logRepair(VoltMessage message) {

        //null check for unit test
>>>>>>> 9f342653
        if (m_repairLog != null) {
            m_repairLog.deliver(message);
        }
    }
}<|MERGE_RESOLUTION|>--- conflicted
+++ resolved
@@ -168,12 +168,9 @@
     // the max schedule transaction sphandle, multi-fragments mp txn counts one
     long m_maxScheduledTxnSpHandle = Long.MIN_VALUE;
 
-<<<<<<< HEAD
-=======
     //The RepairLog is the same instance as the one initialized in InitiatorMailbox.
     //Iv2IniatiateTaskMessage, FragmentTaskMessage and CompleteTransactionMessage
     //are to be added to the repair log when these messages get updated transaction ids.
->>>>>>> 9f342653
     protected RepairLog m_repairLog;
 
     SpScheduler(int partitionId, SiteTaskerQueue taskQueue, SnapshotCompletionMonitor snapMonitor)
@@ -525,11 +522,7 @@
                     message.isForReplay());
 
             msg.setSpHandle(newSpHandle);
-<<<<<<< HEAD
-           logRepair(msg);
-=======
             logRepair(msg);
->>>>>>> 9f342653
             // Also, if this is a vanilla single-part procedure, make the TXNID
             // be the SpHandle (for now)
             // Only system procedures are every-site, so we'll check through the SystemProcedureCatalog
@@ -582,11 +575,7 @@
         else {
             setMaxSeenTxnId(msg.getSpHandle());
             newSpHandle = msg.getSpHandle();
-<<<<<<< HEAD
-           logRepair(msg);
-=======
             logRepair(msg);
->>>>>>> 9f342653
             // Don't update the uniqueID if this is a run-everywhere txn, because it has an MPI unique ID.
             if (UniqueIdGenerator.getPartitionIdFromUniqueId(msg.getUniqueId()) == m_partitionId) {
                 m_uniqueIdGenerator.updateMostRecentlyGeneratedUniqueId(msg.getUniqueId());
@@ -910,11 +899,7 @@
             }
 
             msg.setSpHandle(newSpHandle);
-<<<<<<< HEAD
-           logRepair(msg);
-=======
             logRepair(msg);
->>>>>>> 9f342653
             if (msg.getInitiateTask() != null) {
                 msg.getInitiateTask().setSpHandle(newSpHandle);//set the handle
                 //Trigger reserialization so the new handle is used
@@ -968,9 +953,8 @@
             }
         }
         else {
-           logRepair(msg);
+            logRepair(msg);
             newSpHandle = msg.getSpHandle();
-            logRepair(msg);
             setMaxSeenTxnId(newSpHandle);
         }
         Iv2Trace.logFragmentTaskMessage(message, m_mailbox.getHSId(), newSpHandle, false);
@@ -1221,7 +1205,7 @@
             // correctly
             advanceTxnEgo();
             msg.setSpHandle(getCurrentTxnId());
-           logRepair(msg);
+            logRepair(msg);
             msg.setToLeader(false);
             msg.setAckRequestedFromSender(true);
             if (m_sendToHSIds.length > 0 && !msg.isReadOnly()) {
@@ -1230,14 +1214,9 @@
         } else {
             if(!m_isLeader && message.isToLeader()) {
                 setMaxSeenTxnId(msg.getSpHandle());
-            }
-        }
-<<<<<<< HEAD
-
-=======
-        logRepair(msg);
-        TransactionState txn = m_outstandingTxns.get(msg.getTxnId());
->>>>>>> 9f342653
+                logRepair(msg);
+            }
+        }
         // We can currently receive CompleteTransactionMessages for multipart procedures
         // which only use the buddy site (replicated table read).  Ignore them for
         // now, fix that later.
@@ -1661,17 +1640,12 @@
         });
     }
 
-<<<<<<< HEAD
     public TransactionState getTransaction(long txnId) {
         return m_outstandingTxns.get(txnId);
     }
 
     private void logRepair(VoltMessage message) {
-=======
-    private void logRepair(VoltMessage message) {
-
         //null check for unit test
->>>>>>> 9f342653
         if (m_repairLog != null) {
             m_repairLog.deliver(message);
         }
