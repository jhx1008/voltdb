--- conflicted
+++ resolved
@@ -146,16 +146,12 @@
             Set<Long> missingHSIds = new HashSet<Long>(m_replicas);
             missingHSIds.removeAll(updatedHSIds);
             if (tmLog.isDebugEnabled()) {
-<<<<<<< HEAD
                 tmLog.debug("Newly seen replicas: " + CoreUtils.hsIdCollectionToString(newHSIds));
                 tmLog.debug("Newly dead replicas: " + CoreUtils.hsIdCollectionToString(missingHSIds));
                 tmLog.debug("Handling babysitter callback for partition " + m_partitionId + ": children: " +
                         CoreUtils.hsIdCollectionToString(updatedHSIds));
-=======
-                tmLog.debug("Handling babysitter callback for partition " + m_partitionId + ": children: " + CoreUtils.hsIdCollectionToString(updatedHSIds));
                 tmLog.debug(String.format("Newly seen replicas:%s,Newly dead replicas:%s", CoreUtils.hsIdCollectionToString(newHSIds),
                         CoreUtils.hsIdCollectionToString(missingHSIds)));
->>>>>>> 39b54851
             }
             if (m_state.get() == AppointerState.CLUSTER_START) {
                 // We can't yet tolerate a host failure during startup.  Crash it all
