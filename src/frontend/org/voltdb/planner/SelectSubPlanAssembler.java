--- conflicted
+++ resolved
@@ -141,11 +141,7 @@
         assert(m_parsedStmt.joinTree != null);
 
         // Split the original tree into the sub-trees having the same join type for all nodes
-<<<<<<< HEAD
-        List<JoinNode> subTrees = JoinNode.extractSubTrees(m_parsedStmt.joinTree);
-=======
         List<JoinNode> subTrees = m_parsedStmt.joinTree.extractSubTrees();
->>>>>>> fddd3a51
 
         // For a sub-tree with inner joins only any join order is valid. The only requirement is that
         // each and every table from that sub-tree constitute an uninterrupted sequence in the specified join order
@@ -236,11 +232,7 @@
         // Clone the original
         JoinNode clonedTree = (JoinNode) simplifiedJoinTree.clone();
         // Split join tree into a set of subtrees. The join type for all nodes in a subtree is the same
-<<<<<<< HEAD
-        List<JoinNode> subTrees = JoinNode.extractSubTrees(clonedTree);
-=======
         List<JoinNode> subTrees = clonedTree.extractSubTrees();
->>>>>>> fddd3a51
         assert(!subTrees.isEmpty());
         // Generate possible join orders for each sub-tree separately
         ArrayList<ArrayList<JoinNode>> joinOrderList = generateJoinOrders(subTrees);
@@ -666,7 +658,7 @@
 
     /**
      * Given a specific join node and access path set for inner and outer tables, construct the plan
-     * that gives the right tuples. If
+     * that gives the right tuples.
      *
      * @param joinNode The join node to build the plan for.
      * @param isInnerTable True if the join node is the inner node in the join
@@ -799,15 +791,9 @@
             // get all the clauses that join the applicable two tables
             ArrayList<AbstractExpression> joinClauses = innerAccessPath.joinExprs;
             if (innerPlan instanceof IndexScanPlanNode) {
-                // InnerPlan is an IndexScan. If there is a need for the intermediate send/receive pair
-                // the index can not be based on the inner-outer join expression because the outer table
-                // won't be 'visible' for the IndexScan node
-                if (needInnerSendReceive && hasTableTVE(joinNode.m_leftNode, innerAccessPath)) {
-                    return null;
-                }
-                // The inner and inner-outer non-index join expressions (if any) are in the otherExpr container.
-                // The former should stay as an IndexScanPlan predicate and the latter stay at the NLJ node
-                // as a join predicate
+                // InnerPlan is an IndexScan. In this case the inner and inner-outer
+                // non-index join expressions (if any) are in the otherExpr. The former should stay as
+                // an IndexScanPlan predicate and the latter stay at the NLJ node as a join predicate
                 List<AbstractExpression> innerExpr = filterSingleTVEExpressions(innerAccessPath.otherExprs);
                 joinClauses.addAll(innerAccessPath.otherExprs);
                 AbstractExpression indexScanPredicate = ExpressionUtil.combine(innerExpr);
@@ -924,35 +910,4 @@
         return false;
     }
 
-    /**
-     * For a join node determines whether any of the end or index expressions for a given access path
-     * has a TVE based on a child table of the input node.
-     *
-     * @param joinNode JoinNode.
-     * @param accessPath Access path
-     * @return true if at least one of the tables is involved in the index expressions.
-     */
-    boolean hasTableTVE(JoinNode joinNode, AccessPath accessPath) {
-        assert (joinNode != null);
-        // Get the list of tables for a given node
-        List<Table> tables = joinNode.generateTableJoinOrder();
-        Set<String> tableNames = new HashSet<String>();
-        for (Table table : tables) {
-            tableNames.add(table.getTypeName());
-        }
-        // Collect all TVEs
-        List<TupleValueExpression> tves= new ArrayList<TupleValueExpression>();
-        for (AbstractExpression expr : accessPath.indexExprs) {
-            tves.addAll(ExpressionUtil.getTupleValueExpressions(expr));
-        }
-        for (AbstractExpression expr : accessPath.endExprs) {
-            tves.addAll(ExpressionUtil.getTupleValueExpressions(expr));
-        }
-        Set<String> tveTableNames = new HashSet<String>();
-        for (TupleValueExpression tve : tves) {
-            tveTableNames.add(tve.getTableName());
-        }
-        tveTableNames.retainAll(tableNames);
-        return !tveTableNames.isEmpty();
-    }
 }