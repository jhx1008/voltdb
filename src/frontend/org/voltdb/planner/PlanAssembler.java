--- conflicted
+++ resolved
@@ -245,11 +245,7 @@
                 // End of the recursion. Nothing to simplify
                 simplifyOuterJoin((BranchNode)m_parsedSelect.m_joinTree);
             }
-
-<<<<<<< HEAD
             subAssembler = new SelectSubPlanAssembler(m_catalogDb, m_parsedSelect, m_partitioning);
-=======
-            subAssembler = new SelectSubPlanAssembler(m_catalogDb, parsedStmt, m_partitioning);
 
             // Process the GROUP BY information, decide whether it is group by the partition column
             for (ParsedColInfo groupbyCol: m_parsedSelect.m_groupByColumns) {
@@ -267,7 +263,6 @@
                     break;
                 }
             }
->>>>>>> 91576163
             return;
         }
 
