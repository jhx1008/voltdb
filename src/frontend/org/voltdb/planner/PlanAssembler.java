--- conflicted
+++ resolved
@@ -41,11 +41,8 @@
 import org.voltdb.expressions.OperatorExpression;
 import org.voltdb.expressions.TupleAddressExpression;
 import org.voltdb.expressions.TupleValueExpression;
-<<<<<<< HEAD
 import org.voltdb.planner.ParsedSelectStmt.ParsedColInfo;
-=======
 import org.voltdb.planner.ParsedSelectStmt.MVFixInfo;
->>>>>>> 4b0b66d7
 import org.voltdb.plannodes.AbstractJoinPlanNode;
 import org.voltdb.plannodes.AbstractPlanNode;
 import org.voltdb.plannodes.AbstractScanPlanNode;
@@ -1262,8 +1259,7 @@
          * expressions. Catch that case by checking the grouped flag
          */
         if (containsAggregateExpression || m_parsedSelect.isGrouped()) {
-<<<<<<< HEAD
-            AggregatePlanNode topAggNode;
+            AggregatePlanNode topAggNode = null;
             if (m_partitioning.requiresTwoFragments()) {
                 AbstractPlanNode candidate = root.getChild(0).getChild(0);
                 candidate = indexAccessForGroupByExprs(candidate);
@@ -1275,10 +1271,6 @@
             } else {
                 root = indexAccessForGroupByExprs(root);
             }
-=======
-
-            AggregatePlanNode topAggNode = null;
->>>>>>> 4b0b66d7
             // A hash is required to build up per-group aggregates in parallel vs.
             // when there is only one aggregation over the entire table OR when the
             // per-group aggregates are being built serially from the ordered output
@@ -1303,8 +1295,6 @@
             if (m_parsedSelect.isGrouped() &&
                 (root.getPlanNodeType() != PlanNodeType.INDEXSCAN ||
                  ((IndexScanPlanNode) root).getSortDirection() == SortDirectionType.INVALID)) {
-<<<<<<< HEAD
-                topAggNode = new HashAggregatePlanNode();
                 if (!m_partitioning.requiresTwoFragments() ||
                         m_parsedSelect.isGrouped() &&
                         (root.getChild(0).getChild(0).getPlanNodeType() != PlanNodeType.INDEXSCAN ||
@@ -1312,11 +1302,9 @@
                     aggNode = new HashAggregatePlanNode();
                 } else {
                     aggNode = new AggregatePlanNode();
-=======
-                aggNode = new HashAggregatePlanNode();
+                }
                 if (!m_parsedSelect.mvFixInfo.needed) {
                     topAggNode = new HashAggregatePlanNode();
->>>>>>> 4b0b66d7
                 }
             } else {
                 aggNode = new AggregatePlanNode();
