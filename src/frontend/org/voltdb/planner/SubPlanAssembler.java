--- conflicted
+++ resolved
@@ -129,21 +129,12 @@
      * @return List of valid access paths
      */
     protected ArrayList<AccessPath> getRelevantAccessPathsForTable(StmtTableScan tableScan,
-<<<<<<< HEAD
-                                                                   List<AbstractExpression> joinExprs,
-                                                                   List<AbstractExpression> filterExprs,
-                                                                   List<AbstractExpression> postExprs) {
+            List<AbstractExpression> joinExprs,
+            List<AbstractExpression> filterExprs,
+            List<AbstractExpression> postExprs) {
         ArrayList<AccessPath> paths = new ArrayList<>();
         List<AbstractExpression> allJoinExprs = new ArrayList<>();
         List<AbstractExpression> allExprs = new ArrayList<>();
-=======
-            List<AbstractExpression> joinExprs,
-            List<AbstractExpression> filterExprs,
-            List<AbstractExpression> postExprs) {
-        ArrayList<AccessPath> paths = new ArrayList<AccessPath>();
-        List<AbstractExpression> allJoinExprs = new ArrayList<AbstractExpression>();
-        List<AbstractExpression> allExprs = new ArrayList<AbstractExpression>();
->>>>>>> 9f34cec9
         // add the empty seq-scan access path
         if (joinExprs != null) {
             allExprs.addAll(joinExprs);
@@ -162,34 +153,6 @@
         Collection<Index> indexes = tableScan.getIndexes();
         for (Index index : indexes) {
             AccessPath path = getRelevantAccessPathForIndex(tableScan, allExprs, index);
-<<<<<<< HEAD
-            if (path != null) {
-                assert (path.index != null);
-                if (!path.index.getPredicatejson().isEmpty()) {
-                    // One more check for partial indexes to make sure the index predicate is
-                    // completely covered by the query expressions.
-                    // Process the index WHERE clause into a list of anded sub-expressions and process each expression
-                    // separately searching the query (or matview) for a covering expression for each of these expressions.
-                    // All index WHERE sub-expressions must be covered to enable the index.
-                    // For optimization purposes, keep track of the covering (query) expressions that exactly match the
-                    // covered index sub-expression. They can be eliminated from the post-filter expressions.
-                    List<AbstractExpression> exactMatchCoveringExprs = new ArrayList<>();
-                    if (isPartialIndexPredicateCovered(tableScan, allExprs, path.index, exactMatchCoveringExprs)) {
-                        filterPostPredicateForPartialIndex(path, exactMatchCoveringExprs);
-                    } else {
-                        path = null;
-                    }
-                }
-            } else if (!index.getPredicatejson().isEmpty()) {
-                // Partial index can be used solely to eliminate a post-filter
-                // even when the indexed columns are irrelevant
-                List<AbstractExpression> exactMatchCoveringExprs = new ArrayList<>();
-                if (isPartialIndexPredicateCovered(tableScan, allExprs, index, exactMatchCoveringExprs)) {
-                    path = getRelevantNaivePath(allJoinExprs, filterExprs);
-                    filterPostPredicateForPartialIndex(path, exactMatchCoveringExprs);
-                    path.index = index;
-                    path.lookupType = IndexLookupType.GTE;
-=======
 
             // Process the index WHERE clause into a list of anded
             // sub-expressions and process each sub-expression, searching the
@@ -220,7 +183,6 @@
                 if ( ! hasCoveredPredicate) {
                     // Skip the index with the inapplicable predicate.
                     continue;
->>>>>>> 9f34cec9
                 }
                 // The partial index with a covered predicate can be used
                 // solely to eliminate a post-filter or even just to reduce the
@@ -403,12 +365,7 @@
         }
 
         // Copy the expressions to a new working list that can be culled as filters are processed.
-<<<<<<< HEAD
-        List<AbstractExpression> filtersToCover = new ArrayList<>();
-        filtersToCover.addAll(exprs);
-=======
         List<AbstractExpression> filtersToCover = new ArrayList<>(exprs);
->>>>>>> 9f34cec9
 
         boolean indexIsGeographical;
         String exprsjson = index.getExpressionsjson();
@@ -1548,6 +1505,9 @@
     }
 
     /**
+     * Determine if an index, which is in the AccessPath argument
+     * retval, can satisfy a parsed select statement's order by or
+     * window function ordering requirements.
      *
      * @param table              only used here to validate base table names of ORDER BY columns' .
      * @param bindingsForOrder   restrictions on parameter settings that are prerequisite to the
