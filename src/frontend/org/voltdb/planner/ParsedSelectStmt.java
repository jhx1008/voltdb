/* This file is part of VoltDB.
 * Copyright (C) 2008-2013 VoltDB Inc.
 *
 * This program is free software: you can redistribute it and/or modify
 * it under the terms of the GNU Affero General Public License as
 * published by the Free Software Foundation, either version 3 of the
 * License, or (at your option) any later version.
 *
 * This program is distributed in the hope that it will be useful,
 * but WITHOUT ANY WARRANTY; without even the implied warranty of
 * MERCHANTABILITY or FITNESS FOR A PARTICULAR PURPOSE.  See the
 * GNU Affero General Public License for more details.
 *
 * You should have received a copy of the GNU Affero General Public License
 * along with VoltDB.  If not, see <http://www.gnu.org/licenses/>.
 */

package org.voltdb.planner;

import java.util.ArrayList;
import java.util.Collection;
import java.util.Collections;
import java.util.HashSet;
import java.util.List;

import org.hsqldb_voltpatches.VoltXMLElement;
import org.voltdb.VoltType;
import org.voltdb.catalog.Database;
import org.voltdb.expressions.AbstractExpression;
import org.voltdb.expressions.AggregateExpression;
import org.voltdb.expressions.ConstantValueExpression;
import org.voltdb.expressions.ExpressionUtil;
import org.voltdb.expressions.ParameterValueExpression;
import org.voltdb.expressions.TupleValueExpression;

public class ParsedSelectStmt extends AbstractParsedStmt {

    public static class ParsedColInfo {
        public String alias = null;
        public String columnName = null;
        public String tableName = null;
        public AbstractExpression expression = null;
        public boolean finalOutput = true;
        public int index = 0;
        public int size = 0;

        // orderby stuff
        public boolean orderBy = false;
        public boolean ascending = true;

        // groupby
        public boolean groupBy = false;
    }

    public ArrayList<ParsedColInfo> displayColumns = new ArrayList<ParsedColInfo>();
    public ArrayList<ParsedColInfo> orderColumns = new ArrayList<ParsedColInfo>();
    public AbstractExpression having = null;
    public ArrayList<ParsedColInfo> groupByColumns = new ArrayList<ParsedColInfo>();

    public long limit = -1;
    public long offset = 0;
    private long limitParameterId = -1;
    private long offsetParameterId = -1;
    public boolean distinct = false;

    /**
    * Class constructor
    * @param paramValues
    * @param db
    */
    public ParsedSelectStmt(String[] paramValues, Database db) {
        super(paramValues, db);
    }

    @Override
    void parse(VoltXMLElement stmtNode) {
        String node;

        if ((node = stmtNode.attributes.get("limit")) != null)
            limit = Long.parseLong(node);
        if ((node = stmtNode.attributes.get("offset")) != null)
            offset = Long.parseLong(node);
        if ((node = stmtNode.attributes.get("limit_paramid")) != null)
            limitParameterId = Long.parseLong(node);
        if ((node = stmtNode.attributes.get("offset_paramid")) != null)
            offsetParameterId = Long.parseLong(node);
        if ((node = stmtNode.attributes.get("distinct")) != null)
            distinct = Boolean.parseBoolean(node);

        // limit and offset can't have both value and parameter
        if (limit != -1) assert limitParameterId == -1 : "Parsed value and param. limit.";
        if (offset != 0) assert offsetParameterId == -1 : "Parsed value and param. offset.";

        for (VoltXMLElement child : stmtNode.children) {
            if (child.name.equalsIgnoreCase("columns"))
                parseDisplayColumns(child);
<<<<<<< HEAD
=======
            else if (child.name.equalsIgnoreCase("querycondition"))
                parseCondition(child);
>>>>>>> d90af0db
            else if (child.name.equalsIgnoreCase("ordercolumns"))
                parseOrderColumns(child);
            else if (child.name.equalsIgnoreCase("groupcolumns")) {
                parseGroupByColumns(child);
            }
        }
    }

    void parseDisplayColumns(VoltXMLElement columnsNode) {
        for (VoltXMLElement child : columnsNode.children) {
            ParsedColInfo col = new ParsedColInfo();
            col.expression = parseExpressionTree(child);
            if (col.expression instanceof ConstantValueExpression) {
                assert(col.expression.getValueType() != VoltType.NUMERIC);
            }
            ExpressionUtil.finalizeValueTypes(col.expression);
            assert(col.expression != null);
            col.alias = child.attributes.get("alias");

            if (child.name.equals("columnref")) {
                col.columnName =
                    child.attributes.get("column");
                col.tableName =
                    child.attributes.get("table");
            }
            else
            {
                // XXX hacky, assume all non-column refs come from a temp table
                col.tableName = "VOLT_TEMP_TABLE";
                col.columnName = "";
            }
            // This index calculation is only used for sanity checking
            // materialized views (which use the parsed select statement but
            // don't go through the planner pass that does more involved
            // column index resolution).
            col.index = displayColumns.size();
            displayColumns.add(col);
        }
    }

    void parseGroupByColumns(VoltXMLElement columnsNode) {
        for (VoltXMLElement child : columnsNode.children) {
            parseGroupByColumn(child);
        }
    }

    void parseGroupByColumn(VoltXMLElement groupByNode) {

        ParsedColInfo col = new ParsedColInfo();
        col.expression = parseExpressionTree(groupByNode);
        assert(col.expression != null);

        if (groupByNode.name.equals("columnref"))
        {
            col.alias = groupByNode.attributes.get("alias");
            col.columnName = groupByNode.attributes.get("column");
            col.tableName = groupByNode.attributes.get("table");
            col.groupBy = true;
        }
        else
        {
            throw new RuntimeException("GROUP BY with complex expressions not supported");
        }

        assert(col.alias.equalsIgnoreCase(col.columnName));
        assert(getTableFromDB(col.tableName) != null);
        assert(getTableFromDB(col.tableName).getColumns().getIgnoreCase(col.columnName) != null);
        org.voltdb.catalog.Column catalogColumn =
                getTableFromDB(col.tableName).getColumns().getIgnoreCase(col.columnName);
        col.index = catalogColumn.getIndex();
        groupByColumns.add(col);
    }

    void parseOrderColumns(VoltXMLElement columnsNode) {
        for (VoltXMLElement child : columnsNode.children) {
            parseOrderColumn(child);
        }
    }

    private void parseOrderColumn(VoltXMLElement orderByNode) {
        // make sure everything is kosher
        assert(orderByNode.name.equalsIgnoreCase("orderby"));

        // get desc/asc
        String desc = orderByNode.attributes.get("desc");
        boolean descending = (desc != null) && (desc.equalsIgnoreCase("true"));

        // get the columnref or other expression inside the orderby node
        VoltXMLElement child = orderByNode.children.get(0);
        assert(child != null);

        // create the orderby column
        ParsedColInfo order_col = new ParsedColInfo();
        order_col.orderBy = true;
        order_col.ascending = !descending;
        AbstractExpression order_exp = parseExpressionTree(child);

        // Cases:
        // child could be columnref, in which case it's just a normal column.
        // Just make a ParsedColInfo object for it and the planner will do the right thing later
        if (child.name.equals("columnref")) {
            // The ORDER BY column MAY be identical to a simple display column, in which case,
            // tagging the actual display column as being also an order by column
            // helps later when trying to determine ORDER BY coverage (for determinism).
            assert(order_exp instanceof TupleValueExpression);
            TupleValueExpression tve = (TupleValueExpression) order_exp;
            order_col.columnName = tve.getColumnName();
            order_col.tableName = tve.getTableName();
            order_col.alias = tve.getColumnAlias();
            ParsedColInfo orig_col = null;
            for (ParsedColInfo col : displayColumns) {
                if (col.expression.equals(order_exp)) {
                    orig_col = col;
                    break;
                }
            }
            if (orig_col != null) {
                orig_col.orderBy = true;
                orig_col.ascending = order_col.ascending;
            }
        }
        else if (child.name.equals("simplecolumn")) {
            order_col.columnName = "";
            // I'm not sure anyone actually cares about this table name
            order_col.tableName = "VOLT_TEMP_TABLE";

            // If it's a simplecolumn operation.  This means that the alias that
            //    we have should refer to a column that we compute
            //    somewhere else (like an aggregate, mostly).
            //    Look up that column in the displayColumns list,
            //    and then create a new order by column with a magic TVE.
            // This case seems to be the result of cross-referencing a display column
            // by its position, as in "ORDER BY 2, 3". Otherwise the ORDER BY column
            // is a columnref as handled in the prior code block.
            assert(order_exp instanceof TupleValueExpression);
            TupleValueExpression tve = (TupleValueExpression) order_exp;
            String alias = tve.getColumnAlias();
            order_col.alias = alias;
            ParsedColInfo orig_col = null;
            for (ParsedColInfo col : displayColumns) {
                if (col.alias.equals(alias)) {
                    orig_col = col;
                    break;
                }
            }

            // We need the original column expression so we can extract
            // the value size and type for our TVE that refers back to it.
            // XXX: This check runs into problems for some cases where a display column expression gets re-used in the ORDER BY.
            // I THINK one problem case was "select x, max(y) from t group by x order by max(y);" --paul
            if (orig_col == null) {
                throw new PlanningErrorException("Unable to find source " +
                                                 "column for simplecolumn: " +
                                                 alias);
            }

            // Tagging the actual display column as being also an order by column
            // helps later when trying to determine ORDER BY coverage (for determinism).
            orig_col.orderBy = true;
            orig_col.ascending = order_col.ascending;

            assert(orig_col.tableName.equals("VOLT_TEMP_TABLE"));
            // Fill in our fake TVE that will point back at the input column.
            tve.setColumnName("");
            tve.setColumnIndex(-1);
            tve.setTableName("VOLT_TEMP_TABLE");
            tve.setValueSize(orig_col.expression.getValueSize());
            tve.setValueType(orig_col.expression.getValueType());
            if (orig_col.expression.hasAnySubexpressionOfClass(AggregateExpression.class)) {
                tve.setHasAggregate(true);
            }
        }
        else if ((child.name.equals("operation") == false) &&
                 (child.name.equals("aggregation") == false) &&
                 (child.name.equals("function") == false)) {
            throw new RuntimeException("ORDER BY parsed with strange child node type: " + child.name);
        }
        assert( ! (order_exp instanceof ConstantValueExpression));
        assert( ! (order_exp instanceof ParameterValueExpression));
        ExpressionUtil.finalizeValueTypes(order_exp);
        order_col.expression = order_exp;
        orderColumns.add(order_col);
    }

    @Override
    public String toString() {
        String retval = super.toString() + "\n";

        retval += "LIMIT " + String.valueOf(limit) + "\n";
        retval += "OFFSET " + String.valueOf(limit) + "\n";

        retval += "DISPLAY COLUMNS:\n";
        for (ParsedColInfo col : displayColumns) {
            retval += "\tColumn: " + col.alias + ": ";
            retval += col.expression.toString() + "\n";
        }

        retval += "ORDER COLUMNS:\n";
        for (ParsedColInfo col : orderColumns) {
            retval += "\tColumn: " + col.alias + ": ASC?: " + col.ascending + ": ";
            retval += col.expression.toString() + "\n";
        }

        retval += "GROUP_BY COLUMNS:\n";
        for (ParsedColInfo col : groupByColumns) {
            retval += "\tColumn: " + col.alias + ": ";
            retval += col.expression.toString() + "\n";
        }

        retval = retval.trim();

        return retval;
    }

    public boolean hasOrderByColumns() {
        return ! orderColumns.isEmpty();
    }

    public List<ParsedColInfo> displayColumns() {
        return Collections.unmodifiableList(displayColumns);
    }

    public List<ParsedColInfo> groupByColumns() {
        return Collections.unmodifiableList(groupByColumns);
    }

    public List<ParsedColInfo> orderByColumns() {
        return Collections.unmodifiableList(orderColumns);
    }

    public boolean hasLimitOrOffset() {
        if ((limit != -1) || (limitParameterId != -1) ||
            (offset > 0) || (offsetParameterId != -1)) {
            return true;
        }
        return false;
    }

    public boolean hasLimitOrOffsetParameters() {
        return limitParameterId != -1 || offsetParameterId != -1;
    }

    public int getLimitParameterIndex() {
        return paramIndexById(m_paramsById, limitParameterId);
    }

    public int getOffsetParameterIndex() {
        return paramIndexById(m_paramsById, offsetParameterId);
    }

    private AbstractExpression getParameterOrConstantAsExpression(long id, long value) {
        if (id != -1) {
            ParameterValueExpression parameter = new ParameterValueExpression();
            assert(m_paramsById.containsKey(id));
            int index = m_paramsById.get(id);
            parameter.setParameterIndex(index);
            parameter.setValueType(paramList[index]);
            parameter.setValueSize(paramList[index].getLengthInBytesForFixedTypes());
            return parameter;
        }
        else {
            ConstantValueExpression constant = new ConstantValueExpression();
            constant.setValue(Long.toString(value));
            constant.setValueType(VoltType.INTEGER);
            return constant;
        }
    }

    public AbstractExpression getOffsetExpression() {
        return getParameterOrConstantAsExpression(offsetParameterId, offset);
    }

    public AbstractExpression getLimitExpression() {
        return getParameterOrConstantAsExpression(limitParameterId, limit);
    }

    public boolean isOrderDeterministic() {
        if (guaranteesUniqueRow()) {
            return true;
        }
        ArrayList<AbstractExpression> nonOrdered = new ArrayList<AbstractExpression>();
        if (orderByColumnsDetermineUniqueColumns(nonOrdered)) {
            return true;
        }
        if (orderByColumnsDetermineAllDisplayColumns(nonOrdered)) {
            return true;
        }
        return false;
    }

    /**
     * Does the ordering of a statements's GROUP BY columns ensure determinism.
     * All display columns are functionally dependent on the GROUP BY columns
     * even if the display column's values are not ordered or unique, so ordering by GROUP BY columns is enough to get determinism.
     * @param outNonOrdered - list of non-matching GROUP BY columns, populated as a side effect
     * @return whether there are GROUP BY columns and they are all order-determined by ORDER BY columns
     */
    private boolean orderByColumnsDetermineUniqueColumns(ArrayList<AbstractExpression> outNonOrdered) {
        if ( ! isGrouped()) {
            // TODO: Are there other ways to determine a unique set of columns without considering every display column?
            return false;
        }
        if (orderByColumnsDetermineAllColumns(groupByColumns, outNonOrdered)) {
            return true;
        }
        return false;
    }

    private boolean orderByColumnsDetermineAllDisplayColumns(ArrayList<AbstractExpression> nonOrdered) {
        ArrayList<ParsedColInfo> candidateColumns = new ArrayList<ParsedSelectStmt.ParsedColInfo>();
        for (ParsedColInfo displayCol : displayColumns) {
            if (displayCol.orderBy) {
                continue;
            }
            if (displayCol.groupBy) {
                AbstractExpression displayExpr = displayCol.expression;
                // Round up the usual suspects -- if there were uncooperative GROUP BY expressions, they will
                // often also be display column expressions.
                for (AbstractExpression nonStarter : nonOrdered) {
                     if (displayExpr.equals(nonStarter)) {
                         return false;
                     }
                }
                // A GROUP BY expression that was not nonOrdered must be covered.
                continue;
            }
            candidateColumns.add(displayCol);
        }
        return orderByColumnsDetermineAllColumns(candidateColumns, null);
    }


    private boolean orderByColumnsDetermineAllColumns(ArrayList<ParsedColInfo> candidateColumns,
                                                      ArrayList<AbstractExpression> outNonOrdered) {
        HashSet<AbstractExpression> orderByExprs = null;
        ArrayList<AbstractExpression> candidateExprHardCases = null;
        // First try to get away with a brute force N by M search for exact equalities.
        for (ParsedColInfo candidateCol : candidateColumns)
        {
            if (candidateCol.orderBy) {
                continue;
            }
            AbstractExpression candidateExpr = candidateCol.expression;
            if (orderByExprs == null) {
                orderByExprs = new HashSet<AbstractExpression>();
                for (ParsedColInfo orderByCol : orderColumns) {
                    orderByExprs.add(orderByCol.expression);
                }
            }
            if (orderByExprs.contains(candidateExpr)) {
                continue;
            }
            if (candidateExpr instanceof TupleValueExpression) {
                // Simple column references can only be exactly equal to but not "based on" an ORDER BY.
                return false;
            }

            if (candidateExprHardCases == null) {
                candidateExprHardCases = new ArrayList<AbstractExpression>();
            }
            candidateExprHardCases.add(candidateExpr);
        }

        if (candidateExprHardCases == null) {
            return true;
        }

        // Plan B. profile the ORDER BY list and try to include/exclude the hard cases on that basis.
        HashSet<AbstractExpression> orderByTVEs = new HashSet<AbstractExpression>();
        ArrayList<AbstractExpression> orderByNonTVEs = new ArrayList<AbstractExpression>();
        ArrayList<List<AbstractExpression>> orderByNonTVEBaseTVEs = new ArrayList<List<AbstractExpression>>();
        HashSet<AbstractExpression> orderByAllBaseTVEs = new HashSet<AbstractExpression>();

        for (AbstractExpression orderByExpr : orderByExprs) {
            if (orderByExpr instanceof TupleValueExpression) {
                orderByTVEs.add(orderByExpr);
                orderByAllBaseTVEs.add(orderByExpr);
            } else {
                orderByNonTVEs.add(orderByExpr);
                List<AbstractExpression> baseTVEs = orderByExpr.findBaseTVEs();
                orderByNonTVEBaseTVEs.add(baseTVEs);
                orderByAllBaseTVEs.addAll(baseTVEs);
            }
        }

        boolean result = true;

        for (AbstractExpression candidateExpr : candidateExprHardCases)
        {
            Collection<AbstractExpression> candidateBases = candidateExpr.findBaseTVEs();
            if (orderByTVEs.containsAll(candidateBases)) {
                continue;
            }
            if (orderByAllBaseTVEs.containsAll(candidateBases) == false) {
                if (outNonOrdered == null) {
                    // Short-circuit if the remaining non-qualifying expressions are not of interest.
                    return false;
                }
                result = false;
                outNonOrdered.add(candidateExpr);
                continue;
            }
            // At this point, if the candidateExpr is a match,
            // then it is based on but not equal to one or more orderByNonTVE(s) and optionally orderByTVE(s).
            // The simplest example is like "SELECT a+(b-c) ... ORDER BY a, b-c;"
            // If it is a non-match, it is an original expression based on orderByAllBaseTVEs
            // The simplest example is like "SELECT a+b ... ORDER BY a, b-c;"
            // TODO: process REALLY HARD CASES
            // TODO: issue a warning, short-term?
            // For now, err on the side of non-determinism.
            if (outNonOrdered == null) {
                // Short-circuit if the remaining non-qualifying expressions are not of interest.
                return false;
            }
            outNonOrdered.add(candidateExpr);
            result = false;
        }
        return result;
    }

    boolean guaranteesUniqueRow() {
        if ( ( ! isGrouped() ) && displaysAgg()) {
            return true;
        }
        return false;
    }

    private boolean displaysAgg() {
        for (ParsedColInfo displayCol : displayColumns) {
            if (displayCol.expression.hasAnySubexpressionOfClass(AggregateExpression.class)) {
                return true;
            }
        }
        return false;
    }

    public boolean isGrouped() { return ! groupByColumns.isEmpty(); }

    public boolean displayColumnsContainAllGroupByColumns() {
        for (ParsedColInfo groupedCol : groupByColumns) {
            boolean missing = true;
            for (ParsedColInfo displayCol : displayColumns) {
                if (displayCol.groupBy) {
                    if (groupedCol.equals(displayCol)) {
                        missing = false;
                        break;
                    }
                }
            }
            if (missing) {
                return false;
            }
        }
        return true;
    }
}<|MERGE_RESOLUTION|>--- conflicted
+++ resolved
@@ -94,11 +94,6 @@
         for (VoltXMLElement child : stmtNode.children) {
             if (child.name.equalsIgnoreCase("columns"))
                 parseDisplayColumns(child);
-<<<<<<< HEAD
-=======
-            else if (child.name.equalsIgnoreCase("querycondition"))
-                parseCondition(child);
->>>>>>> d90af0db
             else if (child.name.equalsIgnoreCase("ordercolumns"))
                 parseOrderColumns(child);
             else if (child.name.equalsIgnoreCase("groupcolumns")) {
