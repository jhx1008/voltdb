/* This file is part of VoltDB.
 * Copyright (C) 2008-2012 VoltDB Inc.
 *
 * VoltDB is free software: you can redistribute it and/or modify
 * it under the terms of the GNU General Public License as published by
 * the Free Software Foundation, either version 3 of the License, or
 * (at your option) any later version.
 *
 * VoltDB is distributed in the hope that it will be useful,
 * but WITHOUT ANY WARRANTY; without even the implied warranty of
 * MERCHANTABILITY or FITNESS FOR A PARTICULAR PURPOSE.  See the
 * GNU General Public License for more details.
 *
 * You should have received a copy of the GNU General Public License
 * along with VoltDB.  If not, see <http://www.gnu.org/licenses/>.
 */

package org.voltdb.compiler;

import org.hsqldb_voltpatches.HSQLInterface;
import org.voltdb.VoltType;
import org.voltdb.catalog.Catalog;
import org.voltdb.catalog.Column;
import org.voltdb.catalog.Database;
import org.voltdb.catalog.PlanFragment;
import org.voltdb.catalog.Statement;
import org.voltdb.catalog.StmtParameter;
import org.voltdb.compiler.VoltCompiler.VoltCompilerException;
import org.voltdb.messaging.FastSerializer;
import org.voltdb.planner.CompiledPlan;
import org.voltdb.planner.PartitioningForStatement;
import org.voltdb.planner.PlanningErrorException;
import org.voltdb.planner.QueryPlanner;
import org.voltdb.planner.TrivialCostModel;
import org.voltdb.plannodes.AbstractPlanNode;
import org.voltdb.plannodes.AbstractScanPlanNode;
import org.voltdb.plannodes.DeletePlanNode;
import org.voltdb.plannodes.InsertPlanNode;
import org.voltdb.plannodes.PlanNodeList;
import org.voltdb.plannodes.SchemaColumn;
import org.voltdb.plannodes.UpdatePlanNode;
import org.voltdb.types.QueryType;
import org.voltdb.utils.BuildDirectoryUtils;
import org.voltdb.utils.Encoder;

/**
 * Compiles individual SQL statements and updates the given catalog.
 * <br/>Invokes the Optimizer to generate plans.
 *
 */
public abstract class StatementCompiler {

    public static final int DEFAULT_MAX_JOIN_TABLES = 5;

    static void compile(VoltCompiler compiler, HSQLInterface hsql,
            Catalog catalog, Database db, DatabaseEstimates estimates,
            Statement catalogStmt, String stmt, String joinOrder, PartitioningForStatement partitioning)
    throws VoltCompiler.VoltCompilerException {

        // Cleanup whitespace newlines for catalog compatibility
        // and to make statement parsing easier.
        stmt = stmt.replaceAll("\n", " ");
        stmt = stmt.trim();
        compiler.addInfo("Compiling Statement: " + stmt);

        // determine the type of the query
        QueryType qtype = QueryType.INVALID;
        boolean statementRO = true;
        if (stmt.toLowerCase().startsWith("insert")) {
            qtype = QueryType.INSERT;
            statementRO = false;
        }
        else if (stmt.toLowerCase().startsWith("update")) {
            qtype = QueryType.UPDATE;
            statementRO = false;
        }
        else if (stmt.toLowerCase().startsWith("delete")) {
            qtype = QueryType.DELETE;
            statementRO = false;
        }
        else if (stmt.toLowerCase().startsWith("select")) {
            // This covers simple select statements as well as UNIONs and other set operations that are being used with default precedence
            // as in "select ... from ... UNION select ... from ...;"
            // Even if set operations are not currently supported, let them pass as "select" statements to let the parser sort them out.
            qtype = QueryType.SELECT;
        }
        else if (stmt.toLowerCase().startsWith("(")) {
            // There does not seem to be a need to support parenthesized DML statements, so assume a read-only statement.
            // If that assumption is wrong, then it has probably gotten to the point that we want to drop this up-front
            // logic in favor of relying on the full parser/planner to determine the cataloged query type and read-only-ness.
            // Parenthesized query statements are typically complex set operations (UNIONS, etc.)
            // requiring parenthesis to explicitly determine precedence,
            // but they MAY be as simple as a needlessly parenthesized single select statement:
            // "( select * from table );" is valid SQL.
            // So, assume QueryType.SELECT.
            // If set operations require their own QueryType in the future, that's probably another case
            // motivating diving right in to the full parser/planner without this pre-check.
            // We don't want to be re-implementing the parser here -- this has already gone far enough.
            qtype = QueryType.SELECT;
        }
        // else:
        // All the known statements are handled above, so default to cataloging an invalid read-only statement
        // and leave it to the parser/planner to more intelligently reject the statement as unsupported.

        catalogStmt.setReadonly(statementRO);
        catalogStmt.setQuerytype(qtype.getValue());

        // put the data in the catalog that we have
        catalogStmt.setSqltext(stmt);
        catalogStmt.setSinglepartition(partitioning.wasSpecifiedAsSingle());
        catalogStmt.setBatched(false);
        catalogStmt.setParamnum(0);


        String name = catalogStmt.getParent().getTypeName() + "-" + catalogStmt.getTypeName();
        String sql = catalogStmt.getSqltext();
        String stmtName = catalogStmt.getTypeName();
        String procName = catalogStmt.getParent().getTypeName();
        TrivialCostModel costModel = new TrivialCostModel();
        QueryPlanner planner = new QueryPlanner(
                sql, stmtName, procName,  catalog.getClusters().get("cluster"), db,
                partitioning, hsql, estimates, false, DEFAULT_MAX_JOIN_TABLES,
                costModel, null, joinOrder);

        CompiledPlan plan = null;
        try {
<<<<<<< HEAD
            String sql = catalogStmt.getSqltext();
            String stmtName = catalogStmt.getTypeName();
            String procName = catalogStmt.getParent().getTypeName();

            String parsedToken = planner.parse(sql, stmtName, procName, false);
            if (parsedToken != null) {
                plan = planner.plan(costModel, catalogStmt.getSqltext(), joinOrder,
                    catalogStmt.getTypeName(), catalogStmt.getParent().getTypeName(), DEFAULT_MAX_JOIN_TABLES, null);
            }
=======
            planner.parse();
            plan = planner.plan();
            assert(plan != null);
>>>>>>> eb32485d
        } catch (PlanningErrorException e) {
            // These are normal expectable errors -- don't normally need a stack-trace.
            String msg = "Failed to plan for statement (" + catalogStmt.getTypeName() + ") " + catalogStmt.getSqltext();
            if (e.getMessage() != null) {
                msg += " Error: \"" + e.getMessage() + "\"";
            }
            throw compiler.new VoltCompilerException(msg);
        }
        catch (Exception e) {
            e.printStackTrace();
            throw compiler.new VoltCompilerException("Failed to plan for stmt: " + catalogStmt.getTypeName());
        }

        // Check order determinism before accessing the detail which it caches.
        boolean orderDeterministic = plan.isOrderDeterministic();
        catalogStmt.setIsorderdeterministic(orderDeterministic);
        boolean contentDeterministic = plan.isContentDeterministic();
        catalogStmt.setIscontentdeterministic(contentDeterministic);
        String nondeterminismDetail = plan.nondeterminismDetail();
        catalogStmt.setNondeterminismdetail(nondeterminismDetail);

        catalogStmt.setSeqscancount(plan.countSeqScans());

        // Input Parameters
        // We will need to update the system catalogs with this new information
        for (int i = 0; i < plan.parameters.length; ++i) {
            VoltType type = plan.parameters[i];
            StmtParameter catalogParam = catalogStmt.getParameters().add(String.valueOf(i));
            catalogParam.setJavatype(type.getValue());
            catalogParam.setIndex(i);
        }

        // Output Columns
        int index = 0;
        for (SchemaColumn col : plan.columns.getColumns())
        {
            Column catColumn = catalogStmt.getOutput_columns().add(String.valueOf(index));
            catColumn.setNullable(false);
            catColumn.setIndex(index);
            if (col.getColumnAlias() != null && !col.getColumnAlias().equals(""))
            {
                catColumn.setName(col.getColumnAlias());
            }
            else
            {
                catColumn.setName(col.getColumnName());
            }
            catColumn.setType(col.getType().getValue());
            catColumn.setSize(col.getSize());
            index++;
        }
        catalogStmt.setReplicatedtabledml(plan.replicatedTableDML);
        partitioning.setIsReplicatedTableDML(plan.replicatedTableDML);

        // output the explained plan to disk (or caller) for debugging
        StringBuilder planDescription = new StringBuilder(1000); // Initial capacity estimate.
        planDescription.append("SQL: ").append(plan.sql);
        planDescription.append("\nCOST: ").append(plan.cost);
        planDescription.append("\nPLAN:\n");
        planDescription.append(plan.explainedPlan);
        String planString = planDescription.toString();
        BuildDirectoryUtils.writeFile("statement-winner-plans", name + ".txt", planString);
        compiler.captureDiagnosticContext(planString);

        // set the explain plan output into the catalog (in hex)
        catalogStmt.setExplainplan(Encoder.hexEncode(plan.explainedPlan));

        // Now update our catalog information
        PlanFragment planFragment = catalogStmt.getFragments().add("0");
        planFragment.setHasdependencies(plan.subPlanGraph != null);
        // mark a fragment as non-transactional if it never touches a persistent table
        planFragment.setNontransactional(!fragmentReferencesPersistentTable(plan.rootPlanGraph));
        planFragment.setMultipartition(plan.subPlanGraph != null);
        writePlanBytes(compiler, planFragment, plan.rootPlanGraph);

        if (plan.subPlanGraph != null) {
            planFragment = catalogStmt.getFragments().add("1");
            planFragment.setHasdependencies(false);
            planFragment.setNontransactional(false);
            planFragment.setMultipartition(true);
            writePlanBytes(compiler, planFragment, plan.subPlanGraph);
        }

        // Planner should have rejected with an exception any statement with an unrecognized type.
        int validType = catalogStmt.getQuerytype();
        assert(validType != QueryType.INVALID.getValue());
    }

    static void writePlanBytes(VoltCompiler compiler, PlanFragment fragment, AbstractPlanNode planGraph)
    throws VoltCompilerException {
        // get the plan bytes
        PlanNodeList node_list = new PlanNodeList(planGraph);
        String json = node_list.toJSONString();
        compiler.captureDiagnosticJsonFragment(json);
        // Place serialized version of PlanNodeTree into a PlanFragment
        try {
            FastSerializer fs = new FastSerializer(true, false);
            fs.write(json.getBytes());
            String hexString = fs.getHexEncodedBytes();
            fragment.setPlannodetree(hexString);
        } catch (Exception e) {
            e.printStackTrace();
            throw compiler.new VoltCompilerException(e.getMessage());
        }
    }

    /**
     * Check through a plan graph and return true if it ever touches a persistent table.
     */
    static boolean fragmentReferencesPersistentTable(AbstractPlanNode node) {
        if (node == null)
            return false;

        // these nodes can read/modify persistent tables
        if (node instanceof AbstractScanPlanNode)
            return true;
        if (node instanceof InsertPlanNode)
            return true;
        if (node instanceof DeletePlanNode)
            return true;
        if (node instanceof UpdatePlanNode)
            return true;

        // recursively check out children
        for (int i = 0; i < node.getChildCount(); i++) {
            AbstractPlanNode child = node.getChild(i);
            if (fragmentReferencesPersistentTable(child))
                return true;
        }

        // if nothing found, return false
        return false;
    }
}<|MERGE_RESOLUTION|>--- conflicted
+++ resolved
@@ -124,21 +124,9 @@
 
         CompiledPlan plan = null;
         try {
-<<<<<<< HEAD
-            String sql = catalogStmt.getSqltext();
-            String stmtName = catalogStmt.getTypeName();
-            String procName = catalogStmt.getParent().getTypeName();
-
-            String parsedToken = planner.parse(sql, stmtName, procName, false);
-            if (parsedToken != null) {
-                plan = planner.plan(costModel, catalogStmt.getSqltext(), joinOrder,
-                    catalogStmt.getTypeName(), catalogStmt.getParent().getTypeName(), DEFAULT_MAX_JOIN_TABLES, null);
-            }
-=======
             planner.parse();
             plan = planner.plan();
             assert(plan != null);
->>>>>>> eb32485d
         } catch (PlanningErrorException e) {
             // These are normal expectable errors -- don't normally need a stack-trace.
             String msg = "Failed to plan for statement (" + catalogStmt.getTypeName() + ") " + catalogStmt.getSqltext();
