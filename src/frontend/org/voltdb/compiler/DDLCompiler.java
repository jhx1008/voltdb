/* This file is part of VoltDB.
 * Copyright (C) 2008-2014 VoltDB Inc.
 *
 * This program is free software: you can redistribute it and/or modify
 * it under the terms of the GNU Affero General Public License as
 * published by the Free Software Foundation, either version 3 of the
 * License, or (at your option) any later version.
 *
 * This program is distributed in the hope that it will be useful,
 * but WITHOUT ANY WARRANTY; without even the implied warranty of
 * MERCHANTABILITY or FITNESS FOR A PARTICULAR PURPOSE.  See the
 * GNU Affero General Public License for more details.
 *
 * You should have received a copy of the GNU Affero General Public License
 * along with VoltDB.  If not, see <http://www.gnu.org/licenses/>.
 */

package org.voltdb.compiler;

import java.io.FileReader;
import java.io.IOException;
import java.io.LineNumberReader;
import java.io.Reader;
import java.math.BigDecimal;
import java.util.ArrayList;
import java.util.Arrays;
import java.util.EnumSet;
import java.util.HashMap;
import java.util.HashSet;
import java.util.List;
import java.util.Map;
import java.util.Map.Entry;
import java.util.Set;
import java.util.SortedMap;
import java.util.TreeMap;
import java.util.regex.Matcher;
import java.util.regex.Pattern;

import org.apache.commons.lang3.StringUtils;
import org.hsqldb_voltpatches.FunctionSQL;
import org.hsqldb_voltpatches.HSQLInterface;
import org.hsqldb_voltpatches.HSQLInterface.HSQLParseException;
import org.hsqldb_voltpatches.VoltXMLElement;
import org.hsqldb_voltpatches.VoltXMLElement.VoltXMLDiff;
import org.json_voltpatches.JSONException;
import org.json_voltpatches.JSONStringer;
import org.voltcore.utils.CoreUtils;
import org.voltdb.VoltType;
import org.voltdb.catalog.CatalogMap;
import org.voltdb.catalog.Column;
import org.voltdb.catalog.ColumnRef;
import org.voltdb.catalog.Constraint;
import org.voltdb.catalog.Database;
import org.voltdb.catalog.Group;
import org.voltdb.catalog.Index;
import org.voltdb.catalog.MaterializedViewInfo;
import org.voltdb.catalog.Table;
import org.voltdb.common.Permission;
import org.voltdb.compiler.ClassMatcher.ClassNameMatchStatus;
import org.voltdb.compiler.VoltCompiler.DdlProceduresToLoad;
import org.voltdb.compiler.VoltCompiler.ProcedureDescriptor;
import org.voltdb.compiler.VoltCompiler.VoltCompilerException;
import org.voltdb.compilereport.TableAnnotation;
import org.voltdb.expressions.AbstractExpression;
import org.voltdb.expressions.FunctionExpression;
import org.voltdb.expressions.TupleValueExpression;
import org.voltdb.groovy.GroovyCodeBlockCompiler;
import org.voltdb.planner.AbstractParsedStmt;
import org.voltdb.planner.ParsedSelectStmt;
import org.voltdb.planner.ParsedSelectStmt.ParsedColInfo;
import org.voltdb.planner.parseinfo.StmtTableScan;
import org.voltdb.planner.parseinfo.StmtTargetTableScan;
import org.voltdb.types.ConstraintType;
import org.voltdb.types.ExpressionType;
import org.voltdb.types.IndexType;
import org.voltdb.utils.BuildDirectoryUtils;
import org.voltdb.utils.CatalogUtil;
import org.voltdb.utils.Encoder;
import org.voltdb.utils.InMemoryJarfile;
import org.voltdb.utils.VoltTypeUtil;


/**
 * Compiles schema (SQL DDL) text files and stores the results in a given catalog.
 *
 */
public class DDLCompiler {

    static final int MAX_COLUMNS = 1024; // KEEP THIS < MAX_PARAM_COUNT to enable default CRUD update.
    static final int MAX_ROW_SIZE = 1024 * 1024 * 2;
    static final int MAX_BYTES_PER_UTF8_CHARACTER = 4;

    /**
     * Regex Description:
     * <pre>
     * (?i) -- ignore case
     * \\A -- beginning of statement
     * PARTITION -- token
     * \\s+ one or more spaces
     * (PROCEDURE|TABLE) -- either PROCEDURE or TABLE token
     * \\s+ -- one or more spaces
     * .+ -- one or more of any characters
     * ; -- a semicolon
     * \\z -- end of string
     * </pre>
     */
    static final Pattern prePartitionPattern = Pattern.compile(
            "(?i)\\APARTITION\\s+(PROCEDURE|TABLE)\\s+.+;\\z"
            );
    /**
     * NB supports only unquoted table and column names
     *
     * Regex Description:
     * <pre>
     * (?i) -- ignore case
     * \\A -- beginning of statement
     * PARTITION -- token
     * \\s+ -- one or more spaces
     * TABLE -- token
     * \\s+ -- one or more spaces
     * ([\\w$]+) -- [table name capture group 1]
     *    [\\w$]+ -- 1 or more identifier character
     *        (letters, numbers, dollar sign ($) underscore (_))
     * \\s+ -- one or more spaces
     * ON -- token
     * \\s+ -- one or more spaces
     * COLUMN -- token
     * \\s+ -- one or more spaces
     * ([\\w$]+) -- [column name capture group 2]
     *    [\\w$]+ -- 1 or more identifier character
     *        (letters, numbers, dollar sign ($) or underscore (_))
     * \\s* -- 0 or more spaces
     * ; a -- semicolon
     * \\z -- end of string
     * </pre>
     */
    static final Pattern partitionTablePattern = Pattern.compile(
            "(?i)\\APARTITION\\s+TABLE\\s+([\\w$]+)\\s+ON\\s+COLUMN\\s+([\\w$]+)\\s*;\\z"
            );
    /**
     * NB supports only unquoted table and column names
     *
     * Regex Description:
     * <pre>
     * (?i) -- ignore case
     * \\A -- beginning of statement
     * PARTITION -- token
     * \\s+ -- one or more spaces
     * PROCEDURE -- token
     * \\s+ -- one or more spaces
     * ([\\w$]+) -- [procedure name capture group 1]
     *    [\\w$]+ -- one or more identifier character
     *        (letters, numbers, dollar sign ($) or underscore (_))
     * \\s+ -- one or more spaces
     * ON -- token
     * \\s+ -- one or more spaces
     * TABLE -- token
     * \\s+ -- one or more spaces
     * ([\\w$]+) -- [table name capture group 2]
     *    [\\w$]+ -- one or more identifier character
     *        (letters, numbers, dollar sign ($) or underscore (_))
     * \\s+ -- one or more spaces
     * COLUMN -- token
     * \\s+ -- one or more spaces
     * ([\\w$]+) -- [column name capture group 3]
     *    [\\w$]+ -- one or more identifier character
     *        (letters, numbers, dollar sign ($) or underscore (_))
     * (?:\\s+PARAMETER\\s+(\\d+))? 0 or 1 parameter clause [non-capturing]
     *    \\s+ -- one or more spaces
     *    PARAMETER -- token
     *    \\s+ -- one or more spaces
     *    \\d+ -- one ore more number digits [parameter index capture group 4]
     * \\s* -- 0 or more spaces
     * ; -- a semicolon
     * \\z -- end of string
     * </pre>
     */
    static final Pattern partitionProcedurePattern = Pattern.compile(
            "(?i)\\APARTITION\\s+PROCEDURE\\s+([\\w$]+)\\s+ON\\s+TABLE\\s+" +
            "([\\w$]+)\\s+COLUMN\\s+([\\w$]+)(?:\\s+PARAMETER\\s+(\\d+))?\\s*;\\z"
            );

    /**
     * CREATE PROCEDURE from Java class statement regex
     * NB supports only unquoted table and column names
     * Capture groups are tagged as (1) and (2) in comments below.
     */
    static final Pattern procedureClassPattern = Pattern.compile(
            "(?i)" +                                // ignore case
            "\\A" +                                 // beginning of statement
            "CREATE" +                              // CREATE token
            "\\s+" +                                // one or more spaces
            "PROCEDURE" +                           // PROCEDURE token
            "(?:" +                                 // begin optional ALLOW clause
            "\\s+" +                                //   one or more spaces
            "ALLOW" +                               //   ALLOW token
            "\\s+" +                                //   one or more spaces
            "([\\w.$]+(?:\\s*,\\s*[\\w.$]+)*)" +    //   (1) comma-separated role list
            ")?" +                                  // end optional ALLOW clause
            "\\s+" +                                // one or more spaces
            "FROM" +                                // FROM token
            "\\s+" +                                // one or more spaces
            "CLASS" +                               // CLASS token
            "\\s+" +                                // one or more spaces
            "([\\w$.]+)" +                          // (2) class name
            "\\s*" +                                // zero or more spaces
            ";" +                                   // semi-colon terminator
            "\\z"                                   // end of statement
            );

    /**
     * CREATE PROCEDURE with single SELECT or DML statement regex
     * NB supports only unquoted table and column names
     * Capture groups are tagged as (1) and (2) in comments below.
     */
    static final Pattern procedureSingleStatementPattern = Pattern.compile(
            "(?i)" +                                // ignore case
            "\\A" +                                 // beginning of DDL statement
            "CREATE" +                              // CREATE token
            "\\s+" +                                // one or more spaces
            "PROCEDURE" +                           // PROCEDURE token
            "\\s+" +                                // one or more spaces
            "([\\w.$]+)" +                          // (1) procedure name
            "(?:" +                                 // begin optional ALLOW clause
            "\\s+" +                                //   one or more spaces
            "ALLOW" +                               //   ALLOW token
            "\\s+" +                                //   one or more spaces
            "([\\w.$]+(?:\\s*,\\s*[\\w.$]+)*)" +    //   (2) comma-separated role list
            ")?" +                                  // end optional ALLOW clause
            "\\s+" +                                // one or more spaces
            "AS" +                                  // AS token
            "\\s+" +                                // one or more spaces
            "(.+)" +                                // (3) SELECT or DML statement
            ";" +                                   // semi-colon terminator
            "\\z"                                   // end of DDL statement
            );

    static final char   BLOCK_DELIMITER_CHAR = '#';
    static final String BLOCK_DELIMITER = "###";

    static final Pattern procedureWithScriptPattern = Pattern.compile(
            "\\A" +                                 // beginning of DDL statement
            "CREATE" +                              // CREATE token
            "\\s+" +                                // one or more spaces
            "PROCEDURE" +                           // PROCEDURE token
            "\\s+" +                                // one or more spaces
            "([\\w.$]+)" +                          // (1) procedure name
            "(?:" +                                 // begin optional ALLOW clause
            "\\s+" +                                //   one or more spaces
            "ALLOW" +                               //   ALLOW token
            "\\s+" +                                //   one or more spaces
            "([\\w.$]+(?:\\s*,\\s*[\\w.$]+)*)" +    //   (2) comma-separated role list
            ")?" +                                  // end optional ALLOW clause
            "\\s+" +                                // one or more spaces
            "AS" +                                  // AS token
            "\\s+" +                                // one or more spaces
            BLOCK_DELIMITER +                       // block delimiter ###
            "(.+)" +                                // (3) code block content
            BLOCK_DELIMITER +                       // block delimiter ###
            "\\s+" +                                // one or more spaces
            "LANGUAGE" +                            // LANGUAGE token
            "\\s+" +                                // one or more spaces
            "(GROOVY)" +                            // (4) language name
            "\\s*" +                                // zero or more spaces
            ";" +                                   // semi-colon terminator
            "\\z",                                  // end of DDL statement
            Pattern.CASE_INSENSITIVE|Pattern.MULTILINE|Pattern.DOTALL
            );

    /**
     * DROP PROCEDURE  statement regex
     */
    static final Pattern procedureDropPattern = Pattern.compile(
            "(?i)" +                                // ignore case
            "\\A" +                                 // beginning of statement
            "DROP" +                                // DROP token
            "\\s+" +                                // one or more spaces
            "PROCEDURE" +                           // PROCEDURE token
            "\\s+" +                                // one or more spaces
            "([\\w$.]+)" +                          // (1) class name or procedure name
            "\\s*" +                                // zero or more spaces
            ";" +                                   // semi-colon terminator
            "\\z"                                   // end of statement
            );

    /**
     * IMPORT CLASS with pattern for matching classfiles in
     * the current classpath.
     */
    static final Pattern importClassPattern = Pattern.compile(
            "(?i)" +                                // (ignore case)
            "\\A" +                                 // (start statement)
            "IMPORT\\s+CLASS\\s+" +                 // IMPORT CLASS
            "([^;]+)" +                             // (1) class matching pattern
            ";\\z"                                  // (end statement)
            );

    /**
     * Regex to parse the CREATE ROLE statement with optional WITH clause.
     * Leave the WITH clause argument as a single group because regexes
     * aren't capable of producing a variable number of groups.
     * Capture groups are tagged as (1) and (2) in comments below.
     */
    static final Pattern createRolePattern = Pattern.compile(
            "(?i)" +                            // (ignore case)
            "\\A" +                             // (start statement)
            "CREATE\\s+ROLE\\s+" +              // CREATE ROLE
            "([\\w.$]+)" +                      // (1) <role name>
            "(?:\\s+WITH\\s+" +                 // (start optional WITH clause block)
                "(\\w+(?:\\s*,\\s*\\w+)*)" +    //   (2) <comma-separated argument string>
            ")?" +                              // (end optional WITH clause block)
            ";\\z"                              // (end statement)
            );

    /**
     * Regex to match CREATE TABLE or CREATE VIEW statements.
     * Unlike the other matchers, this is just designed to pull out the
     * name of the table or view, not the whole statement.
     * It's used to preserve as-entered schema for each table/view
     * for the catalog report generator for the moment.
     * Capture group (1) is ignored, but (2) is used.
     */
    static final Pattern createTablePattern = Pattern.compile(
            "(?i)" +                            // (ignore case)
            "\\A" +                             // (start statement)
            "CREATE\\s+(TABLE|VIEW)\\s+" +      // (1) CREATE TABLE
            "([\\w.$]+)"                        // (2) <table name>
            );

    /**
     * Regex to match ALTER or DROP TABLE statements. Capture group (1) is operator, (2) is TABLE, but (3) is used.
     */
    static final Pattern alterOrDropTablePattern = Pattern.compile(
            "(?i)" + // (ignore case)
            "\\A" + // (start statement)
            "(ALTER|DROP)\\s+(TABLE)\\s+" + // (1) ALTER or DROP TABLE
            "([\\w.$]+)" // (3) <table name>
    );

    /**
     * NB supports only unquoted table and column names
     *
     * Regex Description:
     * <pre>
     * (?i) -- ignore case
     * \\A -- beginning of statement
     * REPLICATE -- token
     * \\s+ -- one or more spaces
     * TABLE -- token
     * \\s+ -- one or more spaces
     * ([\\w$.]+) -- [table name capture group 1]
     *    [\\w$]+ -- one or more identifier character (letters, numbers, dollar sign ($) or underscore (_))
     * \\s* -- 0 or more spaces
     * ; -- a semicolon
     * \\z -- end of string
     * </pre>
     */
    static final Pattern replicatePattern = Pattern.compile(
            "(?i)\\AREPLICATE\\s+TABLE\\s+([\\w$]+)\\s*;\\z"
            );

    /**
     * EXPORT TABLE statement regex
     * NB supports only unquoted table names
     * Capture groups are tagged as (1) in comments below.
     */
    static final Pattern exportPattern = Pattern.compile(
            "(?i)" +                            // (ignore case)
            "\\A"  +                            // start statement
            "EXPORT\\s+TABLE\\s+"  +            // EXPORT TABLE
            "([\\w.$]+)" +                      // (1) <table name>
            "\\s*;\\z"                          // (end statement)
            );
    /**
     * Regex Description:
     *
     *  if the statement starts with either create procedure, partition,
     *  replicate, or role the first match group is set to respectively procedure,
     *  partition, replicate, or role.
     * <pre>
     * (?i) -- ignore case
     * ((?<=\\ACREATE\\s{0,1024})(?:PROCEDURE|ROLE)|\\APARTITION|\\AREPLICATE\\AEXPORT) -- voltdb ddl
     *    [capture group 1]
     *      (?<=\\ACREATE\\s{1,1024})(?:PROCEDURE|ROLE) -- create procedure or role ddl
     *          (?<=\\ACREATE\\s{0,1024}) -- CREATE zero-width positive lookbehind
     *              \\A -- beginning of statement
     *              CREATE -- token
     *              \\s{1,1024} -- one or up to 1024 spaces
     *              (?:PROCEDURE|ROLE) -- procedure or role token
     *      | -- or
     *      \\A -- beginning of statement
     *      -- PARTITION token
     *      | -- or
     *      \\A -- beginning of statement
     *      REPLICATE -- token
     *      | -- or
     *      \\A -- beginning of statement
     *      EXPORT -- token
     * \\s -- one space
     * </pre>
     */
    static final Pattern voltdbStatementPrefixPattern = Pattern.compile(
            "(?i)((?<=\\ACREATE\\s{0,1024})" +
            "(?:PROCEDURE|ROLE)|" +
            "\\ADROP|\\APARTITION|\\AREPLICATE|\\AEXPORT|\\AIMPORT)\\s"
            );

    static final String TABLE = "TABLE";
    static final String PROCEDURE = "PROCEDURE";
    static final String PARTITION = "PARTITION";
    static final String REPLICATE = "REPLICATE";
    static final String EXPORT = "EXPORT";
    static final String ROLE = "ROLE";

    HSQLInterface m_hsql;
    VoltCompiler m_compiler;
    String m_fullDDL = "";
    int m_currLineNo = 1;

    // Partition descriptors parsed from DDL PARTITION or REPLICATE statements.
    final VoltDDLElementTracker m_tracker;
    VoltXMLElement m_schema = new VoltXMLElement(HSQLInterface.XML_SCHEMA_NAME);

    // used to match imported class with those in the classpath
    // For internal cluster compilation, this will point to the
    // InMemoryJarfile for the current catalog, so that we can
    // find classes provided as part of the application.
    ClassMatcher m_classMatcher = new ClassMatcher();

    HashMap<String, Column> columnMap = new HashMap<String, Column>();
    HashMap<String, Index> indexMap = new HashMap<String, Index>();
    HashMap<Table, String> matViewMap = new HashMap<Table, String>();

    // Track the original CREATE TABLE statement for each table
    // Currently used for catalog report generation.
    // There's specifically no cleanup here because I don't think
    // any is needed.
    Map<String, String> m_tableNameToDDL = new TreeMap<String, String>();

    // Resolve classes using a custom loader. Needed for catalog version upgrade.
    final ClassLoader m_classLoader;

    private final Set<String> tableLimitConstraintCounter = new HashSet<>();

    private class DDLStatement {
        public DDLStatement() {
        }
        String statement = "";
        int lineNo;
    }

    public DDLCompiler(VoltCompiler compiler,
                       HSQLInterface hsql,
                       VoltDDLElementTracker tracker,
                       ClassLoader classLoader)  {
        assert(compiler != null);
        assert(hsql != null);
        assert(tracker != null);
        this.m_hsql = hsql;
        this.m_compiler = compiler;
        this.m_tracker = tracker;
        this.m_classLoader = classLoader;
        m_schema.attributes.put("name", HSQLInterface.XML_SCHEMA_NAME);
    }

    /**
     * Compile a DDL schema from an abstract reader
     * @param reader  abstract DDL reader
     * @param db  database
     * @param whichProcs  which type(s) of procedures to load
     * @throws VoltCompiler.VoltCompilerException
     */
    public void loadSchema(Reader reader, Database db, DdlProceduresToLoad whichProcs)
            throws VoltCompiler.VoltCompilerException {
        m_currLineNo = 1;

        DDLStatement stmt = getNextStatement(reader, m_compiler);
        while (stmt != null) {
            // Some statements are processed by VoltDB and the rest are handled by HSQL.
            boolean processed = false;
            try {
                processed = processVoltDBStatement(stmt, db, whichProcs);
            } catch (VoltCompilerException e) {
                // Reformat the message thrown by VoltDB DDL processing to have a line number.
                String msg = "VoltDB DDL Error: \"" + e.getMessage() + "\" in statement starting on lineno: " + stmt.lineNo;
                throw m_compiler.new VoltCompilerException(msg);
            }
            if (!processed) {
                try {
                    // Check for CREATE TABLE, CREATE VIEW, ALTER or DROP TABLE.
                    // We sometimes choke at parsing statements with newlines, so
                    // check against a newline free version of the stmt.
                    String oneLinerStmt = stmt.statement.replace("\n", " ");
                    Matcher tableMatcher = createTablePattern.matcher(oneLinerStmt);
                    if (tableMatcher.find()) {
                        String tableName = tableMatcher.group(2);
                        m_tableNameToDDL.put(tableName.toUpperCase(), stmt.statement);
                    } else {
                        Matcher atableMatcher = alterOrDropTablePattern.matcher(oneLinerStmt);
                        if (atableMatcher.find()) {
                            String op = atableMatcher.group(1);
                            String tableName = atableMatcher.group(3);
                            if (op.equalsIgnoreCase("DROP")) {
                                m_tableNameToDDL.remove(tableName.toUpperCase());
                            } else {
                                //ALTER - Append the statement
                                String prevStmt = m_tableNameToDDL.get(tableName.toUpperCase());
                                if (prevStmt != null) {
                                    //Append the SQL for report...else would blow up compilation.
                                    m_tableNameToDDL.put(tableName.toUpperCase(), prevStmt + "\n" + stmt.statement);
                                }
                            }
                        }
                    }

                    // kind of ugly.  We hex-encode each statement so we can
                    // avoid embedded newlines so we can delimit statements
                    // with newline.
                    m_fullDDL += Encoder.hexEncode(stmt.statement) + "\n";
                    // Get the diff that results from applying this statement and apply it
                    // to our local tree (with Volt-specific additions)
                    VoltXMLDiff thisStmtDiff = m_hsql.runDDLCommandAndDiff(stmt.statement);
                    applyDiff(thisStmtDiff);
                } catch (HSQLParseException e) {
                    String msg = "DDL Error: \"" + e.getMessage() + "\" in statement starting on lineno: " + stmt.lineNo;
                    throw m_compiler.new VoltCompilerException(msg, stmt.lineNo);
                }
            }
            stmt = getNextStatement(reader, m_compiler);
        }

        try {
            reader.close();
        } catch (IOException e) {
            throw m_compiler.new VoltCompilerException("Error closing schema file");
        }

        // process extra classes
        m_tracker.addExtraClasses(m_classMatcher.getMatchedClassList());
        // possibly save some memory
        m_classMatcher.clear();
    }

    private void applyDiff(VoltXMLDiff stmtDiff)
    {
        m_schema.applyDiff(stmtDiff);
        // now go back and clean up anything that wasn't resolvable just by applying the diff
        // For now, this is:
        // - ensuring that the partition columns on tables are correct.  The hard
        // case is when the partition column is dropped from the table

        // Each statement can affect at most one table.  Check to see if the table is listed in
        // the changed nodes
        if (stmtDiff.getChangedNodes().isEmpty()) {
            return;
        }
        assert(stmtDiff.getChangedNodes().size() == 1);
        Entry<String, VoltXMLDiff> tableEntry = stmtDiff.getChangedNodes().entrySet().iterator().next();
        VoltXMLDiff tableDiff = tableEntry.getValue();
        // need columns to be changed
        if (tableDiff.getChangedNodes().isEmpty() ||
            !tableDiff.getChangedNodes().containsKey("columnscolumns"))
        {
            return;
        }
        VoltXMLDiff columnsDiff = tableDiff.getChangedNodes().get("columnscolumns");
        assert(columnsDiff != null);
        // Need to have deleted columns
        if (columnsDiff.getRemovedNodes().isEmpty()) {
            return;
        }
        // Okay, get a list of deleted column names
        Set<String> removedColumns = new HashSet<String>();
        for (VoltXMLElement e : columnsDiff.getRemovedNodes()) {
            assert(e.attributes.get("name") != null);
            removedColumns.add(e.attributes.get("name"));
        }
        // go back and get our table name.  Use the uniquename ("table" + name) to get the element
        // from the schema
        VoltXMLElement tableElement = m_schema.findChild(tableEntry.getKey());
        assert(tableElement != null);
        String partitionCol = tableElement.attributes.get("partitioncolumn");
        // if we removed the partition column, then remove the attribute from the schema
        if (partitionCol != null && removedColumns.contains(partitionCol)) {
            m_compiler.addWarn(String.format("Partition column %s was dropped from table %s.  Attempting to change table to replicated.", partitionCol, tableElement.attributes.get("name")));
            tableElement.attributes.remove("partitioncolumn");
        }
    }

    /**
     * Checks whether or not the start of the given identifier is java (and
     * thus DDL) compliant. An identifier may start with: _ [a-zA-Z] $
     * @param identifier the identifier to check
     * @param statement the statement where the identifier is
     * @return the given identifier unmodified
     * @throws VoltCompilerException when it is not compliant
     */
    private String checkIdentifierStart(
            final String identifier, final String statement
            ) throws VoltCompilerException {

        assert identifier != null && ! identifier.trim().isEmpty();
        assert statement != null && ! statement.trim().isEmpty();

        int loc = 0;
        do {
            if ( ! Character.isJavaIdentifierStart(identifier.charAt(loc))) {
                String msg = "Unknown indentifier in DDL: \"" +
                        statement.substring(0,statement.length()-1) +
                        "\" contains invalid identifier \"" + identifier + "\"";
                throw m_compiler.new VoltCompilerException(msg);
            }
            loc = identifier.indexOf('.', loc) + 1;
        }
        while( loc > 0 && loc < identifier.length());

        return identifier;
    }

    /**
     * Checks whether or not the start of the given identifier is java (and
     * thus DDL) compliant. An identifier may start with: _ [a-zA-Z] $ *
     * and contain subsequent characters including: _ [0-9a-zA-Z] $ *
     * @param identifier the identifier to check
     * @param statement the statement where the identifier is
     * @return the given identifier unmodified
     * @throws VoltCompilerException when it is not compliant
     */
    private String checkIdentifierWithWildcard(
            final String identifier, final String statement
            ) throws VoltCompilerException {

        assert identifier != null && ! identifier.trim().isEmpty();
        assert statement != null && ! statement.trim().isEmpty();

        int loc = 0;
        do {
            if ( ! Character.isJavaIdentifierStart(identifier.charAt(loc)) && identifier.charAt(loc)!= '*') {
                String msg = "Unknown indentifier in DDL: \"" +
                        statement.substring(0,statement.length()-1) +
                        "\" contains invalid identifier \"" + identifier + "\"";
                throw m_compiler.new VoltCompilerException(msg);
            }
            loc++;
            while (loc < identifier.length() && identifier.charAt(loc) != '.') {
                if (! Character.isJavaIdentifierPart(identifier.charAt(loc)) && identifier.charAt(loc)!= '*') {
                    String msg = "Unknown indentifier in DDL: \"" +
                            statement.substring(0,statement.length()-1) +
                            "\" contains invalid identifier \"" + identifier + "\"";
                    throw m_compiler.new VoltCompilerException(msg);
                }
                loc++;
            }
            if (loc < identifier.length() && identifier.charAt(loc) == '.') {
                loc++;
                if (loc >= identifier.length()) {
                    String msg = "Unknown indentifier in DDL: \"" +
                            statement.substring(0,statement.length()-1) +
                            "\" contains invalid identifier \"" + identifier + "\"";
                    throw m_compiler.new VoltCompilerException(msg);
                }
            }
        }
        while( loc > 0 && loc < identifier.length());

        return identifier;
    }

    /**
     * Process a VoltDB-specific DDL statement, like PARTITION, REPLICATE,
     * CREATE PROCEDURE, and CREATE ROLE.
     * @param statement  DDL statement string
     * @param db
     * @param whichProcs
     * @return true if statement was handled, otherwise it should be passed to HSQL
     * @throws VoltCompilerException
     */
    private boolean processVoltDBStatement(DDLStatement ddlStatement, Database db,
                                           DdlProceduresToLoad whichProcs)
            throws VoltCompilerException
    {
        String statement = ddlStatement.statement;
        if (statement == null || statement.trim().isEmpty()) {
            return false;
        }

        statement = statement.trim();

        // matches if it is the beginning of a voltDB statement
        Matcher statementMatcher = voltdbStatementPrefixPattern.matcher(statement);
        if ( ! statementMatcher.find()) {
            return false;
        }

        // either PROCEDURE, REPLICATE, PARTITION, ROLE, or EXPORT
        String commandPrefix = statementMatcher.group(1).toUpperCase();

        // matches if it is CREATE PROCEDURE [ALLOW <role> ...] FROM CLASS <class-name>;
        statementMatcher = procedureClassPattern.matcher(statement);
        if (statementMatcher.matches()) {
            if (whichProcs != DdlProceduresToLoad.ALL_DDL_PROCEDURES) {
                return true;
            }
            String className = checkIdentifierStart(statementMatcher.group(2), statement);
            Class<?> clazz;
            try {
                clazz = Class.forName(className, true, m_classLoader);
            }
            catch (Throwable cause) {
                // We are here because either the class was not found or the class was found and
                // the initializer of the class threw an error we can't anticipate. So we will
                // wrap the error with a runtime exception that we can trap in our code.
                if (CoreUtils.isStoredProcThrowableFatalToServer(cause)) {
                    throw (Error)cause;
                }
                else {
                    throw m_compiler.new VoltCompilerException(String.format(
                            "Cannot load class for procedure: %s",
                            className), cause);
                }
            }

            ProcedureDescriptor descriptor = m_compiler.new ProcedureDescriptor(
                    new ArrayList<String>(), Language.JAVA, null, clazz);

            // Add roles if specified.
            if (statementMatcher.group(1) != null) {
                for (String roleName : StringUtils.split(statementMatcher.group(1), ',')) {
                    // Don't put the same role in the list more than once.
                    String roleNameFixed = roleName.trim().toLowerCase();
                    if (!descriptor.m_authGroups.contains(roleNameFixed)) {
                        descriptor.m_authGroups.add(roleNameFixed);
                    }
                }
            }

            // track the defined procedure
            m_tracker.add(descriptor);

            return true;
        }

        // matches if it is CREATE PROCEDURE <proc-name> [ALLOW <role> ...] AS <select-or-dml-statement>
        statementMatcher = procedureSingleStatementPattern.matcher(statement);
        if (statementMatcher.matches()) {
            String clazz = checkIdentifierStart(statementMatcher.group(1), statement);
            String sqlStatement = statementMatcher.group(3) + ";";

            ProcedureDescriptor descriptor = m_compiler.new ProcedureDescriptor(
                    new ArrayList<String>(), clazz, sqlStatement, null, null, false, null, null, null);

            // Add roles if specified.
            if (statementMatcher.group(2) != null) {
                for (String roleName : StringUtils.split(statementMatcher.group(2), ',')) {
                    descriptor.m_authGroups.add(roleName.trim().toLowerCase());
                }
            }

            m_tracker.add(descriptor);

            return true;
        }

        // matches  if it is CREATE PROCEDURE <proc-name> [ALLOW <role> ...] AS
        // ### <code-block> ### LANGUAGE <language-name>
        statementMatcher = procedureWithScriptPattern.matcher(statement);
        if (statementMatcher.matches()) {

            String className = checkIdentifierStart(statementMatcher.group(1), statement);
            String codeBlock = statementMatcher.group(3);
            Language language = Language.valueOf(statementMatcher.group(4).toUpperCase());


            Class<?> scriptClass = null;

            if (language == Language.GROOVY) {
                try {
                    scriptClass = GroovyCodeBlockCompiler.instance().parseCodeBlock(codeBlock, className);
                } catch (CodeBlockCompilerException ex) {
                    throw m_compiler.new VoltCompilerException(String.format(
                            "Procedure \"%s\" code block has syntax errors:\n%s",
                            className, ex.getMessage()));
                } catch (Exception ex) {
                    throw m_compiler.new VoltCompilerException(ex);
                }
            } else {
                throw m_compiler.new VoltCompilerException(String.format(
                        "Language \"%s\" is not a supported", language.name()));
            }

            ProcedureDescriptor descriptor = m_compiler.new ProcedureDescriptor(
                    new ArrayList<String>(), language, codeBlock, scriptClass);

            // Add roles if specified.
            if (statementMatcher.group(2) != null) {
                for (String roleName : StringUtils.split(statementMatcher.group(2), ',')) {
                    descriptor.m_authGroups.add(roleName.trim().toLowerCase());
                }
            }
            // track the defined procedure
            m_tracker.add(descriptor);

            return true;
        }

        // Matches if it is DROP PROCEDURE <proc-name or classname>
        statementMatcher = procedureDropPattern.matcher(statement);
        if (statementMatcher.matches()) {
            String classOrProcName = checkIdentifierStart(statementMatcher.group(1), statement);
            m_tracker.removeProcedure(classOrProcName);

            return true;
        }

        // matches if it is the beginning of a partition statement
        statementMatcher = prePartitionPattern.matcher(statement);
        if (statementMatcher.matches()) {

            // either TABLE or PROCEDURE
            String partitionee = statementMatcher.group(1).toUpperCase();
            if (TABLE.equals(partitionee)) {

                // matches if it is PARTITION TABLE <table> ON COLUMN <column>
                statementMatcher = partitionTablePattern.matcher(statement);

                if ( ! statementMatcher.matches()) {
                    throw m_compiler.new VoltCompilerException(String.format(
                            "Invalid PARTITION statement: \"%s\", " +
                            "expected syntax: PARTITION TABLE <table> ON COLUMN <column>",
                            statement.substring(0,statement.length()-1))); // remove trailing semicolon
                }
                // group(1) -> table, group(2) -> column
                String tableName = checkIdentifierStart(statementMatcher.group(1), statement);
                String columnName = checkIdentifierStart(statementMatcher.group(2), statement);
                VoltXMLElement tableXML = m_schema.findChild("table", tableName.toUpperCase());
                if (tableXML != null) {
                    tableXML.attributes.put("partitioncolumn", columnName.toUpperCase());
                    // Column validity check done by VoltCompiler in post-processing
                }
                else {
                    throw m_compiler.new VoltCompilerException(String.format(
                                "Invalid PARTITION statement: table %s does not exist", tableName));
                }
                return true;
            }
            else if (PROCEDURE.equals(partitionee)) {
                if (whichProcs != DdlProceduresToLoad.ALL_DDL_PROCEDURES) {
                    return true;
                }
                // matches if it is
                //   PARTITION PROCEDURE <procedure>
                //      ON  TABLE <table> COLUMN <column> [PARAMETER <parameter-index-no>]
                statementMatcher = partitionProcedurePattern.matcher(statement);

                if ( ! statementMatcher.matches()) {
                    throw m_compiler.new VoltCompilerException(String.format(
                            "Invalid PARTITION statement: \"%s\", " +
                            "expected syntax: PARTITION PROCEDURE <procedure> ON "+
                            "TABLE <table> COLUMN <column> [PARAMETER <parameter-index-no>]",
                            statement.substring(0,statement.length()-1))); // remove trailing semicolon
                }

                // check the table portion of the partition info
                String tableName = checkIdentifierStart(statementMatcher.group(2), statement);

                // check the column portion of the partition info
                String columnName = checkIdentifierStart(statementMatcher.group(3), statement);

                // if not specified default parameter index to 0
                String parameterNo = statementMatcher.group(4);
                if (parameterNo == null) {
                    parameterNo = "0";
                }

                String partitionInfo = String.format("%s.%s: %s", tableName, columnName, parameterNo);

                // procedureName -> group(1), partitionInfo -> group(2)
                m_tracker.addProcedurePartitionInfoTo(
                        checkIdentifierStart(statementMatcher.group(1), statement),
                        partitionInfo
                        );

                return true;
            }
            // can't get here as regex only matches for PROCEDURE or TABLE
        }

        // matches if it is REPLICATE TABLE <table-name>
        statementMatcher = replicatePattern.matcher(statement);
        if (statementMatcher.matches()) {
            // group(1) -> table
            String tableName = checkIdentifierStart(statementMatcher.group(1), statement);
            VoltXMLElement tableXML = m_schema.findChild("table", tableName.toUpperCase());
            if (tableXML != null) {
                tableXML.attributes.remove("partitioncolumn");
            }
            else {
                throw m_compiler.new VoltCompilerException(String.format(
                            "Invalid REPLICATE statement: table %s does not exist", tableName));
            }
            return true;
        }

        // match IMPORT CLASS statements
        statementMatcher = importClassPattern.matcher(statement);
        if (statementMatcher.matches()) {
            if (whichProcs == DdlProceduresToLoad.ALL_DDL_PROCEDURES) {
                // Semi-hacky way of determining if we're doing a cluster-internal compilation.
                // Command-line compilation will never have an InMemoryJarfile.
                if (!(m_classLoader instanceof InMemoryJarfile.JarLoader)) {
                    // Only process the statement if this is not for the StatementPlanner
                    String classNameStr = statementMatcher.group(1);

                    // check that the match pattern is a valid match pattern
                    checkIdentifierWithWildcard(classNameStr, statement);

                    ClassNameMatchStatus matchStatus = m_classMatcher.addPattern(classNameStr);
                    if (matchStatus == ClassNameMatchStatus.NO_EXACT_MATCH) {
                        throw m_compiler.new VoltCompilerException(String.format(
                                    "IMPORT CLASS not found: '%s'",
                                    classNameStr)); // remove trailing semicolon
                    }
                    else if (matchStatus == ClassNameMatchStatus.NO_WILDCARD_MATCH) {
                        m_compiler.addWarn(String.format(
                                    "IMPORT CLASS no match for wildcarded class: '%s'",
                                    classNameStr), ddlStatement.lineNo);
                    }
                }
                else {
                    m_compiler.addInfo("Internal cluster recompilation ignoring IMPORT CLASS line: " +
                            statement);
                }
                // Need to track the IMPORT CLASS lines even on internal compiles so that
                // we don't lose them from the DDL source.  When the @UAC path goes away,
                // we could change this.
                m_tracker.addImportLine(statement);
            }

            return true;
        }

        // matches if it is CREATE ROLE [WITH <permission> [, <permission> ...]]
        // group 1 is role name
        // group 2 is comma-separated permission list or null if there is no WITH clause
        statementMatcher = createRolePattern.matcher(statement);
        if (statementMatcher.matches()) {
            String roleName = statementMatcher.group(1);
            CatalogMap<Group> groupMap = db.getGroups();
            if (groupMap.get(roleName) != null) {
                throw m_compiler.new VoltCompilerException(String.format(
                        "Role name \"%s\" in CREATE ROLE statement already exists.",
                        roleName));
            }
            org.voltdb.catalog.Group catGroup = groupMap.add(roleName);
            if (statementMatcher.group(2) != null) {
                try {
                    EnumSet<Permission> permset =
                            Permission.getPermissionsFromAliases(Arrays.asList(StringUtils.split(statementMatcher.group(2), ',')));
                    Permission.setPermissionsInGroup(catGroup, permset);
                } catch (IllegalArgumentException iaex) {
                    throw m_compiler.new VoltCompilerException(String.format(
                            "Invalid permission \"%s\" in CREATE ROLE statement: \"%s\", " +
                                    "available permissions: %s", iaex.getMessage(),
                            statement.substring(0,statement.length()-1), // remove trailing semicolon
                            Permission.toListString()));
                }
            }
            return true;
        }

        statementMatcher = exportPattern.matcher(statement);
        if (statementMatcher.matches()) {

            // check the table portion
            String tableName = checkIdentifierStart(statementMatcher.group(1), statement);
            VoltXMLElement tableXML = m_schema.findChild("table", tableName.toUpperCase());
            if (tableXML != null) {
                tableXML.attributes.put("export", "true");
            }
            else {
                throw m_compiler.new VoltCompilerException(String.format(
                            "Invalid EXPORT statement: table %s was not present in the catalog.",
                            tableName));
            }

            return true;
        }

        /*
         * if no correct syntax regex matched above then at this juncture
         * the statement is syntax incorrect
         */

        if (PARTITION.equals(commandPrefix)) {
            throw m_compiler.new VoltCompilerException(String.format(
                    "Invalid PARTITION statement: \"%s\", " +
                    "expected syntax: \"PARTITION TABLE <table> ON COLUMN <column>\" or " +
                    "\"PARTITION PROCEDURE <procedure> ON " +
                    "TABLE <table> COLUMN <column> [PARAMETER <parameter-index-no>]\"",
                    statement.substring(0,statement.length()-1))); // remove trailing semicolon
        }

        if (REPLICATE.equals(commandPrefix)) {
            throw m_compiler.new VoltCompilerException(String.format(
                    "Invalid REPLICATE statement: \"%s\", " +
                    "expected syntax: REPLICATE TABLE <table>",
                    statement.substring(0,statement.length()-1))); // remove trailing semicolon
        }

        if (PROCEDURE.equals(commandPrefix)) {
            throw m_compiler.new VoltCompilerException(String.format(
                    "Invalid CREATE PROCEDURE statement: \"%s\", " +
                    "expected syntax: \"CREATE PROCEDURE [ALLOW <role> [, <role> ...] FROM CLASS <class-name>\" " +
                    "or: \"CREATE PROCEDURE <name> [ALLOW <role> [, <role> ...] AS <single-select-or-dml-statement>\" " +
                    "or: \"CREATE PROCEDURE <proc-name> [ALLOW <role> ...] AS ### <code-block> ### LANGUAGE GROOVY\"",
                    statement.substring(0,statement.length()-1))); // remove trailing semicolon
        }

        if (ROLE.equals(commandPrefix)) {
            throw m_compiler.new VoltCompilerException(String.format(
                    "Invalid CREATE ROLE statement: \"%s\", " +
                    "expected syntax: CREATE ROLE <role>",
                    statement.substring(0,statement.length()-1))); // remove trailing semicolon
        }

        if (EXPORT.equals(commandPrefix)) {
            throw m_compiler.new VoltCompilerException(String.format(
                    "Invalid EXPORT TABLE statement: \"%s\", " +
                    "expected syntax: EXPORT TABLE <table>",
                    statement.substring(0,statement.length()-1))); // remove trailing semicolon
        }

        // Not a VoltDB-specific DDL statement.
        return false;
    }

    public void compileToCatalog(Database db) throws VoltCompilerException {
        // note this will need to be decompressed to be used
        String binDDL = Encoder.compressAndBase64Encode(m_fullDDL);
        db.setSchema(binDDL);

        // output the xml catalog to disk
        BuildDirectoryUtils.writeFile("schema-xml", "hsql-catalog-output.xml", m_schema.toString(), true);

        // build the local catalog from the xml catalog
        fillCatalogFromXML(db, m_schema);
        fillTrackerFromXML();
    }

    // Fill the table stuff in VoltDDLElementTracker from the VoltXMLElement tree at the end when
    // requested from the compiler
    private void fillTrackerFromXML()
    {
        for (VoltXMLElement e : m_schema.children) {
            if (e.name.equals("table")) {
                String tableName = e.attributes.get("name");
                String partitionCol = e.attributes.get("partitioncolumn");
                String export = e.attributes.get("export");
                if (partitionCol != null) {
                    m_tracker.addPartition(tableName, partitionCol);
                }
                else {
                    m_tracker.removePartition(tableName);
                }
                if (export != null) {
                    m_tracker.addExportedTable(tableName);
                }
                else {
                    m_tracker.removeExportedTable(tableName);
                }
            }
        }
    }

    /**
     * Read until the next newline
     * @throws IOException
     */
    String readToEndOfLine(FileReader reader) throws IOException {
        LineNumberReader lnr = new LineNumberReader(reader);
        String retval = lnr.readLine();
        m_currLineNo++;
        return retval;
    }



    // Parsing states. Start in kStateInvalid
    private static int kStateInvalid = 0;                         // have not yet found start of statement
    private static int kStateReading = 1;                         // normal reading state
    private static int kStateReadingCommentDelim = 2;             // dealing with first -
    private static int kStateReadingComment = 3;                  // parsing after -- for a newline
    private static int kStateReadingStringLiteralSpecialChar = 4; // dealing with one or more single quotes
    private static int kStateReadingStringLiteral = 5;            // in the middle of a string literal
    private static int kStateCompleteStatement = 6;               // found end of statement
    private static int kStateReadingCodeBlockDelim = 7 ;          // dealing with code block delimiter ###
    private static int kStateReadingCodeBlockNextDelim = 8;       // dealing with code block delimiter ###
    private static int kStateReadingCodeBlock = 9;                // reading code block
    private static int kStateReadingEndCodeBlockDelim = 10 ;      // dealing with ending code block delimiter ###
    private static int kStateReadingEndCodeBlockNextDelim = 11;   // dealing with ending code block delimiter ###


    private int readingState(char[] nchar, DDLStatement retval) {
        if (nchar[0] == '-') {
            // remember that a possible '--' is being examined
            return kStateReadingCommentDelim;
        }
        else if (nchar[0] == '\n') {
            // normalize newlines to spaces
            m_currLineNo += 1;
            retval.statement += " ";
        }
        else if (nchar[0] == '\r') {
            // ignore carriage returns
        }
        else if (nchar[0] == ';') {
            // end of the statement
            retval.statement += nchar[0];
            return kStateCompleteStatement;
        }
        else if (nchar[0] == '\'') {
            retval.statement += nchar[0];
            return kStateReadingStringLiteral;
        }
        else if (nchar[0] == BLOCK_DELIMITER_CHAR) {
            // we may be examining ### code block delimiters
            retval.statement += nchar[0];
            return kStateReadingCodeBlockDelim;
        }
        else {
            // accumulate and continue
            retval.statement += nchar[0];
        }

        return kStateReading;
    }

    private int readingCodeBlockStateDelim(char [] nchar, DDLStatement retval) {
        retval.statement += nchar[0];
        if (nchar[0] == BLOCK_DELIMITER_CHAR) {
            return kStateReadingCodeBlockNextDelim;
        } else {
            return readingState(nchar, retval);
        }
    }

    private int readingEndCodeBlockStateDelim(char [] nchar, DDLStatement retval) {
        retval.statement += nchar[0];
        if (nchar[0] == BLOCK_DELIMITER_CHAR) {
            return kStateReadingEndCodeBlockNextDelim;
        } else {
            return kStateReadingCodeBlock;
        }
    }

    private int readingCodeBlockStateNextDelim(char [] nchar, DDLStatement retval) {
        if (nchar[0] == BLOCK_DELIMITER_CHAR) {
            retval.statement += nchar[0];
            return kStateReadingCodeBlock;
        }
        return readingState(nchar, retval);
    }

    private int readingEndCodeBlockStateNextDelim(char [] nchar, DDLStatement retval) {
        retval.statement += nchar[0];
        if (nchar[0] == BLOCK_DELIMITER_CHAR) {
            return kStateReading;
        }
        return kStateReadingCodeBlock;
    }

    private int readingCodeBlock(char [] nchar, DDLStatement retval) {
        // all characters in the literal are accumulated. keep track of
        // newlines for error messages.
        retval.statement += nchar[0];
        if (nchar[0] == BLOCK_DELIMITER_CHAR) {
            return kStateReadingEndCodeBlockDelim;
        }

        if (nchar[0] == '\n') {
            m_currLineNo += 1;
        }
        return kStateReadingCodeBlock;
    }

    private int readingStringLiteralState(char[] nchar, DDLStatement retval) {
        // all characters in the literal are accumulated. keep track of
        // newlines for error messages.
        retval.statement += nchar[0];
        if (nchar[0] == '\n') {
            m_currLineNo += 1;
        }

        // if we see a SINGLE_QUOTE, change states to check for terminating literal
        if (nchar[0] != '\'') {
            return kStateReadingStringLiteral;
        }
        else {
            return kStateReadingStringLiteralSpecialChar;
        }
    }


    private int readingStringLiteralSpecialChar(char[] nchar, DDLStatement retval) {

        // if this is an escaped quote, return kReadingStringLiteral.
        // otherwise, the string is complete. Parse nchar as a non-literal
        if (nchar[0] == '\'') {
            retval.statement += nchar[0];
            return kStateReadingStringLiteral;
        }
        else {
            return readingState(nchar, retval);
        }
    }

    private int readingCommentDelimState(char[] nchar, DDLStatement retval) {
        if (nchar[0] == '-') {
            // confirmed that a comment is being read
            return kStateReadingComment;
        }
        else {
            // need to append the previously skipped '-' to the statement
            // and process the current character
            retval.statement += '-';
            return readingState(nchar, retval);
        }
    }

    private int readingCommentState(char[] nchar, DDLStatement retval) {
        if (nchar[0] == '\n') {
            // a comment is continued until a newline is found.
            m_currLineNo += 1;
            return kStateReading;
        }
        return kStateReadingComment;
    }

    DDLStatement getNextStatement(Reader reader, VoltCompiler compiler)
            throws VoltCompiler.VoltCompilerException {

        int state = kStateInvalid;

        char[] nchar = new char[1];
        @SuppressWarnings("synthetic-access")
        DDLStatement retval = new DDLStatement();
        retval.lineNo = m_currLineNo;

        try {

            // find the start of a statement and break out of the loop
            // or return null if there is no next statement to be found
            do {
                if (reader.read(nchar) == -1) {
                    return null;
                }

                // trim leading whitespace outside of a statement
                if (nchar[0] == '\n') {
                    m_currLineNo++;
                }
                else if (nchar[0] == '\r') {
                }
                else if (nchar[0] == ' ') {
                }

                // trim leading comments outside of a statement
                else if (nchar[0] == '-') {
                    // The next character must be a comment because no valid
                    // statement will start with "-<foo>". If a comment was
                    // found, read until the next newline.
                    if (reader.read(nchar) == -1) {
                        // garbage at the end of a file but easy to tolerable?
                        return null;
                    }
                    if (nchar[0] != '-') {
                        String msg = "Invalid content before or between DDL statements.";
                        throw compiler.new VoltCompilerException(msg, m_currLineNo);
                    }
                    else {
                        do {
                            if (reader.read(nchar) == -1) {
                                // a comment extending to EOF means no statement
                                return null;
                            }
                        } while (nchar[0] != '\n');

                        // process the newline and loop
                        m_currLineNo++;
                    }
                }

                // not whitespace or comment: start of a statement.
                else {
                    retval.statement += nchar[0];
                    state = kStateReading;
                    // Set the line number to the start of the real statement.
                    retval.lineNo = m_currLineNo;
                    break;
                }
            } while (true);

            while (state != kStateCompleteStatement) {
                if (reader.read(nchar) == -1) {
                    String msg = "Schema file ended mid-statement (no semicolon found).";
                    throw compiler.new VoltCompilerException(msg, retval.lineNo);
                }

                if (state == kStateReading) {
                    state = readingState(nchar, retval);
                }
                else if (state == kStateReadingCommentDelim) {
                    state = readingCommentDelimState(nchar, retval);
                }
                else if (state == kStateReadingComment) {
                    state = readingCommentState(nchar, retval);
                }
                else if (state == kStateReadingStringLiteral) {
                    state = readingStringLiteralState(nchar, retval);
                }
                else if (state == kStateReadingStringLiteralSpecialChar) {
                    state = readingStringLiteralSpecialChar(nchar, retval);
                }
                else if (state == kStateReadingCodeBlockDelim) {
                    state = readingCodeBlockStateDelim(nchar, retval);
                }
                else if (state == kStateReadingCodeBlockNextDelim) {
                    state = readingCodeBlockStateNextDelim(nchar, retval);
                }
                else if (state == kStateReadingCodeBlock) {
                    state = readingCodeBlock(nchar, retval);
                }
                else if (state == kStateReadingEndCodeBlockDelim) {
                    state = readingEndCodeBlockStateDelim(nchar, retval);
                }
                else if (state == kStateReadingEndCodeBlockNextDelim) {
                    state = readingEndCodeBlockStateNextDelim(nchar, retval);
                }
                else {
                    throw compiler.new VoltCompilerException("Unrecoverable error parsing DDL.");
                }
            }

            return retval;
        }
        catch (IOException e) {
            throw compiler.new VoltCompilerException("Unable to read from file");
        }
    }

    public void fillCatalogFromXML(Database db, VoltXMLElement xml)
    throws VoltCompiler.VoltCompilerException {

        if (xml == null)
            throw m_compiler.new VoltCompilerException("Unable to parse catalog xml file from hsqldb");

        assert xml.name.equals("databaseschema");

        for (VoltXMLElement node : xml.children) {
            if (node.name.equals("table"))
                addTableToCatalog(db, node);
        }

        processMaterializedViews(db);
    }

    void addTableToCatalog(Database db, VoltXMLElement node) throws VoltCompilerException {
        assert node.name.equals("table");

        // clear these maps, as they're table specific
        columnMap.clear();
        indexMap.clear();

        String name = node.attributes.get("name");

        // create a table node in the catalog
        Table table = db.getTables().add(name);
        // set max value before return for view table
        table.setTuplelimit(Integer.MAX_VALUE);

        // add the original DDL to the table (or null if it's not there)
        TableAnnotation annotation = new TableAnnotation();
        table.setAnnotation(annotation);

        // handle the case where this is a materialized view
        String query = node.attributes.get("query");
        if (query != null) {
            assert(query.length() > 0);
            matViewMap.put(table, query);
        }

        // all tables start replicated
        // if a partition is found in the project file later,
        //  then this is reversed
        table.setIsreplicated(true);

        // map of index replacements for later constraint fixup
        Map<String, String> indexReplacementMap = new TreeMap<String, String>();

        // Need the columnTypes sorted by column index.
        SortedMap<Integer, VoltType> columnTypes = new TreeMap<Integer, VoltType>();
        for (VoltXMLElement subNode : node.children) {

            if (subNode.name.equals("columns")) {
                int colIndex = 0;
                for (VoltXMLElement columnNode : subNode.children) {
                    if (columnNode.name.equals("column")) {
                        addColumnToCatalog(table, columnNode, columnTypes);
                        colIndex++;
                    }
                }
                // limit the total number of columns in a table
                if (colIndex > MAX_COLUMNS) {
                    String msg = "Table " + name + " has " +
                        colIndex + " columns (max is " + MAX_COLUMNS + ")";
                    throw m_compiler.new VoltCompilerException(msg);
                }
            }

            AbstractParsedStmt dummy = new ParsedSelectStmt(null, db);
            dummy.setTable(table);

            if (subNode.name.equals("indexes")) {
                // do non-system indexes first so they get priority when the compiler
                // starts throwing out duplicate indexes
                for (VoltXMLElement indexNode : subNode.children) {
                    if (indexNode.name.equals("index") == false) continue;
                    String indexName = indexNode.attributes.get("name");
<<<<<<< HEAD
                    if (indexName.startsWith("SYS_IDX_SYS_") == false) {
                        addIndexToCatalog(dummy, table, indexNode, indexReplacementMap);
=======
                    if (indexName.startsWith(HSQLInterface.AUTO_GEN_IDX_PREFIX) == false) {
                        addIndexToCatalog(db, table, indexNode, indexReplacementMap);
>>>>>>> ab1100b7
                    }
                }

                // now do system indexes
                for (VoltXMLElement indexNode : subNode.children) {
                    if (indexNode.name.equals("index") == false) continue;
                    String indexName = indexNode.attributes.get("name");
<<<<<<< HEAD
                    if (indexName.startsWith("SYS_IDX_SYS_") == true) {
                        addIndexToCatalog(dummy, table, indexNode, indexReplacementMap);
=======
                    if (indexName.startsWith(HSQLInterface.AUTO_GEN_IDX_PREFIX) == true) {
                        addIndexToCatalog(db, table, indexNode, indexReplacementMap);
>>>>>>> ab1100b7
                    }
                }
            }

            if (subNode.name.equals("constraints")) {
                for (VoltXMLElement constraintNode : subNode.children) {
                    if (constraintNode.name.equals("constraint")) {
<<<<<<< HEAD
                        addConstraintToCatalog(dummy, table, constraintNode, indexReplacementMap);
=======
                        addConstraintToCatalog(table, constraintNode, indexReplacementMap);
>>>>>>> ab1100b7
                    }
                }
            }
        }

        table.setSignature(VoltTypeUtil.getSignatureForTable(name, columnTypes));

        /*
         * Validate that the total size
         */
        int maxRowSize = 0;
        for (Column c : columnMap.values()) {
            VoltType t = VoltType.get((byte)c.getType());
            if ((t == VoltType.STRING && c.getInbytes()) || (t == VoltType.VARBINARY)) {
                if (c.getSize() > VoltType.MAX_VALUE_LENGTH) {
                    throw m_compiler.new VoltCompilerException("Column " + name + "." + c.getName() +
                            " specifies a maximum size of " + c.getSize() + " bytes" +
                            " but the maximum supported size is " + VoltType.humanReadableSize(VoltType.MAX_VALUE_LENGTH));
                }
                maxRowSize += 4 + c.getSize();
            }
            else if (t == VoltType.STRING) {
                if (c.getSize() * MAX_BYTES_PER_UTF8_CHARACTER > VoltType.MAX_VALUE_LENGTH) {
                    throw m_compiler.new VoltCompilerException("Column " + name + "." + c.getName() +
                            " specifies a maximum size of " + c.getSize() + " characters" +
                            " but the maximum supported size is " +
                            VoltType.humanReadableSize(VoltType.MAX_VALUE_LENGTH / MAX_BYTES_PER_UTF8_CHARACTER) +
                            " characters or " + VoltType.humanReadableSize(VoltType.MAX_VALUE_LENGTH) + " bytes");
                }
                maxRowSize += 4 + c.getSize() * MAX_BYTES_PER_UTF8_CHARACTER;
            } else {
                maxRowSize += t.getLengthInBytesForFixedTypes();
            }
        }
        // Temporarily assign the view Query to the annotation so we can use when we build
        // the DDL statement for the VIEW
        if (query != null) {
            annotation.ddl = query;
        } else {
            annotation.ddl = m_tableNameToDDL.get(name.toUpperCase());
        }

        if (maxRowSize > MAX_ROW_SIZE) {
            throw m_compiler.new VoltCompilerException("Table name " + name + " has a maximum row size of " + maxRowSize +
                    " but the maximum supported row size is " + MAX_ROW_SIZE);
        }
    }

    void addColumnToCatalog(Table table, VoltXMLElement node,
                            SortedMap<Integer, VoltType> columnTypes) throws VoltCompilerException
    {
        assert node.name.equals("column");

        String name = node.attributes.get("name");
        String typename = node.attributes.get("valuetype");
        String nullable = node.attributes.get("nullable");
        String sizeString = node.attributes.get("size");
        int index = Integer.valueOf(node.attributes.get("index"));
        String defaultvalue = null;
        String defaulttype = null;

        int defaultFuncID = -1;

        // Default Value
        for (VoltXMLElement child : node.children) {
            if (child.name.equals("default")) {
                for (VoltXMLElement inner_child : child.children) {
                    // Value
                    if (inner_child.name.equals("value")) {
                        assert(defaulttype == null); // There should be only one default value/type.
                        defaultvalue = inner_child.attributes.get("value");
                        defaulttype = inner_child.attributes.get("valuetype");
                        assert(defaulttype != null);
                    } else if (inner_child.name.equals("function")) {
                        assert(defaulttype == null); // There should be only one default value/type.
                        defaultFuncID = Integer.parseInt(inner_child.attributes.get("function_id"));
                        defaultvalue = inner_child.attributes.get("name");
                        defaulttype = inner_child.attributes.get("valuetype");
                        assert(defaulttype != null);
                    }
                }
            }
        }
        if (defaulttype != null) {
            // fyi: Historically, VoltType class initialization errors get reported on this line (?).
            defaulttype = Integer.toString(VoltType.typeFromString(defaulttype).getValue());
        }

        // replace newlines in default values
        if (defaultvalue != null) {
            defaultvalue = defaultvalue.replace('\n', ' ');
            defaultvalue = defaultvalue.replace('\r', ' ');
        }

        // fyi: Historically, VoltType class initialization errors get reported on this line (?).
        VoltType type = VoltType.typeFromString(typename);
        columnTypes.put(index, type);
        if (defaultFuncID == -1) {
            if (defaultvalue != null && (type == VoltType.DECIMAL || type == VoltType.NUMERIC)) {
                // Until we support deserializing scientific notation in the EE, we'll
                // coerce default values to plain notation here.  See ENG-952 for more info.
                BigDecimal temp = new BigDecimal(defaultvalue);
                defaultvalue = temp.toPlainString();
            }
        } else {
            // Concat function name and function id, format: NAME:ID
            // Used by PlanAssembler:getNextInsertPlan().
            defaultvalue = defaultvalue + ":" + String.valueOf(defaultFuncID);
        }

        Column column = table.getColumns().add(name);
        // need to set other column data here (default, nullable, etc)
        column.setName(name);
        column.setIndex(index);
        column.setType(type.getValue());
        column.setNullable(Boolean.valueOf(nullable));
        int size = type.getMaxLengthInBytes();

        boolean inBytes = false;
        if (node.attributes.containsKey("bytes")) {
            inBytes = Boolean.valueOf(node.attributes.get("bytes"));
        }

        // Require a valid length if variable length is supported for a type
        if (type == VoltType.STRING || type == VoltType.VARBINARY) {
            if (sizeString == null) {
                // An unspecified size for a VARCHAR/VARBINARY column should be
                // for a materialized view column whose type is derived from a
                // function or expression of variable-length type.
                // Defaulting these to MAX_VALUE_LENGTH tends to cause them to overflow the
                // allowed MAX_ROW_SIZE when there are more than one in a view.
                // It's not clear what benefit, if any, we derive from limiting MAX_ROW_SIZE
                // based on worst-case length for variable fields, but we comply for now by
                // arbitrarily limiting these matview column sizes such that
                // the max number of columns of this size would still fit.
                size = MAX_ROW_SIZE / MAX_COLUMNS;
            } else {
                int userSpecifiedSize = Integer.parseInt(sizeString);
                if (userSpecifiedSize < 0 || (inBytes && userSpecifiedSize > VoltType.MAX_VALUE_LENGTH)) {
                    String msg = type.toSQLString() + " column " + name +
                        " in table " + table.getTypeName() + " has unsupported length " + sizeString;
                    throw m_compiler.new VoltCompilerException(msg);
                }
                if (!inBytes && type == VoltType.STRING) {
                    if (userSpecifiedSize > VoltType.MAX_VALUE_LENGTH_IN_CHARACTERS) {
                        String msg = String.format("The size of VARCHAR column %s in table %s greater than %d " +
                                "will be enforced as byte counts rather than UTF8 character counts. " +
                                "To eliminate this warning, specify \"VARCHAR(%d BYTES)\"",
                                name, table.getTypeName(),
                                VoltType.MAX_VALUE_LENGTH_IN_CHARACTERS, userSpecifiedSize);
                        m_compiler.addWarn(msg);
                        inBytes = true;
                    }
                }

                if (userSpecifiedSize > 0) {
                    size = userSpecifiedSize;
                } else {
                    // A 0 from the user was already caught
                    // -- so any 0 at this point was NOT user-specified.
                    // It must have been generated by mistake.
                    // We should just stop doing that. It's just noise.
                    // Treating it as a synonym for sizeString == null.
                    size = MAX_ROW_SIZE / MAX_COLUMNS;
                }
            }
        }
        column.setInbytes(inBytes);
        column.setSize(size);


        column.setDefaultvalue(defaultvalue);
        if (defaulttype != null)
            column.setDefaulttype(Integer.parseInt(defaulttype));

        columnMap.put(name, column);
    }

    /**
     * Return true if the two indexes are identical with a different name.
     */
    boolean indexesAreDups(Index idx1, Index idx2) {
        // same attributes?
        if (idx1.getType() != idx2.getType()) {
            return false;
        }
        if (idx1.getCountable() != idx2.getCountable()) {
            return false;
        }
        if (idx1.getUnique() != idx2.getUnique()) {
            return false;
        }
        if (idx1.getAssumeunique() != idx2.getAssumeunique()) {
            return false;
        }

        // same column count?
        if (idx1.getColumns().size() != idx2.getColumns().size()) {
            return false;
        }

        //TODO: For index types like HASH that support only random access vs. scanned ranges, indexes on different
        // permutations of the same list of columns/expressions could be considered dupes. This code skips that edge
        // case optimization in favor of using a simpler more exact permutation-sensitive algorithm for all indexes.

        if ( ! (idx1.getExpressionsjson().equals(idx2.getExpressionsjson()))) {
            return false;
        }

        // Simple column indexes have identical empty expression strings so need to be distinguished other ways.
        // More complex expression indexes that have the same expression strings always have the same set of (base)
        // columns referenced in the same order, but we fall through and check them, anyway.

        // sort in index order the columns of idx1, each identified by its index in the base table
        int[] idx1baseTableOrder = new int[idx1.getColumns().size()];
        for (ColumnRef cref : idx1.getColumns()) {
            int index = cref.getIndex();
            int baseTableIndex = cref.getColumn().getIndex();
            idx1baseTableOrder[index] = baseTableIndex;
        }

        // sort in index order the columns of idx2, each identified by its index in the base table
        int[] idx2baseTableOrder = new int[idx2.getColumns().size()];
        for (ColumnRef cref : idx2.getColumns()) {
            int index = cref.getIndex();
            int baseTableIndex = cref.getColumn().getIndex();
            idx2baseTableOrder[index] = baseTableIndex;
        }

        // Duplicate indexes have identical columns in identical order.
        return Arrays.equals(idx1baseTableOrder, idx2baseTableOrder);
    }


    /**
     * This function will recursively find any function expression with ID functionId.
     * If found, return true. Else, return false.
     * @param expr
     * @param functionId
     * @return
     */
    public static boolean containsTimeSensitiveFunction(AbstractExpression expr, int functionId) {
        if (expr == null || expr instanceof TupleValueExpression) {
            return false;
        }

        List<AbstractExpression> functionsList = expr.findAllSubexpressionsOfClass(FunctionExpression.class);
        for (AbstractExpression funcExpr: functionsList) {
            assert(funcExpr instanceof FunctionExpression);
            if (((FunctionExpression)funcExpr).getFunctionId() == functionId) {
                return true;
            }
        }

        return false;
    }

    void addIndexToCatalog(AbstractParsedStmt dummy, Table table, VoltXMLElement node, Map<String, String> indexReplacementMap)
            throws VoltCompilerException
    {
        assert node.name.equals("index");

        String name = node.attributes.get("name");
        boolean unique = Boolean.parseBoolean(node.attributes.get("unique"));
        boolean assumeUnique = Boolean.parseBoolean(node.attributes.get("assumeunique"));

        // "parse" the expression trees for an expression-based index (vs. a simple column value index)
        List<AbstractExpression> exprs = null;
        for (VoltXMLElement subNode : node.children) {
            if (subNode.name.equals("exprs")) {
                exprs = new ArrayList<AbstractExpression>();
                for (VoltXMLElement exprNode : subNode.children) {
                    AbstractExpression expr = dummy.parseExpressionTree(exprNode);

                    if (containsTimeSensitiveFunction(expr, FunctionSQL.voltGetCurrentTimestampId()) ) {
                        String msg = String.format("Index %s cannot include the function NOW or CURRENT_TIMESTAMP.", name);
                        throw this.m_compiler.new VoltCompilerException(msg);
                    }

                    expr.resolveForTable(table);
                    expr.finalizeValueTypes();
                    exprs.add(expr);
                }
            }
        }

        String colList = node.attributes.get("columns");
        String[] colNames = colList.split(",");
        Column[] columns = new Column[colNames.length];
        boolean has_nonint_col = false;
        String nonint_col_name = null;

        for (int i = 0; i < colNames.length; i++) {
            columns[i] = columnMap.get(colNames[i]);
            if (columns[i] == null) {
                return;
            }
        }

        if (exprs == null) {
            for (int i = 0; i < colNames.length; i++) {
                VoltType colType = VoltType.get((byte)columns[i].getType());
                if (colType == VoltType.DECIMAL || colType == VoltType.FLOAT || colType == VoltType.STRING) {
                    has_nonint_col = true;
                    nonint_col_name = colNames[i];
                }
                // disallow columns from VARBINARYs
                if (colType == VoltType.VARBINARY) {
                    String msg = "VARBINARY values are not currently supported as index keys: '" + colNames[i] + "'";
                    throw this.m_compiler.new VoltCompilerException(msg);
                }
            }
        } else {
            for (AbstractExpression expression : exprs) {
                VoltType colType = expression.getValueType();
                if (colType == VoltType.DECIMAL || colType == VoltType.FLOAT || colType == VoltType.STRING) {
                    has_nonint_col = true;
                    nonint_col_name = "<expression>";
                }
                // disallow expressions of type VARBINARY
                if (colType == VoltType.VARBINARY) {
                    String msg = "VARBINARY expressions are not currently supported as index keys.";
                    throw this.m_compiler.new VoltCompilerException(msg);
                }
            }
        }
        Index index = table.getIndexes().add(name);

        // set the type of the index based on the index name and column types
        // Currently, only int types can use hash or array indexes
        String indexNameNoCase = name.toLowerCase();
        if (indexNameNoCase.contains("hash"))
        {
            index.setCountable(false);
            if (!has_nonint_col)
            {
                index.setType(IndexType.HASH_TABLE.getValue());
            }
            else
            {
                String msg = "Index " + name + " in table " + table.getTypeName() +
                             " uses a non-hashable column " + nonint_col_name;
                throw m_compiler.new VoltCompilerException(msg);
            }
        } else {
            // Tree index by default
            index.setType(IndexType.BALANCED_TREE.getValue());
            index.setCountable(true);
        }

        // need to set other index data here (column, etc)
        // For expression indexes, the columns listed in the catalog do not correspond to the values in the index,
        // but they still represent the columns that will trigger an index update when their values change.
        for (int i = 0; i < columns.length; i++) {
            ColumnRef cref = index.getColumns().add(columns[i].getTypeName());
            cref.setColumn(columns[i]);
            cref.setIndex(i);
        }

        if (exprs != null) {
            try {
                index.setExpressionsjson(convertToJSONArray(exprs));
            } catch (JSONException e) {
                throw m_compiler.new VoltCompilerException("Unexpected error serializing non-column expressions for index '" +
                                                           name + "' on type '" + table.getTypeName() + "': " + e.toString());
            }
        }

        index.setUnique(unique);
        if (assumeUnique) {
            index.setUnique(true);
        }
        index.setAssumeunique(assumeUnique);

        // check if an existing index duplicates another index (if so, drop it)
        // note that this is an exact dup... uniqueness, counting-ness and type
        // will make two indexes different
        for (Index existingIndex : table.getIndexes()) {
            // skip thineself
            if (existingIndex == index) {
                 continue;
            }

            if (indexesAreDups(existingIndex, index)) {
                // replace any constraints using one index with the other
                //for () TODO
                // get ready for replacements from constraints created later
                indexReplacementMap.put(index.getTypeName(), existingIndex.getTypeName());

                // if the index is a user-named index...
                if (index.getTypeName().startsWith(HSQLInterface.AUTO_GEN_PREFIX) == false) {
                    // on dup-detection, add a warning but don't fail
                    String msg = String.format("Dropping index %s on table %s because it duplicates index %s.",
                            index.getTypeName(), table.getTypeName(), existingIndex.getTypeName());
                    m_compiler.addWarn(msg);
                }

                // drop the index and GTFO
                table.getIndexes().delete(index.getTypeName());
                return;
            }
        }

        String msg = "Created index: " + name + " on table: " +
                    table.getTypeName() + " of type: " + IndexType.get(index.getType()).name();

        m_compiler.addInfo(msg);

        indexMap.put(name, index);
    }

    private static String convertToJSONArray(List<AbstractExpression> exprs) throws JSONException {
        JSONStringer stringer = new JSONStringer();
        stringer.array();
        for (AbstractExpression abstractExpression : exprs) {
            stringer.object();
            abstractExpression.toJSONString(stringer);
            stringer.endObject();
        }
        stringer.endArray();
        return stringer.toString();
    }

    /**
     * Add a constraint on a given table to the catalog
     * @param table
     * @param node
     * @throws VoltCompilerException
     */
    void addConstraintToCatalog(AbstractParsedStmt dummy, Table table, VoltXMLElement node, Map<String, String> indexReplacementMap)
            throws VoltCompilerException
    {
        assert node.name.equals("constraint");

        String name = node.attributes.get("name");
        String typeName = node.attributes.get("constrainttype");
        ConstraintType type = ConstraintType.valueOf(typeName);

<<<<<<< HEAD
        if (type == ConstraintType.FOREIGN_KEY) {
=======
        if (type == ConstraintType.LIMIT) {
            int tupleLimit = Integer.parseInt(node.attributes.get("rowslimit"));
            if (tupleLimit < 0) {
                throw m_compiler.new VoltCompilerException("Invalid constraint limit number '" + tupleLimit + "'");
            }
            if (tableLimitConstraintCounter.contains(table.getTypeName())) {
                throw m_compiler.new VoltCompilerException("Too many table limit constraints for table " + table.getTypeName());
            } else {
                tableLimitConstraintCounter.add(table.getTypeName());
            }

            table.setTuplelimit(tupleLimit);
            return;
        }

        if (type == ConstraintType.CHECK) {
            String msg = "VoltDB does not enforce check constraints. ";
            msg += "Constraint on table " + table.getTypeName() + " will be ignored.";
            m_compiler.addWarn(msg);
            return;
        }
        else if (type == ConstraintType.FOREIGN_KEY) {
>>>>>>> ab1100b7
            String msg = "VoltDB does not enforce foreign key references and constraints. ";
            msg += "Constraint on table " + table.getTypeName() + " will be ignored.";
            m_compiler.addWarn(msg);
            return;
        }
        else if (type == ConstraintType.MAIN) {
            // should never see these
            assert(false);
        }
        else if (type == ConstraintType.NOT_NULL) {
            // these get handled by table metadata inspection
            return;
        }
        else if (type != ConstraintType.PRIMARY_KEY &&  type != ConstraintType.UNIQUE && type != ConstraintType.CHECK) {
            throw m_compiler.new VoltCompilerException("Invalid constraint type '" + typeName + "'");
        }

        Constraint catalog_const = table.getConstraints().add(name);

        if (type == ConstraintType.CHECK) {
            assert(node.children.size() == 1);
            VoltXMLElement exprNode = node.children.get(0);
            AbstractExpression expr = dummy.parseExpressionTree(exprNode);

            expr.resolveForTable(table);
            expr.finalizeValueTypes();

            // Checking for the input check expression
            catalog_const.setExpressionsjson(expr.toJSONString());
        } else {
            // else, create the unique index below
            // primary key code is in other places as well
            // The constraint is backed by an index, therefore we need to create it
            String indexName = node.attributes.get("index");
            assert(indexName != null);
            // handle replacements from duplicate index pruning
            if (indexReplacementMap.containsKey(indexName)) {
                indexName = indexReplacementMap.get(indexName);
            }

            Index catalog_index = indexMap.get(indexName);

            // TODO(xin): It seems that indexes have already been set up well, the next whole block is redundant.
            // Remove them?
            if (catalog_index != null) {
                // if the constraint name contains index type hints, exercise them (giant hack)
                String constraintNameNoCase = name.toLowerCase();
                if (constraintNameNoCase.contains("tree"))
                    catalog_index.setType(IndexType.BALANCED_TREE.getValue());
                if (constraintNameNoCase.contains("hash"))
                    catalog_index.setType(IndexType.HASH_TABLE.getValue());

                catalog_const.setIndex(catalog_index);
                catalog_index.setUnique(true);

                boolean assumeUnique = Boolean.parseBoolean(node.attributes.get("assumeunique"));
                catalog_index.setAssumeunique(assumeUnique);
            }
        }

        catalog_const.setType(type.getValue());
    }

    /**
     * Add materialized view info to the catalog for the tables that are
     * materialized views.
     */
    void processMaterializedViews(Database db) throws VoltCompiler.VoltCompilerException {
        HashSet <String> viewTableNames = new HashSet<>();
        for (Entry<Table, String> entry : matViewMap.entrySet()) {
            viewTableNames.add(entry.getKey().getTypeName());
        }


        for (Entry<Table, String> entry : matViewMap.entrySet()) {
            Table destTable = entry.getKey();
            String query = entry.getValue();

            // get the xml for the query
            VoltXMLElement xmlquery = null;
            try {
                xmlquery = m_hsql.getXMLCompiledStatement(query);
            }
            catch (HSQLParseException e) {
                e.printStackTrace();
            }
            assert(xmlquery != null);

            // parse the xml like any other sql statement
            ParsedSelectStmt stmt = null;
            try {
                stmt = (ParsedSelectStmt) AbstractParsedStmt.parse(query, xmlquery, null, db, null);
            }
            catch (Exception e) {
                throw m_compiler.new VoltCompilerException(e.getMessage());
            }
            assert(stmt != null);

            String viewName = destTable.getTypeName();
            // throw an error if the view isn't within voltdb's limited worldview
            checkViewMeetsSpec(viewName, stmt);

            // Allow only non-unique indexes other than the primary key index.
            // The primary key index is yet to be defined (below).
            for (Index destIndex : destTable.getIndexes()) {
                if (destIndex.getUnique() || destIndex.getAssumeunique()) {
                    String msg = "A UNIQUE or ASSUMEUNIQUE index is not allowed on a materialized view. " +
                            "Remove the qualifier from the index " + destIndex.getTypeName() +
                            "defined on the materialized view \"" + viewName + "\".";
                    throw m_compiler.new VoltCompilerException(msg);
                }
            }

            // create the materializedviewinfo catalog node for the source table
            Table srcTable = stmt.m_tableList.get(0);
            if (viewTableNames.contains(srcTable.getTypeName())) {
                String msg = String.format("A materialized view (%s) can not be defined on another view (%s).",
                        viewName, srcTable.getTypeName());
                throw m_compiler.new VoltCompilerException(msg);
            }

            MaterializedViewInfo matviewinfo = srcTable.getViews().add(viewName);
            matviewinfo.setDest(destTable);
            AbstractExpression where = stmt.getSingleTableFilterExpression();
            if (where != null) {
                String hex = Encoder.hexEncode(where.toJSONString());
                matviewinfo.setPredicate(hex);
            } else {
                matviewinfo.setPredicate("");
            }
            destTable.setMaterializer(srcTable);

            List<Column> srcColumnArray = CatalogUtil.getSortedCatalogItems(srcTable.getColumns(), "index");
            List<Column> destColumnArray = CatalogUtil.getSortedCatalogItems(destTable.getColumns(), "index");
            List<AbstractExpression> groupbyExprs = null;

            if (stmt.hasComplexGroupby()) {
                groupbyExprs = new ArrayList<AbstractExpression>();
                for (ParsedColInfo col: stmt.m_groupByColumns) {
                    groupbyExprs.add(col.expression);
                }
                // Parse group by expressions to json string
                String groupbyExprsJson = null;
                try {
                    groupbyExprsJson = convertToJSONArray(groupbyExprs);
                } catch (JSONException e) {
                    throw m_compiler.new VoltCompilerException ("Unexpected error serializing non-column " +
                            "expressions for group by expressions: " + e.toString());
                }
                matviewinfo.setGroupbyexpressionsjson(groupbyExprsJson);

            } else {
                // add the group by columns from the src table
                for (int i = 0; i < stmt.m_groupByColumns.size(); i++) {
                    ParsedSelectStmt.ParsedColInfo gbcol = stmt.m_groupByColumns.get(i);
                    Column srcCol = srcColumnArray.get(gbcol.index);
                    ColumnRef cref = matviewinfo.getGroupbycols().add(srcCol.getTypeName());
                    // groupByColumns is iterating in order of groups. Store that grouping order
                    // in the column ref index. When the catalog is serialized, it will, naturally,
                    // scramble this order like a two year playing dominos, presenting the data
                    // in a meaningless sequence.
                    cref.setIndex(i);           // the column offset in the view's grouping order
                    cref.setColumn(srcCol);     // the source column from the base (non-view) table
                }

                // parse out the group by columns into the dest table
                for (int i = 0; i < stmt.m_groupByColumns.size(); i++) {
                    ParsedSelectStmt.ParsedColInfo col = stmt.m_displayColumns.get(i);
                    Column destColumn = destColumnArray.get(i);
                    processMaterializedViewColumn(matviewinfo, srcTable, destColumn,
                            ExpressionType.VALUE_TUPLE, (TupleValueExpression)col.expression);
                }
            }

            // Set up COUNT(*) column
            ParsedSelectStmt.ParsedColInfo countCol = stmt.m_displayColumns.get(stmt.m_groupByColumns.size());
            assert(countCol.expression.getExpressionType() == ExpressionType.AGGREGATE_COUNT_STAR);
            assert(countCol.expression.getLeft() == null);
            processMaterializedViewColumn(matviewinfo, srcTable,
                    destColumnArray.get(stmt.m_groupByColumns.size()),
                    ExpressionType.AGGREGATE_COUNT_STAR, null);

            // create an index and constraint for the table
            Index pkIndex = destTable.getIndexes().add(HSQLInterface.AUTO_GEN_MATVIEW_IDX);
            pkIndex.setType(IndexType.BALANCED_TREE.getValue());
            pkIndex.setUnique(true);
            // add the group by columns from the src table
            // assume index 1 throuh #grpByCols + 1 are the cols
            for (int i = 0; i < stmt.m_groupByColumns.size(); i++) {
                ColumnRef c = pkIndex.getColumns().add(String.valueOf(i));
                c.setColumn(destColumnArray.get(i));
                c.setIndex(i);
            }
            Constraint pkConstraint = destTable.getConstraints().add(HSQLInterface.AUTO_GEN_MATVIEW_CONST);
            pkConstraint.setType(ConstraintType.PRIMARY_KEY.getValue());
            pkConstraint.setIndex(pkIndex);

            // prepare info for aggregation columns.
            List<AbstractExpression> aggregationExprs = new ArrayList<AbstractExpression>();
            boolean hasAggregationExprs = false;
            boolean hasMinOrMaxAgg = false;
            ArrayList<AbstractExpression> minMaxAggs = new ArrayList<AbstractExpression>();
            for (int i = stmt.m_groupByColumns.size() + 1; i < stmt.m_displayColumns.size(); i++) {
                ParsedSelectStmt.ParsedColInfo col = stmt.m_displayColumns.get(i);
                AbstractExpression aggExpr = col.expression.getLeft();
                if (aggExpr.getExpressionType() != ExpressionType.VALUE_TUPLE) {
                    hasAggregationExprs = true;
                }
                aggregationExprs.add(aggExpr);
                if (col.expression.getExpressionType() ==  ExpressionType.AGGREGATE_MIN ||
                        col.expression.getExpressionType() == ExpressionType.AGGREGATE_MAX) {
                    hasMinOrMaxAgg = true;
                    minMaxAggs.add(aggExpr);
                }
            }

            // set Aggregation Expressions.
            if (hasAggregationExprs) {
                String aggregationExprsJson = null;
                try {
                    aggregationExprsJson = convertToJSONArray(aggregationExprs);
                } catch (JSONException e) {
                    throw m_compiler.new VoltCompilerException ("Unexpected error serializing non-column " +
                            "expressions for aggregation expressions: " + e.toString());
                }
                matviewinfo.setAggregationexpressionsjson(aggregationExprsJson);
            }

            if (hasMinOrMaxAgg) {
                // TODO: deal with minMaxAggs, i.e. if only one min/max agg, try to find the index
                // with group by cols followed by this agg col; if multiple min/max aggs, decide
                // what to do (probably the index on group by cols is the best choice)
                Index found = findBestMatchIndexForMatviewMinOrMax(matviewinfo, srcTable, groupbyExprs);
                if (found != null) {
                    matviewinfo.setIndexforminmax(found.getTypeName());
                } else {
                    matviewinfo.setIndexforminmax("");
                    m_compiler.addWarn("No index found to support min() / max() UPDATE and DELETE on Materialized View " +
                            matviewinfo.getTypeName() +
                            ", and a sequential scan might be issued when current min / max value is updated / deleted.");
                }
            } else {
                matviewinfo.setIndexforminmax("");
            }

            // parse out the aggregation columns into the dest table
            for (int i = stmt.m_groupByColumns.size() + 1; i < stmt.m_displayColumns.size(); i++) {
                ParsedSelectStmt.ParsedColInfo col = stmt.m_displayColumns.get(i);
                Column destColumn = destColumnArray.get(i);

                AbstractExpression colExpr = col.expression.getLeft();
                TupleValueExpression tve = null;
                if (colExpr.getExpressionType() == ExpressionType.VALUE_TUPLE) {
                    tve = (TupleValueExpression)colExpr;
                }
                processMaterializedViewColumn(matviewinfo, srcTable, destColumn,
                        col.expression.getExpressionType(), tve);

                // Correctly set the type of the column so that it's consistent.
                // Otherwise HSQLDB might promote types differently than Volt.
                destColumn.setType(col.expression.getValueType().getValue());
            }
        }
    }

    // if the materialized view has MIN / MAX, try to find an index defined on the source table
    // covering all group by cols / exprs to avoid expensive tablescan.
    // For now, the only acceptable index is defined exactly on the group by columns IN ORDER.
    // This allows the same key to be used to do lookups on the grouped table index and the
    // base table index.
    // TODO: More flexible (but usually less optimal*) indexes may be allowed here and supported
    // in the EE in the future including:
    //   -- *indexes on the group keys listed out of order
    //   -- *indexes on the group keys as a prefix before other indexed values.
    //   -- indexes on the group keys PLUS the MIN/MAX argument value (to eliminate post-filtering)
    private static Index findBestMatchIndexForMatviewMinOrMax(MaterializedViewInfo matviewinfo,
            Table srcTable, List<AbstractExpression> groupbyExprs)
    {
        CatalogMap<Index> allIndexes = srcTable.getIndexes();
        // Match based on one of two algorithms depending on whether expressions are all simple columns.
        if (groupbyExprs == null) {
            for (Index index : allIndexes) {
                String expressionjson = index.getExpressionsjson();
                if ( ! expressionjson.isEmpty()) {
                    continue;
                }
                List<ColumnRef> indexedColRefs =
                        CatalogUtil.getSortedCatalogItems(index.getColumns(), "index");
                List<ColumnRef> groupbyColRefs =
                        CatalogUtil.getSortedCatalogItems(matviewinfo.getGroupbycols(), "index");
                if (indexedColRefs.size() != groupbyColRefs.size()) {
                    continue;
                }

                boolean matchedAll = true;
                for (int i = 0; i < indexedColRefs.size(); ++i) {
                    int groupbyColIndex = groupbyColRefs.get(i).getColumn().getIndex();
                    int indexedColIndex = indexedColRefs.get(i).getColumn().getIndex();
                    if (groupbyColIndex != indexedColIndex) {
                        matchedAll = false;
                        break;
                    }
                }
                if (matchedAll) {
                    return index;
                }
            }
        } else {
            for (Index index : allIndexes) {
                String expressionjson = index.getExpressionsjson();
                if (expressionjson.isEmpty()) {
                    continue;
                }
                List<AbstractExpression> indexedExprs = null;
                StmtTableScan tableScan = new StmtTargetTableScan(srcTable, srcTable.getTypeName());
                try {
                    indexedExprs = AbstractExpression.fromJSONArrayString(expressionjson, tableScan);
                } catch (JSONException e) {
                    e.printStackTrace();
                    assert(false);
                    return null;
                }
                if (indexedExprs.size() != groupbyExprs.size()) {
                    continue;
                }

                boolean matchedAll = true;
                for (int i = 0; i < indexedExprs.size(); ++i) {
                    if ( ! indexedExprs.get(i).equals(groupbyExprs.get(i))) {
                        matchedAll = false;
                        break;
                    }
                }
                if (matchedAll) {
                    return index;
                }
            }
        }
        return null;
    }

    /**
     * Verify the materialized view meets our arcane rules about what can and can't
     * go in a materialized view. Throw hopefully helpful error messages when these
     * rules are inevitably borked.
     *
     * @param viewName The name of the view being checked.
     * @param stmt The output from the parser describing the select statement that creates the view.
     * @throws VoltCompilerException
     */
    private void checkViewMeetsSpec(String viewName, ParsedSelectStmt stmt) throws VoltCompilerException {
        int groupColCount = stmt.m_groupByColumns.size();
        int displayColCount = stmt.m_displayColumns.size();
        String msg = "Materialized view \"" + viewName + "\" ";

        if (stmt.m_tableList.size() != 1) {
            msg += "has " + String.valueOf(stmt.m_tableList.size()) + " sources. " +
            "Only one source view or source table is allowed.";
            throw m_compiler.new VoltCompilerException(msg);
        }

        if (stmt.orderByColumns().size() != 0) {
            msg += "with ORDER BY clause is not supported.";
            throw m_compiler.new VoltCompilerException(msg);
        }

        if (stmt.hasLimitOrOffset()) {
            msg += "with LIMIT or OFFSET clause is not supported.";
            throw m_compiler.new VoltCompilerException(msg);
        }

        if (stmt.m_having != null) {
            msg += "with HAVING clause is not supported.";
            throw m_compiler.new VoltCompilerException(msg);
        }

        if (displayColCount <= groupColCount) {
            msg += "has too few columns.";
            throw m_compiler.new VoltCompilerException(msg);
        }

        List <AbstractExpression> checkExpressions = new ArrayList<AbstractExpression>();

        int i;
        for (i = 0; i < groupColCount; i++) {
            ParsedSelectStmt.ParsedColInfo gbcol = stmt.m_groupByColumns.get(i);
            ParsedSelectStmt.ParsedColInfo outcol = stmt.m_displayColumns.get(i);

            if (!outcol.expression.equals(gbcol.expression)) {
                msg += "must exactly match the GROUP BY clause at index " + String.valueOf(i) + " of SELECT list.";
                throw m_compiler.new VoltCompilerException(msg);
            }
            checkExpressions.add(outcol.expression);
        }

        AbstractExpression coli = stmt.m_displayColumns.get(i).expression;
        if (coli.getExpressionType() != ExpressionType.AGGREGATE_COUNT_STAR) {
            msg += "is missing count(*) as the column after the group by columns, a materialized view requirement.";
            throw m_compiler.new VoltCompilerException(msg);
        }

        for (i++; i < displayColCount; i++) {
            ParsedSelectStmt.ParsedColInfo outcol = stmt.m_displayColumns.get(i);
            if ((outcol.expression.getExpressionType() != ExpressionType.AGGREGATE_COUNT) &&
                    (outcol.expression.getExpressionType() != ExpressionType.AGGREGATE_SUM) &&
                    (outcol.expression.getExpressionType() != ExpressionType.AGGREGATE_MIN) &&
                    (outcol.expression.getExpressionType() != ExpressionType.AGGREGATE_MAX)) {
                msg += "must have non-group by columns aggregated by sum, count, min or max.";
                throw m_compiler.new VoltCompilerException(msg);
            }
            checkExpressions.add(outcol.expression);
        }

        // Check unsupported SQL functions like: NOW, CURRENT_TIMESTAMP
        AbstractExpression where = stmt.getSingleTableFilterExpression();
        checkExpressions.add(where);

        for (AbstractExpression expr: checkExpressions) {
            if (containsTimeSensitiveFunction(expr, FunctionSQL.voltGetCurrentTimestampId())) {
                msg += "cannot include the function NOW or CURRENT_TIMESTAMP.";
                throw m_compiler.new VoltCompilerException(msg);
            }
        }
     }

    void processMaterializedViewColumn(MaterializedViewInfo info, Table srcTable,
            Column destColumn, ExpressionType type, TupleValueExpression colExpr)
            throws VoltCompiler.VoltCompilerException {

        if (colExpr != null) {
            assert(colExpr.getTableName().equalsIgnoreCase(srcTable.getTypeName()));
            String srcColName = colExpr.getColumnName();
            Column srcColumn = srcTable.getColumns().getIgnoreCase(srcColName);
            destColumn.setMatviewsource(srcColumn);
        }
        destColumn.setMatview(info);
        destColumn.setAggregatetype(type.getValue());
    }
}<|MERGE_RESOLUTION|>--- conflicted
+++ resolved
@@ -1426,13 +1426,8 @@
                 for (VoltXMLElement indexNode : subNode.children) {
                     if (indexNode.name.equals("index") == false) continue;
                     String indexName = indexNode.attributes.get("name");
-<<<<<<< HEAD
-                    if (indexName.startsWith("SYS_IDX_SYS_") == false) {
+                    if (indexName.startsWith(HSQLInterface.AUTO_GEN_IDX_PREFIX) == false) {
                         addIndexToCatalog(dummy, table, indexNode, indexReplacementMap);
-=======
-                    if (indexName.startsWith(HSQLInterface.AUTO_GEN_IDX_PREFIX) == false) {
-                        addIndexToCatalog(db, table, indexNode, indexReplacementMap);
->>>>>>> ab1100b7
                     }
                 }
 
@@ -1440,13 +1435,8 @@
                 for (VoltXMLElement indexNode : subNode.children) {
                     if (indexNode.name.equals("index") == false) continue;
                     String indexName = indexNode.attributes.get("name");
-<<<<<<< HEAD
-                    if (indexName.startsWith("SYS_IDX_SYS_") == true) {
+                    if (indexName.startsWith(HSQLInterface.AUTO_GEN_IDX_PREFIX) == true) {
                         addIndexToCatalog(dummy, table, indexNode, indexReplacementMap);
-=======
-                    if (indexName.startsWith(HSQLInterface.AUTO_GEN_IDX_PREFIX) == true) {
-                        addIndexToCatalog(db, table, indexNode, indexReplacementMap);
->>>>>>> ab1100b7
                     }
                 }
             }
@@ -1454,11 +1444,7 @@
             if (subNode.name.equals("constraints")) {
                 for (VoltXMLElement constraintNode : subNode.children) {
                     if (constraintNode.name.equals("constraint")) {
-<<<<<<< HEAD
                         addConstraintToCatalog(dummy, table, constraintNode, indexReplacementMap);
-=======
-                        addConstraintToCatalog(table, constraintNode, indexReplacementMap);
->>>>>>> ab1100b7
                     }
                 }
             }
@@ -1897,9 +1883,6 @@
         String typeName = node.attributes.get("constrainttype");
         ConstraintType type = ConstraintType.valueOf(typeName);
 
-<<<<<<< HEAD
-        if (type == ConstraintType.FOREIGN_KEY) {
-=======
         if (type == ConstraintType.LIMIT) {
             int tupleLimit = Integer.parseInt(node.attributes.get("rowslimit"));
             if (tupleLimit < 0) {
@@ -1915,14 +1898,7 @@
             return;
         }
 
-        if (type == ConstraintType.CHECK) {
-            String msg = "VoltDB does not enforce check constraints. ";
-            msg += "Constraint on table " + table.getTypeName() + " will be ignored.";
-            m_compiler.addWarn(msg);
-            return;
-        }
-        else if (type == ConstraintType.FOREIGN_KEY) {
->>>>>>> ab1100b7
+        if (type == ConstraintType.FOREIGN_KEY) {
             String msg = "VoltDB does not enforce foreign key references and constraints. ";
             msg += "Constraint on table " + table.getTypeName() + " will be ignored.";
             m_compiler.addWarn(msg);
