--- conflicted
+++ resolved
@@ -1805,18 +1805,16 @@
             }
 
             // create the materializedviewinfo catalog node for the source table
-<<<<<<< HEAD
-            Table srcTable = stmt.tableList.get(0).getTargetTable();
-            assert(srcTable != null);
-=======
             Table srcTable = stmt.m_tableList.get(0);
             if (viewTableNames.contains(srcTable.getTypeName())) {
                 String msg = String.format("A materialized view (%s) can not be defined on another view (%s).",
                         viewName, srcTable.getTypeName());
                 throw m_compiler.new VoltCompilerException(msg);
             }
-
->>>>>>> 2244ddbc
+            // ENG-451-MERGE
+//            assert(srcTableScan instanceof StmtTargetTableScan);
+//            Table srcTable = ((StmtTargetTableScan)srcTableScan).getTargetTable();
+
             MaterializedViewInfo matviewinfo = srcTable.getViews().add(viewName);
             matviewinfo.setDest(destTable);
             AbstractExpression where = stmt.getSingleTableFilterExpression();
@@ -2010,7 +2008,7 @@
                     continue;
                 }
                 List<AbstractExpression> indexedExprs = null;
-                StmtTableScan tableScan = new StmtTargetTableScan(srcTable, srcTable.getTypeName());
+                StmtTableScan tableScan = new StmtTargetTableScan(srcTable, srcTable.getTypeName(), 0);
                 try {
                     indexedExprs = AbstractExpression.fromJSONArrayString(expressionjson, tableScan);
                 } catch (JSONException e) {
@@ -2062,11 +2060,6 @@
             throw m_compiler.new VoltCompilerException(msg);
         }
 
-        if (stmt.hasSubqueries()) {
-            msg += "with sub-query is not supported.";
-            throw m_compiler.new VoltCompilerException(msg);
-        }
-
         if (displayColCount <= groupColCount) {
             msg += "has too few columns.";
             throw m_compiler.new VoltCompilerException(msg);
