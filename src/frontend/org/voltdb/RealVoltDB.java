--- conflicted
+++ resolved
@@ -1356,12 +1356,8 @@
             } catch(Exception e) { } // Ignore exceptions because we don't really care about the result here.
             m_periodicWorks.remove(resMonitorWork);
         }
-<<<<<<< HEAD
         ResourceUsageMonitor resMonitor  = new ResourceUsageMonitor(m_catalogContext.getDeployment().getSystemsettings(),
                 m_catalogContext.getDeployment().getPaths());
-=======
-        ResourceUsageMonitor resMonitor  = new ResourceUsageMonitor(m_catalogContext.getDeployment().getSystemsettings());
->>>>>>> e0d325aa
         if (resMonitor.hasResourceLimitsConfigured()) {
             resMonitorWork = scheduleWork(resMonitor, resMonitor.getResourceCheckInterval(), resMonitor.getResourceCheckInterval(), TimeUnit.SECONDS);
             m_periodicWorks.add(resMonitorWork);
