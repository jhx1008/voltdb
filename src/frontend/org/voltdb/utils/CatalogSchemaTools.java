--- conflicted
+++ resolved
@@ -456,11 +456,7 @@
         // Build the optional PARTITION clause.
         StringBuilder partitionClause = new StringBuilder();
         ProcedureAnnotation annot = (ProcedureAnnotation) proc.getAnnotation();
-<<<<<<< HEAD
-        if (proc.getSinglepartition() || proc.getPartitionparameter2() != 0) {
-=======
         if (CatalogUtil.isProcedurePartitioned(proc)) {
->>>>>>> 00c313d9
             if (annot != null && annot.classAnnotated) {
                 partitionClause.append("--Annotated Partitioning Takes Precedence Over DDL Procedure Partitioning Statement\n--");
             }
@@ -479,11 +475,7 @@
             }
 
             // For the second partition clause in 2p txn
-<<<<<<< HEAD
-            if (proc.getPartitionparameter2() != 0) {
-=======
             if (proc.getPartitioncolumn2() != null) {
->>>>>>> 00c313d9
                 partitionClause.append(spacer);
                 partitionClause.append(String.format(
                         "AND ON TABLE %s COLUMN %s",
