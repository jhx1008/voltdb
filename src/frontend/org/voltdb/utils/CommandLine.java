--- conflicted
+++ resolved
@@ -126,11 +126,8 @@
         cl.m_enableAdd = m_enableAdd;
         cl.m_voltdbRoot = m_voltdbRoot;
         cl.m_newCli = m_newCli;
-<<<<<<< HEAD
         cl.m_datasourceClusterId = m_datasourceClusterId;
-=======
         cl.m_placementGroup = m_placementGroup;
->>>>>>> 2ec6917a
         // deep copy the property map if it exists
         if (javaProperties != null) {
             cl.javaProperties = new TreeMap<String, String>();
@@ -778,18 +775,15 @@
         if (!m_startAction.isLegacy()) {
             cmdline.add("voltdbroot"); cmdline.add(m_voltdbRoot.getPath());
         }
-<<<<<<< HEAD
 
         if (m_datasourceClusterId != -1)
         {
             cmdline.add("datasourcecluster"); cmdline.add(Byte.toString(m_datasourceClusterId));
         }
 
-=======
         if (m_placementGroup != null) {
             cmdline.add("placementgroup"); cmdline.add(m_placementGroup);
         }
->>>>>>> 2ec6917a
         return cmdline;
     }
 
