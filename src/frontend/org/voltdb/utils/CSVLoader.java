--- conflicted
+++ resolved
@@ -65,15 +65,6 @@
     private static int waitSeconds = 10;
     
     final CSVConfig config;
-<<<<<<< HEAD
-    private static String insertProcedure = "";
-
-    private static List<Long> invalidLines = new ArrayList<Long>();
-    
-    private static boolean setSkipEmptyRecords = true;
-    private static boolean setTrimWhiteSpace = true;
-=======
->>>>>>> 16a4b832
 
     private static String insertProcedure = "";
     private static Map <Long,String> errorMsg = new TreeMap<Long,String>();
@@ -186,13 +177,10 @@
                     	msg += correctedLine[i] + ",";
                     }
                     System.out.println(msg);
-<<<<<<< HEAD
-                    if(!checkLineFormat(correctedLine, client )){
-=======
+
 
                     String lineCheckResult;
                     if( (lineCheckResult = checkLineFormat(correctedLine, client))!= null){
->>>>>>> 16a4b832
                     	System.err.println("Stop at line " + (outCount.get()));
                     	synchronized (errorMsg) {
                     		if (!errorMsg.containsKey(outCount.get())) {
@@ -278,16 +266,9 @@
      * And does other pre-checks...(figure out it later) 
      * @param linefragement
      */
-<<<<<<< HEAD
-    private static boolean checkLineFormat(Object[] linefragement, 
-    									   Client client
-    									   ) {
-      	VoltTable colInfo = null;
-=======
+
     private static String checkLineFormat(Object[] linefragement, Client client ) {
     	String msg = "";
-    	VoltTable[] results = null;
->>>>>>> 16a4b832
         int columnCnt = 0;
         VoltTable colInfo = null;
         
@@ -329,15 +310,6 @@
 		String logfile =  config.reportDir +"csvLoaderLogMessage.log";
     	String reportfile = config.reportDir  + "csvLoaderReport.log";
     	
-<<<<<<< HEAD
-    	else if( setTrimWhiteSpace )
-    	{//trim white space for non in this line.
-    		for(int i=0; i<linefragement.length;i++) {
-    			linefragement[i] = ((String)linefragement[i]).replaceAll( "\\s+", "" );
-    		}
-    	} 
-    	return true;
-=======
 		int bulkflush = 100; // by default right now
 		try {
 			BufferedReader csvfile = new BufferedReader(new FileReader(config.inputfile));
@@ -378,6 +350,5 @@
 		} catch (Exception x) {
 			System.err.println(x.getMessage());
 		}
->>>>>>> 16a4b832
     }
 }