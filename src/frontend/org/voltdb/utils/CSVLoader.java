/* This file is part of VoltDB.
 * Copyright (C) 2008-2012 VoltDB Inc.
 *
 * VoltDB is free software: you can redistribute it and/or modify
 * it under the terms of the GNU General Public License as published by
 * the Free Software Foundation, either version 3 of the License, or
 * (at your option) any later version.
 *
 * VoltDB is distributed in the hope that it will be useful,
 * but WITHOUT ANY WARRANTY; without even the implied warranty of
 * MERCHANTABILITY or FITNESS FOR A PARTICULAR PURPOSE.  See the
 * GNU General Public License for more details.
 *
 * You should have received a copy of the GNU General Public License
 * along with VoltDB.  If not, see <http://www.gnu.org/licenses/>.
 */

package org.voltdb.utils;

import java.io.BufferedReader;
import java.io.BufferedWriter;
import java.io.FileNotFoundException;
import java.io.FileReader;
import java.io.FileWriter;
import java.util.ArrayList;
import java.util.Collections;
import java.util.List;
import java.util.concurrent.atomic.AtomicLong;
import java.util.regex.Matcher;
import java.util.regex.Pattern;
import java.lang.String;

import org.voltdb.CLIConfig;
import org.voltdb.VoltTable;
import org.voltdb.VoltType;
import org.voltdb.client.Client;
import org.voltdb.client.ClientFactory;
import org.voltdb.client.ClientResponse;
import org.voltdb.client.ProcedureCallback;
import org.voltdb.plannodes.InsertPlanNode;

import au.com.bytecode.opencsv_voltpatches.CSVReader;

/**
 * CSVLoader is a simple utility to load data from a CSV formatted file to a table
 * (or pass it to any stored proc, but ignoring any result other than the success code.).
 *
 * TODO:
 *   - Nulls are not handled (or at least I didn't test them).
 *   - Assumes localhost
 *   - Assumes no username/password
 *   - Usage help is ugly and cryptic: options are listed but not described.
 *   - No associated test suite.
 *   - Forces JVM into UTC. All input date TZs assumed to be GMT+0
 *   - Requires canonical JDBC SQL timestamp format
 */
class CSVLoader {

//    public synchronized static void setDefaultTimezone() {
//        TimeZone.setDefault(TimeZone.getTimeZone("GMT+0"));
//    }

    private static final AtomicLong inCount = new AtomicLong(0);
    private static final AtomicLong outCount = new AtomicLong(0);
    
    private static int reportEveryNRows = 10000;
    private static int waitSeconds = 10;
    
    final CSVConfig config;
    private static String insertProcedure = "";

    private static List<Long> invalidLines = new ArrayList<Long>();
    
    private static boolean setSkipEmptyRecords = false;
    private static boolean setTrimWhiteSpace = false;

    private static final class MyCallback implements ProcedureCallback {
        private final long m_lineNum;
        private final CSVConfig mycfg;
        MyCallback(long lineNumber, CSVConfig cfg)
        {
            m_lineNum = lineNumber;
            mycfg = cfg;
        }
        @Override
        public void clientCallback(ClientResponse response) throws Exception {
            if (response.getStatus() != ClientResponse.SUCCESS) {
                System.err.println(response.getStatusString());
                System.err.println("<xin>Stop at line " + m_lineNum);
                synchronized (invalidLines) {
                	if (!invalidLines.contains(m_lineNum))
                		invalidLines.add(m_lineNum);
                	if (invalidLines.size() >= mycfg.abortfailurecount) {
                		System.err.println("The number of Failure row data exceeds " + mycfg.abortfailurecount);
                		System.exit(1);
                	}
                }
                return;
            }
            
            long currentCount = inCount.incrementAndGet();

            System.out.println("Put line " + inCount.get() + " to databse");
            if (currentCount % reportEveryNRows == 0) {
                System.out.println("Inserted " + currentCount + " rows");
            }
        }
    }
    
    private static class CSVConfig extends CLIConfig {
    	@Option(desc = "directory path to produce report files.")
    	String inputfile = "";
    	
    	@Option(desc = "procedure name to insert the data into the database.")
    	String procedurename = "";
    	
    	@Option(desc = "insert the data into database by TABLENAME.INSERT procedure by default.")
    	String tablename = "";
    	
    	@Option(desc = ".")
    	boolean setSkipEmptyRecords = false;
    	
    	@Option(desc = ".")
    	boolean setTrimWhitespace = false;
    	
    	@Option(desc = "Maximum rows to be read of the csv file.")
    	int limitRows = Integer.MAX_VALUE;
    	
    	@Option(desc = "directory path to produce report files.")
    	String reportDir = "/Users/xinjia/progs/invalid.csv";
    	
    	@Option(desc = "")
    	int abortfailurecount =  100;
    	
    	
    	@Override
    	public void validate() {
    		if (abortfailurecount <= 0) exitWithMessageAndUsage("");
    		// add more checking
    		if (procedurename.equals("") && tablename.equals("") )
    			exitWithMessageAndUsage("procedure name or a table name required");
    		if (!procedurename.equals("") && !tablename.equals("") )
    			exitWithMessageAndUsage("Only a procedure name or a table name required, pass only one please");
    	}
    }
    
    public CSVLoader (CSVConfig cfg) {
    	this.config = cfg;
    	
    	if(!config.tablename.equals("")) {
    		insertProcedure = config.tablename + ".insert";
    	} else {
    		insertProcedure = config.procedurename;
    	}
    }
    
    /**
	 * TODO(xin): produce the invalid row file from
	 * Bulk the flush later...
	 * @param inputFile
	 */
	private void produceInvalidRowsFile() {
		Collections.sort(invalidLines);
		System.out.println("All the invalid row numbers are:" + invalidLines);
		String line = "";
		try {
			FileWriter fstream = new FileWriter(config.reportDir);
			BufferedWriter out = new BufferedWriter(fstream);
			BufferedReader csvfile = new BufferedReader(new FileReader(config.inputfile));

			long linect = 0;
			for (Long irow : invalidLines) {
				while ((line = csvfile.readLine()) != null) {
					if (++linect == irow) {
						out.write(line);
						out.write("\n");
						System.err.println("invalid row:" + line);
						break;
					}
				}
			}
			out.flush();
			out.close();

		} catch (FileNotFoundException e) {
			System.err.println("CSV file '" + config.inputfile
					+ "' could not be found.");
		} catch (Exception x) {
			System.err.println(x.getMessage());
		}

    }
    
    public long run() {
    	int waits = 0;
        int shortWaits = 0;
        
    	try {
            final CSVReader reader = new CSVReader(new FileReader(config.inputfile));
            ProcedureCallback cb = null;

            final Client client = ClientFactory.createClient();
            client.createConnection("localhost");
            
            boolean lastOK = true;
            String line[] = null;

            while ((config.limitRows-- > 0) && (line = reader.readNext()) != null) {
            	long counter = outCount.incrementAndGet();
                boolean queued = false;
                while (queued == false) {
                    String[] correctedLine = line;
                    cb = new MyCallback(outCount.get(), config);
                    
                    // This message will be removed later
                    // print out the parameters right now
                    String msg = "<xin>params: ";
                    for (int i=0; i < correctedLine.length; i++) {
                    	msg += correctedLine[i] + ",";
                    }
                    System.out.println(msg);
                    if(!checkLineFormat(correctedLine, client, insertProcedure )){
                    	System.err.println("Stop at line " + (outCount.get()));
                    	synchronized (invalidLines) {
                    		if (!invalidLines.contains(outCount.get())) {
                    			invalidLines.add(outCount.get());
                    		}
                    		if (invalidLines.size() >= config.abortfailurecount) {
                    			System.err.println("The number of Failure row data exceeds " + config.abortfailurecount);
                        		System.exit(1);
                    		}
                    	}
                    	break;
                    }
                    queued = client.callProcedure(cb, insertProcedure, (Object[])correctedLine);
                    if (queued == false) {
                        ++waits;
                        if (lastOK == false) {
                            ++shortWaits;
                        }
                        Thread.sleep(waitSeconds);
                    }
                    lastOK = queued;
                }
            }

            reader.close();
            client.drain();
            client.close();
            
        } catch (Exception e) {
            e.printStackTrace();
        }

        System.out.println("Inserted " + outCount.get() + " and acknowledged " + inCount.get() + " rows (final)");
        if (waits > 0) {
            System.out.println("Waited " + waits + " times");
            if (shortWaits > 0) {
                System.out.println("Waited too briefly? " + shortWaits + " times");
            }
        }
        return inCount.get();
    	
    }
    
    
    
    /**
     * TODO(xin): add line number data into the callback and add the invalid line number 
     * into a list that will help us to produce a separate file to record the invalid line
     * data in the csv file.
     * 
     * Asynchronously invoking procedures to response the actual wrong line number and 
     * start from last wrong line in the csv file is not easy. You can not ensure the 
     * FIFO order of the callback.
     * @param args
     * @return long number of the actual rows acknowledged by the database server
     */
    

    public static long main(String[] args) {
    	//CSVLoader.config.abortfailurecount = 100;
        if (args.length < 1) {
            System.err.println("csv filename required");
            System.exit(1);
        }
        
    	CSVConfig cfg = new CSVConfig();
    	cfg.inputfile = args[0];
    	cfg.parse(CSVLoader.class.getName(), args);
    	
    	CSVLoader loader = new CSVLoader(cfg);
    	long result = loader.run();
    	loader.produceInvalidRowsFile();
        return result;
    }
    /**
     * Check for each line
     * TODO(zheng):
     * Use the client handler to get the schema of the table, and then check the number of
     * parameters it expects with the input line fragements.
     * Check the following:
     * 1.blank line
     * 2.# of attributes in the insertion procedure
     * And does other pre-checks...(figure out it later) 
     * @param linefragement
     */
    private static boolean checkLineFormat(Object[] linefragement, 
    									   Client client,
    									   final String insertProcedure
    									   ) {
      	VoltTable colInfo = null;
        int columnCnt = 0;
        
        int posOfDot = insertProcedure.indexOf(".");
        String tableName = insertProcedure.substring( 0, posOfDot );
        
        try {
        	colInfo = client.callProcedure("@SystemCatalog",
        			"COLUMNS").getResults()[0];
        	
        	while( colInfo.advanceRow() )
        	{
        		if( tableName.matches( (String) colInfo.get("TABLE_NAME", VoltType.STRING) ) )
        		{
        			columnCnt++;
           		}
        	}
        	
        }
        catch (Exception e) {
        	e.printStackTrace();
        }  
    	
        if( linefragement.length == 0 && !setSkipEmptyRecords )
  		{
        	for( int i = 0; i < columnCnt; i++)
        		linefragement[ i ] = "";
        	return true;
  		}
        
    	if( linefragement.length != columnCnt )//# attributes not match
    		return false;
    	
    	else if( setTrimWhiteSpace )
    	{//trim white space for non in this line.
    		for(int i=0; i<linefragement.length;i++) {
    			linefragement[i] = ((String)linefragement[i]).replaceAll( "\\s+", "" );
    		}
    	} 
    	return true;
    }
    
<<<<<<< HEAD
	/**
	 * TODO(xin): produce the invalid row file from
	 * 
	 * @param inputFile
	 */
	private static void produceInvalidRowsFile(String inputFile) {
		Collections.sort(invalidLines);
		System.out.println("All the invalid row numbers are:" + invalidLines);
		String line = "";
		try {
			FileWriter fstream = new FileWriter(reportdir);
			BufferedWriter out = new BufferedWriter(fstream);
			BufferedReader csvfile = new BufferedReader(new FileReader(inputFile));

			long linect = 0;
			for (Long irow : invalidLines) {
				while ((line = csvfile.readLine()) != null) {
					if (++linect == irow) {
						out.write(line);
						out.write("\n");
						System.err.println("invalid row:" + line);
						break;
					}
				}

			}
			out.flush();
			out.close();

		} catch (FileNotFoundException e) {
			System.err.println("CSV file '" + inputFile
					+ "' could not be found.");
		} catch (Exception x) {
			System.err.println(x.getMessage());
		}

    }
    
    private static void processCommandLineOptions(int argsUsed, String args[]) {
        final String columnsMatch = "--columns";
        final String failuerCountMatch = "--abortfailurecount";
        final String reportDirMatch = "--reportdir";
        final String setSkipEmptyRecordsMatch = "--setskipemptyrecords";
        final String setTrimWhiteSpaceMatch = "--settrimwhitespace";
        final String stripMatch = "--stripquotes";
        final String waitMatch = "--wait";
        final String auditMatch = "--audit";
        final String limitMatch = "--limit";
        final String skipMatch = "--skip";
        final String reportMatch = "--report";
        final String columnsStyle = "comma-separated-zero-based-column-numbers";

        while (argsUsed < args.length) {

            final String optionPrefix = args[argsUsed++];

            if (optionPrefix.equalsIgnoreCase(columnsMatch)) {
                if (argsUsed < args.length) {
                    final String colsListed = args[argsUsed++];
                    final String[] cols = colsListed.split(",");
                    if (cols != null && cols.length > 0) {
                        colProjection = new int[cols.length];
                        for (int i = 0; i < cols.length; i++) {
                            try {
                                colProjection[i] = Integer.parseInt(cols[i]);
                                continue;
                            } catch (NumberFormatException e) {
                            }
                        }
                        if (colProjection.length == cols.length) {
                            continue;
                        }
                    }
                }
            } else if (optionPrefix.equalsIgnoreCase(failuerCountMatch)) {
                if (argsUsed < args.length) {
                    try {
                    	abortfailurecount = Integer.parseInt(args[argsUsed++]);
                        continue;
                    } catch (NumberFormatException e) {
                    	System.err.println("Invalid input integer parameter of abortfailurecount");
                    }
                    continue;
                }
            } else if (optionPrefix.equalsIgnoreCase(reportDirMatch)) {
                if (argsUsed < args.length) {
                    try {
                        reportdir = (args[argsUsed++]);
                    } catch (NumberFormatException e) {
                    }
                    continue;
                }
                
                else if (optionPrefix.equalsIgnoreCase(setSkipEmptyRecordsMatch)) {
                    if (argsUsed < args.length) {
                        try {
                        	setSkipEmptyRecords = true;
                        } catch (NumberFormatException e) {
                        }
                        continue;
                    }
                }
                
                else if (optionPrefix.equalsIgnoreCase(setTrimWhiteSpaceMatch)) {
                    if (argsUsed < args.length) {
                        try {
                        	setTrimWhiteSpace = true;
                        } catch (NumberFormatException e) {
                        }
                        continue;
                    }
                }
                
            } else if (optionPrefix.equalsIgnoreCase(waitMatch)) {
                if (argsUsed < args.length) {
                    try {
                        waitSeconds = Integer.parseInt(args[argsUsed++]);
                        if (waitSeconds >= 0) {
                            continue;
                        }
                    } catch (NumberFormatException e) {
                    }
                }
            } else if (optionPrefix.equalsIgnoreCase(auditMatch)) {
                if (argsUsed < args.length) {
                    try {
                        auditRows = Integer.parseInt(args[argsUsed++]);
                        continue;
                    } catch (NumberFormatException e) {
                    }
                }
            } else if (optionPrefix.equalsIgnoreCase(limitMatch)) {
                if (argsUsed < args.length) {
                    try {
                        limitRows = Integer.parseInt(args[argsUsed++]);
                        continue;
                    } catch (NumberFormatException e) {
                    }
                }
            } else if (optionPrefix.equalsIgnoreCase(skipMatch)) {
                if (argsUsed < args.length) {
                    try {
                        skipRows = Integer.parseInt(args[argsUsed++]);
                        continue;
                    } catch (NumberFormatException e) {
                    }
                }
            } else if (optionPrefix.equalsIgnoreCase(reportMatch)) {
                if (argsUsed < args.length) {
                    try {
                        reportEveryNRows = Integer.parseInt(args[argsUsed++]);
                        if (reportEveryNRows > 0) {
                            continue;
                        }
                    } catch (NumberFormatException e) {
                    }
                }
            } else if (optionPrefix.equalsIgnoreCase(stripMatch)) {
                stripQuotes = true;
                continue;
            }
            // Fall through means an error.
            System.err.println("Option arguments are invalid, expected csv filename and insert procedure name (required) and optionally" +
                    " '" + columnsMatch + " " + columnsStyle + "'," +
                    " '" + waitMatch + " s (default=10 seconds)'," +
                    " '" + auditMatch + " n (default=0 rows)'," +
                    " '" + limitMatch + " n (default=all rows)'," +
                    " '" + skipMatch + " n (default=0 rows)'," +
                    " '" + reportMatch + " n (default=10000)'," +
                    " and/or '" + stripMatch + " (disabled by default)'");
            System.exit(2);
        }
    }

    private static String[] stripMatchingColumnQuotes(String[] line) {
        final String[] strippedLine = new String[line.length];
        Pattern pattern = Pattern.compile("^([\"'])(.*)\\1$");
        for (int i = 0; i < line.length; i++) {
            Matcher matcher = pattern.matcher(line[i]);
            if (matcher.find()) {
                strippedLine[i] = matcher.group(2);
            } else {
                strippedLine[i] = line[i];
            }
        }
        return strippedLine;
    }

    private static String[] projectColumns(int[] colSelection, String[] line) {
        final String[] projectedLine = new String[colSelection.length];
        for (int i = 0; i < projectedLine.length; i++) {
            projectedLine[i] = line[colSelection[i]];
        }
        return projectedLine;
    }

    // This function borrowed/mutated from http:/stackoverflow.com/questions/1515437
    static String joinIntoString(String glue, Object... elements)
    {
        int k = elements.length;
        if (k == 0) {
            return null;
        }
        StringBuilder out = new StringBuilder();
        out.append(elements[0].toString());
        for (int i = 1; i < k; ++i) {
            out.append(glue).append(elements[i]);
        }
        return out.toString();
    }

    // This function borrowed/mutated from http:/stackoverflow.com/questions/1515437
    static String joinIntoString(String glue, String... elements)
    {
        int k = elements.length;
        if (k == 0) {
            return null;
        }
        StringBuilder out = new StringBuilder();
        out.append(elements[0]);
        for (int i = 1; i < k; ++i) {
            out.append(glue).append(elements[i]);
        }
        return out.toString();
    }

=======
>>>>>>> 9bf270d0
}<|MERGE_RESOLUTION|>--- conflicted
+++ resolved
@@ -71,8 +71,8 @@
 
     private static List<Long> invalidLines = new ArrayList<Long>();
     
-    private static boolean setSkipEmptyRecords = false;
-    private static boolean setTrimWhiteSpace = false;
+    private static boolean setSkipEmptyRecords = true;
+    private static boolean setTrimWhiteSpace = true;
 
     private static final class MyCallback implements ProcedureCallback {
         private final long m_lineNum;
@@ -118,16 +118,16 @@
     	String tablename = "";
     	
     	@Option(desc = ".")
-    	boolean setSkipEmptyRecords = false;
+    	boolean setSkipEmptyRecords = true;
     	
     	@Option(desc = ".")
-    	boolean setTrimWhitespace = false;
+    	boolean setTrimWhiteSpace = true;
     	
     	@Option(desc = "Maximum rows to be read of the csv file.")
     	int limitRows = Integer.MAX_VALUE;
     	
     	@Option(desc = "directory path to produce report files.")
-    	String reportDir = "/Users/xinjia/progs/invalid.csv";
+    	String reportDir ="";
     	
     	@Option(desc = "")
     	int abortfailurecount =  100;
@@ -219,7 +219,7 @@
                     	msg += correctedLine[i] + ",";
                     }
                     System.out.println(msg);
-                    if(!checkLineFormat(correctedLine, client, insertProcedure )){
+                    if(!checkLineFormat(correctedLine, client )){
                     	System.err.println("Stop at line " + (outCount.get()));
                     	synchronized (invalidLines) {
                     		if (!invalidLines.contains(outCount.get())) {
@@ -306,8 +306,7 @@
      * @param linefragement
      */
     private static boolean checkLineFormat(Object[] linefragement, 
-    									   Client client,
-    									   final String insertProcedure
+    									   Client client
     									   ) {
       	VoltTable colInfo = null;
         int columnCnt = 0;
@@ -326,7 +325,6 @@
         			columnCnt++;
            		}
         	}
-        	
         }
         catch (Exception e) {
         	e.printStackTrace();
@@ -350,234 +348,4 @@
     	} 
     	return true;
     }
-    
-<<<<<<< HEAD
-	/**
-	 * TODO(xin): produce the invalid row file from
-	 * 
-	 * @param inputFile
-	 */
-	private static void produceInvalidRowsFile(String inputFile) {
-		Collections.sort(invalidLines);
-		System.out.println("All the invalid row numbers are:" + invalidLines);
-		String line = "";
-		try {
-			FileWriter fstream = new FileWriter(reportdir);
-			BufferedWriter out = new BufferedWriter(fstream);
-			BufferedReader csvfile = new BufferedReader(new FileReader(inputFile));
-
-			long linect = 0;
-			for (Long irow : invalidLines) {
-				while ((line = csvfile.readLine()) != null) {
-					if (++linect == irow) {
-						out.write(line);
-						out.write("\n");
-						System.err.println("invalid row:" + line);
-						break;
-					}
-				}
-
-			}
-			out.flush();
-			out.close();
-
-		} catch (FileNotFoundException e) {
-			System.err.println("CSV file '" + inputFile
-					+ "' could not be found.");
-		} catch (Exception x) {
-			System.err.println(x.getMessage());
-		}
-
-    }
-    
-    private static void processCommandLineOptions(int argsUsed, String args[]) {
-        final String columnsMatch = "--columns";
-        final String failuerCountMatch = "--abortfailurecount";
-        final String reportDirMatch = "--reportdir";
-        final String setSkipEmptyRecordsMatch = "--setskipemptyrecords";
-        final String setTrimWhiteSpaceMatch = "--settrimwhitespace";
-        final String stripMatch = "--stripquotes";
-        final String waitMatch = "--wait";
-        final String auditMatch = "--audit";
-        final String limitMatch = "--limit";
-        final String skipMatch = "--skip";
-        final String reportMatch = "--report";
-        final String columnsStyle = "comma-separated-zero-based-column-numbers";
-
-        while (argsUsed < args.length) {
-
-            final String optionPrefix = args[argsUsed++];
-
-            if (optionPrefix.equalsIgnoreCase(columnsMatch)) {
-                if (argsUsed < args.length) {
-                    final String colsListed = args[argsUsed++];
-                    final String[] cols = colsListed.split(",");
-                    if (cols != null && cols.length > 0) {
-                        colProjection = new int[cols.length];
-                        for (int i = 0; i < cols.length; i++) {
-                            try {
-                                colProjection[i] = Integer.parseInt(cols[i]);
-                                continue;
-                            } catch (NumberFormatException e) {
-                            }
-                        }
-                        if (colProjection.length == cols.length) {
-                            continue;
-                        }
-                    }
-                }
-            } else if (optionPrefix.equalsIgnoreCase(failuerCountMatch)) {
-                if (argsUsed < args.length) {
-                    try {
-                    	abortfailurecount = Integer.parseInt(args[argsUsed++]);
-                        continue;
-                    } catch (NumberFormatException e) {
-                    	System.err.println("Invalid input integer parameter of abortfailurecount");
-                    }
-                    continue;
-                }
-            } else if (optionPrefix.equalsIgnoreCase(reportDirMatch)) {
-                if (argsUsed < args.length) {
-                    try {
-                        reportdir = (args[argsUsed++]);
-                    } catch (NumberFormatException e) {
-                    }
-                    continue;
-                }
-                
-                else if (optionPrefix.equalsIgnoreCase(setSkipEmptyRecordsMatch)) {
-                    if (argsUsed < args.length) {
-                        try {
-                        	setSkipEmptyRecords = true;
-                        } catch (NumberFormatException e) {
-                        }
-                        continue;
-                    }
-                }
-                
-                else if (optionPrefix.equalsIgnoreCase(setTrimWhiteSpaceMatch)) {
-                    if (argsUsed < args.length) {
-                        try {
-                        	setTrimWhiteSpace = true;
-                        } catch (NumberFormatException e) {
-                        }
-                        continue;
-                    }
-                }
-                
-            } else if (optionPrefix.equalsIgnoreCase(waitMatch)) {
-                if (argsUsed < args.length) {
-                    try {
-                        waitSeconds = Integer.parseInt(args[argsUsed++]);
-                        if (waitSeconds >= 0) {
-                            continue;
-                        }
-                    } catch (NumberFormatException e) {
-                    }
-                }
-            } else if (optionPrefix.equalsIgnoreCase(auditMatch)) {
-                if (argsUsed < args.length) {
-                    try {
-                        auditRows = Integer.parseInt(args[argsUsed++]);
-                        continue;
-                    } catch (NumberFormatException e) {
-                    }
-                }
-            } else if (optionPrefix.equalsIgnoreCase(limitMatch)) {
-                if (argsUsed < args.length) {
-                    try {
-                        limitRows = Integer.parseInt(args[argsUsed++]);
-                        continue;
-                    } catch (NumberFormatException e) {
-                    }
-                }
-            } else if (optionPrefix.equalsIgnoreCase(skipMatch)) {
-                if (argsUsed < args.length) {
-                    try {
-                        skipRows = Integer.parseInt(args[argsUsed++]);
-                        continue;
-                    } catch (NumberFormatException e) {
-                    }
-                }
-            } else if (optionPrefix.equalsIgnoreCase(reportMatch)) {
-                if (argsUsed < args.length) {
-                    try {
-                        reportEveryNRows = Integer.parseInt(args[argsUsed++]);
-                        if (reportEveryNRows > 0) {
-                            continue;
-                        }
-                    } catch (NumberFormatException e) {
-                    }
-                }
-            } else if (optionPrefix.equalsIgnoreCase(stripMatch)) {
-                stripQuotes = true;
-                continue;
-            }
-            // Fall through means an error.
-            System.err.println("Option arguments are invalid, expected csv filename and insert procedure name (required) and optionally" +
-                    " '" + columnsMatch + " " + columnsStyle + "'," +
-                    " '" + waitMatch + " s (default=10 seconds)'," +
-                    " '" + auditMatch + " n (default=0 rows)'," +
-                    " '" + limitMatch + " n (default=all rows)'," +
-                    " '" + skipMatch + " n (default=0 rows)'," +
-                    " '" + reportMatch + " n (default=10000)'," +
-                    " and/or '" + stripMatch + " (disabled by default)'");
-            System.exit(2);
-        }
-    }
-
-    private static String[] stripMatchingColumnQuotes(String[] line) {
-        final String[] strippedLine = new String[line.length];
-        Pattern pattern = Pattern.compile("^([\"'])(.*)\\1$");
-        for (int i = 0; i < line.length; i++) {
-            Matcher matcher = pattern.matcher(line[i]);
-            if (matcher.find()) {
-                strippedLine[i] = matcher.group(2);
-            } else {
-                strippedLine[i] = line[i];
-            }
-        }
-        return strippedLine;
-    }
-
-    private static String[] projectColumns(int[] colSelection, String[] line) {
-        final String[] projectedLine = new String[colSelection.length];
-        for (int i = 0; i < projectedLine.length; i++) {
-            projectedLine[i] = line[colSelection[i]];
-        }
-        return projectedLine;
-    }
-
-    // This function borrowed/mutated from http:/stackoverflow.com/questions/1515437
-    static String joinIntoString(String glue, Object... elements)
-    {
-        int k = elements.length;
-        if (k == 0) {
-            return null;
-        }
-        StringBuilder out = new StringBuilder();
-        out.append(elements[0].toString());
-        for (int i = 1; i < k; ++i) {
-            out.append(glue).append(elements[i]);
-        }
-        return out.toString();
-    }
-
-    // This function borrowed/mutated from http:/stackoverflow.com/questions/1515437
-    static String joinIntoString(String glue, String... elements)
-    {
-        int k = elements.length;
-        if (k == 0) {
-            return null;
-        }
-        StringBuilder out = new StringBuilder();
-        out.append(elements[0]);
-        for (int i = 1; i < k; ++i) {
-            out.append(glue).append(elements[i]);
-        }
-        return out.toString();
-    }
-
-=======
->>>>>>> 9bf270d0
 }