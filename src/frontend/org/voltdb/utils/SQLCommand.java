/* This file is part of VoltDB.
 * Copyright (C) 2008-2012 VoltDB Inc.
 *
 * VoltDB is free software: you can redistribute it and/or modify
 * it under the terms of the GNU General Public License as published by
 * the Free Software Foundation, either version 3 of the License, or
 * (at your option) any later version.
 *
 * VoltDB is distributed in the hope that it will be useful,
 * but WITHOUT ANY WARRANTY; without even the implied warranty of
 * MERCHANTABILITY or FITNESS FOR A PARTICULAR PURPOSE.  See the
 * GNU General Public License for more details.
 *
 * You should have received a copy of the GNU General Public License
 * along with VoltDB.  If not, see <http://www.gnu.org/licenses/>.
 */

package org.voltdb.utils;

import java.io.*;
import java.lang.StringBuilder;
import java.util.List;
import java.util.ArrayList;
import java.util.regex.Pattern;
import java.util.regex.Matcher;
import java.util.Map;
import java.util.HashMap;
import java.util.TimeZone;
import java.util.TreeSet;
import java.util.Arrays;
import java.util.Collections;
import java.util.Iterator;
import java.util.LinkedList;
import java.text.SimpleDateFormat;
import java.math.BigDecimal;
import org.voltdb.client.Client;
import org.voltdb.client.ClientConfig;
import org.voltdb.client.ClientFactory;
import org.voltdb.client.ClientResponse;
import org.voltdb.client.NoConnectionsException;
import org.voltdb.client.ProcCallException;
import org.voltdb.VoltTable;
import org.voltdb.VoltType;
import jline.*;

public class SQLCommand
{
    // SQL Parsing
    private static final Pattern EscapedSingleQuote = Pattern.compile("''", Pattern.MULTILINE);
    private static final Pattern SingleLineComments = Pattern.compile("^\\s*(\\/\\/|--).*$", Pattern.MULTILINE);
    private static final Pattern Extract = Pattern.compile("'[^']*'", Pattern.MULTILINE);
    private static final Pattern AutoSplit = Pattern.compile("\\s(select|insert|update|delete|exec|execute)\\s", Pattern.MULTILINE + Pattern.CASE_INSENSITIVE);
    private static final Pattern AutoSplitParameters = Pattern.compile("[\\s,]+", Pattern.MULTILINE);
    public static List<String> parseQuery(String query)
    {
        if (query == null)
            return null;

        String[] command = new String[] {"exec", "execute"};
        String[] keyword = new String[] {"select", "insert", "update", "delete"};
        for(int i = 0;i<command.length;i++)
        {
            for(int j = 0;j<command.length;j++)
            {
                Pattern r = Pattern.compile("\\s*(" + command[i].replace(" ","\\s+") + ")\\s+(" + keyword[j] + ")\\s*", Pattern.MULTILINE + Pattern.CASE_INSENSITIVE);
                query = r.matcher(query).replaceAll(" $1 #SQL_PARSER_STRING_KEYWORD#$2 ");
            }
        }
        query = SingleLineComments.matcher(query).replaceAll("");
        query = EscapedSingleQuote.matcher(query).replaceAll("#(SQL_PARSER_ESCAPE_SINGLE_QUOTE)");
        Matcher stringFragmentMatcher = Extract.matcher(query);
        ArrayList<String> stringFragments = new ArrayList<String>();
        int i = 0;
        while(stringFragmentMatcher.find())
        {
            stringFragments.add(stringFragmentMatcher.group());
            query = stringFragmentMatcher.replaceFirst("#(SQL_PARSER_STRING_FRAGMENT#" + i + ")");
            stringFragmentMatcher = Extract.matcher(query);
            i++;
        }
        query = AutoSplit.matcher(query).replaceAll(";$1 ");
        String[] sqlFragments = query.split("\\s*;+\\s*");
        ArrayList<String> queries = new ArrayList<String>();
        for(int j = 0;j<sqlFragments.length;j++)
        {
            sqlFragments[j] = sqlFragments[j].trim();
            if (sqlFragments[j].length() != 0)
            {
                if(sqlFragments[j].indexOf("#(SQL_PARSER_STRING_FRAGMENT#") > -1)
                    for(int k = 0;k<stringFragments.size();k++)
                        sqlFragments[j] = sqlFragments[j].replace("#(SQL_PARSER_STRING_FRAGMENT#" + k + ")", stringFragments.get(k));
                sqlFragments[j] = sqlFragments[j].replace("#(SQL_PARSER_ESCAPE_SINGLE_QUOTE)", "''");
                sqlFragments[j] = sqlFragments[j].replace("#SQL_PARSER_STRING_KEYWORD#","");
                queries.add(sqlFragments[j]);
            }
        }
        return queries;
    }
    public static List<String> parseQueryProcedureCallParameters(String query)
    {
        if (query == null)
            return null;

        query = SingleLineComments.matcher(query).replaceAll("");
        query = EscapedSingleQuote.matcher(query).replaceAll("#(SQL_PARSER_ESCAPE_SINGLE_QUOTE)");
        Matcher stringFragmentMatcher = Extract.matcher(query);
        ArrayList<String> stringFragments = new ArrayList<String>();
        int i = 0;
        while(stringFragmentMatcher.find())
        {
            stringFragments.add(stringFragmentMatcher.group());
            query = stringFragmentMatcher.replaceFirst("#(SQL_PARSER_STRING_FRAGMENT#" + i + ")");
            stringFragmentMatcher = Extract.matcher(query);
            i++;
        }
        query = AutoSplitParameters.matcher(query).replaceAll(",");
        String[] sqlFragments = query.split("\\s*,+\\s*");
        ArrayList<String> queries = new ArrayList<String>();
        for(int j = 0;j<sqlFragments.length;j++)
        {
            sqlFragments[j] = sqlFragments[j].trim();
            if (sqlFragments[j].length() != 0)
            {
                if(sqlFragments[j].indexOf("#(SQL_PARSER_STRING_FRAGMENT#") > -1)
                    for(int k = 0;k<stringFragments.size();k++)
                        sqlFragments[j] = sqlFragments[j].replace("#(SQL_PARSER_STRING_FRAGMENT#" + k + ")", stringFragments.get(k));
                sqlFragments[j] = sqlFragments[j].replace("#(SQL_PARSER_ESCAPE_SINGLE_QUOTE)", "''");
                sqlFragments[j] = sqlFragments[j].trim();
                queries.add(sqlFragments[j]);
            }
        }
        return queries;
    }

    // Command line interaction
    private static ConsoleReader Input = null;
    private static final Pattern GoToken = Pattern.compile("^\\s*go;*\\s*$", Pattern.CASE_INSENSITIVE);
    private static final Pattern ExitToken = Pattern.compile("^\\s*(exit|quit);*\\s*$", Pattern.CASE_INSENSITIVE);
    private static final Pattern ListToken = Pattern.compile("^\\s*(list proc|list procedures);*\\s*$", Pattern.CASE_INSENSITIVE);
    private static final Pattern ListTablesToken = Pattern.compile("^\\s*(list tables);*\\s*$", Pattern.CASE_INSENSITIVE);
    private static final Pattern SemicolonToken = Pattern.compile("^.*\\s*;+\\s*$", Pattern.CASE_INSENSITIVE);
    private static final Pattern RecallToken = Pattern.compile("^\\s*recall\\s*([^;]+)\\s*;*\\s*$", Pattern.CASE_INSENSITIVE);
    private static final Pattern FileToken = Pattern.compile("^\\s*file\\s*['\"]*([^;'\"]+)['\"]*\\s*;*\\s*", Pattern.CASE_INSENSITIVE);
    private static int LineIndex = 1;
    private static List<String> Lines = new ArrayList<String>();
    private static List<String> getQuery(boolean interactive) throws Exception
    {
        StringBuilder query = new StringBuilder();
        boolean isRecall = false;
        String line = null;
        do
        {
            if (interactive)
            {
                if (isRecall)
                {
                    isRecall = false;
                    line = Input.readLine("");

                }
                else
                    line = Input.readLine((LineIndex++) + "> ");
            }
            else
                line = Input.readLine();

            if (line == null)
            {
                if (query == null)
                    return null;
                else
                    return parseQuery(query.toString());
            }

            // Process recall commands - ONLY in interactive mode
            if (interactive && RecallToken.matcher(line).matches())
            {
                    Matcher m = RecallToken.matcher(line);
                    if (m.find())
                    {
                        int recall = -1;
                        try { recall = Integer.parseInt(m.group(1))-1; } catch(Exception x){}
                        if (recall > -1 && recall < Lines.size())
                        {
                            line = Lines.get(recall);
                            Input.putString(line);
                            out.flush();
                            isRecall = true;
                            continue;
                        }
                        else
                            System.out.printf("%s> Invalid RECALL reference: '" + m.group(1) + "'.\n", LineIndex-1);
                    }
                    else
                        System.out.printf("%s> Invalid RECALL command: '" + line + "'.\n", LineIndex-1);
            }

            // Strip out invalid recall commands
            if (RecallToken.matcher(line).matches())
                line = "";

            // Queue up the line to the recall stack - ONLY in interactive mode
            if (interactive)
                Lines.add(line);

            // EXIT command - ONLY in interactive mode, exit immediately (without running any queued statements)
            if (ExitToken.matcher(line).matches())
            {
                if (interactive)
                    return null;
            }
            // EXIT command - ONLY in interactive mode, exit immediately (without running any queued statements)
            else if (ListToken.matcher(line).matches())
            {
                if (interactive)
                {
                    List<String> list = new LinkedList<String>(Procedures.keySet());
                    Collections.sort(list);
                    int padding = 0;
                    for(String procedure : list)
                        if (padding < procedure.length()) padding = procedure.length();
                    padding++;
                    String format = "%1$-" + padding + "s";
                    for(int i = 0;i<2;i++)
                    {
                        int j = 0;
                        for(String procedure : list)
                        {
                            if (i == 0 && procedure.startsWith("@"))
                                continue;
                            else if (i == 1 && !procedure.startsWith("@"))
                                continue;
                            if (j == 0)
                            {
                                if (i == 0)
                                    System.out.println("\n--- User Procedures ----------------------------------------");
                                else
                                    System.out.println("\n--- System Procedures --------------------------------------");
                            }
                            System.out.printf(format, procedure);
                            System.out.print("\t");
                            int pidx = 0;
                            for(String paramType : Procedures.get(procedure))
                            {
                                if (pidx > 0)
                                    System.out.print(", ");
                                System.out.print(paramType);
                                pidx++;
                            }
                            System.out.print("\n");
                            j++;
                        }
                    }
                    System.out.print("\n");
                }
            }
            // EXIT command - ONLY in interactive mode, exit immediately (without running any queued statements)
            else if (ListTablesToken.matcher(line).matches())
            {
                if (interactive)
                {
                    Object[] lists = GetTableList();
                    for(int i=0;i<3;i++)
                    {
                        if (i == 0)
                            System.out.println("\n--- User Tables --------------------------------------------");
                        else if (i == 1)
                            System.out.println("\n--- User Views ---------------------------------------------");
                        else
                            System.out.println("\n--- User Export Streams ------------------------------------");
                        @SuppressWarnings("unchecked")
                        Iterator<String> list = ((TreeSet<String>)lists[i]).iterator();
                        while(list.hasNext())
                            System.out.println(list.next());
                        System.out.print("\n");
                    }
                    System.out.print("\n");
                }
            }
            // GO commands - ONLY in interactive mode, close batch and parse for execution
            else if (GoToken.matcher(line).matches())
            {
                if (interactive)
                    return parseQuery(query.toString().trim());
            }
            // FILE command - include the content of the file into the query
            else if (FileToken.matcher(line).matches())
            {
                boolean executeImmediate = false;
                if (interactive && SemicolonToken.matcher(line).matches())
                    executeImmediate = true;
                Matcher m = FileToken.matcher(line);
                if (m.find())
                {
                    line = readScriptFile(m.group(1));
                    if (line == null)
                    {
                        if (!interactive)
                            return null;
                    }
                    else
                    {
                        query.append(line);
                        query.append("\n");

                        if (executeImmediate)
                            return parseQuery(query.toString().trim());
                    }
                }
                else
                {
                    System.err.print("Invalid FILE command: '" + line + "'.");
                    // In non-interactive mode, a failure aborts the entire batch
                    // In interactive mode, we'll just ignore that specific failed command.
                    if (!interactive)
                        return null;
                }
            }
            else
            {
                query.append(line);
                query.append("\n");
                if (interactive && SemicolonToken.matcher(line).matches())
                    return parseQuery(query.toString().trim());
            }
            line = null;
        }
        while(true);
    }

    private static String readScriptFile(String filePath)
    {
        try
        {
            StringBuilder query = new StringBuilder();
            BufferedReader script = new BufferedReader(new FileReader(filePath));
            String line;
            while ((line = script.readLine()) != null)
            {
                // Strip out RECALL, EXIT and GO commands
                if (!(RecallToken.matcher(line).matches() || ExitToken.matcher(line).matches() || GoToken.matcher(line).matches()))
                {
                    // Recursively process FILE commands, any failure will cause a recursive failure
                    if (FileToken.matcher(line).matches())
                    {
                        Matcher m = FileToken.matcher(line);
                        if (m.find())
                        {
                            line = readScriptFile(m.group(1));
                            if (line == null)
                                return null;
                            query.append(line);
                            query.append("\n");
                        }
                        else
                        {
                            System.err.print("Invalid FILE command: '" + line + "'.");
                            return null;
                        }
                    }
                    else
                    {
                        query.append(line);
                        query.append("\n");
                    }
                }
            }
            script.close();
            return query.toString().trim();
        }
        catch(FileNotFoundException e)
        {
            System.err.println("Script file '" + filePath + "' could not be found.");
            return null;
        }
        catch(Exception x)
        {
            System.err.println(x.getMessage());
            return null;
        }
    }

    // Query Execution
    private static final Pattern ExecuteCall = Pattern.compile("^(exec|execute) ", Pattern.MULTILINE + Pattern.CASE_INSENSITIVE);
    private static final Pattern StripCRLF = Pattern.compile("[\r\n]+", Pattern.MULTILINE);
    private static final Pattern IsNull = Pattern.compile("null", Pattern.CASE_INSENSITIVE);
    private static final SimpleDateFormat DateParser = new SimpleDateFormat("yyyy-MM-dd HH:mm:ss.SSS");
    private static final Pattern Unquote = Pattern.compile("^'|'$", Pattern.MULTILINE);
    private static void executeQuery(String query) throws Exception
    {
        if (ExecuteCall.matcher(query).find())
        {
            query = ExecuteCall.matcher(query).replaceFirst("");
            List<String> params = parseQueryProcedureCallParameters(query);
            String procedure = params.remove(0);
            if (!Procedures.containsKey(procedure))
                throw new Exception("Undefined procedure: " + procedure);

            List<String> paramTypes = Procedures.get(procedure);
            if (params.size() != paramTypes.size())
                throw new Exception("Invalid parameter count for procedure: " + procedure + "(expected: " + paramTypes.size() + ", received: " + params.size() + ")");
            Object[] objectParams = new Object[params.size()];
            if (procedure.equals("@SnapshotDelete"))
            {
                objectParams[0] = new String[] { Unquote.matcher(params.get(0)).replaceAll("").replace("''","'") };
                objectParams[1] = new String[] { Unquote.matcher(params.get(1)).replaceAll("").replace("''","'") };
            }
            else
            {
                for(int i = 0;i<params.size();i++)
                {
                    String paramType = paramTypes.get(i);
                    String param = params.get(i);
                    if (paramType.equals("bit"))
                    {
                        if(param.equals("yes") || param.equals("true") || param.equals("1"))
                            objectParams[i] = (byte)1;
                        else
                            objectParams[i] = (byte)0;
                    }
                    else if (paramType.equals("tinyint"))
                    {
                        if (IsNull.matcher(param).matches())
                            objectParams[i] = VoltType.NULL_TINYINT;
                        else
                            objectParams[i] = Byte.parseByte(param);
                    }
                    else if (paramType.equals("smallint"))
                    {
                        if (IsNull.matcher(param).matches())
                            objectParams[i] = VoltType.NULL_SMALLINT;
                        else
                            objectParams[i] = Short.parseShort(param);
                    }
                    else if (paramType.equals("int") || paramType.equals("integer"))
                    {
                        if (IsNull.matcher(param).matches())
                            objectParams[i] = VoltType.NULL_INTEGER;
                        else
                            objectParams[i] = Integer.parseInt(param);
                    }
                    else if (paramType.equals("bigint"))
                    {
                        if (IsNull.matcher(param).matches())
                            objectParams[i] = VoltType.NULL_BIGINT;
                        else
                            objectParams[i] = Long.parseLong(param);
                    }
                    else if (paramType.equals("float"))
                    {
                        if (IsNull.matcher(param).matches())
                            objectParams[i] = VoltType.NULL_FLOAT;
                        else
                            objectParams[i] = Double.parseDouble(param);
                    }
                    else if (paramType.equals("varchar"))
                    {
                        if (IsNull.matcher(param).matches())
                            objectParams[i] = VoltType.NULL_STRING_OR_VARBINARY;
                        else
                            objectParams[i] = Unquote.matcher(param).replaceAll("").replace("''","'");
                    }
                    else if (paramType.equals("decimal"))
                    {
                        if (IsNull.matcher(param).matches())
                            objectParams[i] = VoltType.NULL_DECIMAL;
                        else
                            objectParams[i] = new BigDecimal(param);
                    }
                    else if (paramType.equals("timestamp"))
                    {
                        if (IsNull.matcher(param).matches())
                            objectParams[i] = VoltType.NULL_TIMESTAMP;
                        else
                            objectParams[i] = DateParser.parse(param);
                    }
                    else if (paramType.equals("statisticscomponent"))
                    {
                        if (!StatisticsComponents.contains(param.toUpperCase()))
                            throw new Exception("Invalid Statistics Component: " + param);
                        objectParams[i] = param.toUpperCase();
                    }
                    else if (paramType.equals("sysinfoselector"))
                    {
                        if (!SysInfoSelectors.contains(param.toUpperCase()))
                            throw new Exception("Invalid SysInfo Selector: " + param);
                        objectParams[i] = param.toUpperCase();
                    }
                    else if (paramType.equals("metadataselector"))
                    {
                        if (!MetaDataSelectors.contains(param.toUpperCase()))
                            throw new Exception("Invalid Meta-Data Selector: " + param);
                        objectParams[i] = param.toUpperCase();
                    }
                    else if (paramType.equals("varbinary"))
                    {
                        if (IsNull.matcher(param).matches())
                            objectParams[i] = VoltType.NULL_STRING_OR_VARBINARY;
                        else
                            objectParams[i] = hexStringToByteArray(Unquote.matcher(param).replaceAll("").replace("''","'"));
                    }
                    else
                        throw new Exception("Unsupported Data Type: " + paramType);
                }
            }
            if (procedure.equals("@UpdateApplicationCatalog"))
            {
                printResponse(VoltDB.updateApplicationCatalog(new File((String) objectParams[0]),
                                                              new File((String) objectParams[1])));
            }
            else
            {
                printResponse(VoltDB.callProcedure(procedure, objectParams));
            }
        }
        else
        {
            query = StripCRLF.matcher(query).replaceAll(" ");
            printResponse(VoltDB.callProcedure("@AdHoc", query));
        }
        return;
    }

    private static String byteArrayToHexString(byte[] data)
    {
        StringBuffer hexString = new StringBuffer();
        for (int i=0;i<data.length;i++)
        {
            String hex = Integer.toHexString(0xFF & data[i]);
            if (hex.length() == 1)
                hexString.append('0');
            hexString.append(hex);
        }
        return hexString.toString();
    }
    private static byte[] hexStringToByteArray(String s)
    {
        int len = s.length();
        byte[] data = new byte[len / 2];
        for (int i = 0; i < len; i += 2)
            data[i/2] = (byte) ((Character.digit(s.charAt(i), 16) << 4) + Character.digit(s.charAt(i+1), 16));
        return data;
    }

    // Output generation
    private static String OutputFormat = "fixed";
    private static boolean OutputShowMetadata = true;
    public static String paddingString(String s, int n, char c, boolean paddingLeft)
    {
        if (s == null)
            return s;

        int add = n - s.length();

        if(add <= 0)
            return s;

        StringBuffer str = new StringBuffer(s);
        char[] ch = new char[add];
        Arrays.fill(ch, c);
        if(paddingLeft)
            str.insert(0, ch);
        else
            str.append(ch);


       return str.toString();
    }
    private static boolean isUpdateResult(VoltTable table)
    {
        return ((table.getColumnName(0).length() == 0 || table.getColumnName(0).equals("modified_tuples"))&& table.getRowCount() == 1 && table.getColumnCount() == 1 && table.getColumnType(0) == VoltType.BIGINT);
    }
    private static void printResponse(ClientResponse response) throws Exception
    {
        if (response.getStatus() != ClientResponse.SUCCESS)
            throw new Exception("Execution Error: " + response.getStatusString());
        if (OutputFormat.equals("fixed"))
        {
            for(VoltTable t : response.getResults())
            {
                if (isUpdateResult(t))
                {
                    if(OutputShowMetadata)
                        System.out.printf("\n\n(%d row(s) affected)\n", t.fetchRow(0).getLong(0));
                    continue;
                }
                int columnCount = t.getColumnCount();
                int[] padding = new int[columnCount];
                String[] fmt = new String[columnCount];
                for (int i = 0; i < columnCount; i++)
                    padding[i] = OutputShowMetadata ? t.getColumnName(i).length() : 0;
                t.resetRowPosition();
                while(t.advanceRow())
                {
                    for (int i = 0; i < columnCount; i++)
                    {
                        Object v = t.get(i, t.getColumnType(i));
                        if (t.wasNull()) v = "NULL";
                        int l = t.getColumnType(i) == VoltType.VARBINARY ? ((byte[])v).length*2 : v.toString().length();
                        if (padding[i] < l)
                            padding[i] = l;
                    }
                }
                for (int i = 0; i < columnCount; i++)
                {
                    padding[i] += 1;
                    fmt[i] = "%1$" + ((t.getColumnType(i) == VoltType.STRING || t.getColumnType(i) == VoltType.TIMESTAMP || t.getColumnType(i) == VoltType.VARBINARY) ? "-" : "#") + padding[i] + "s";
                }
                if (OutputShowMetadata)
                {
                    for (int i = 0; i < columnCount; i++)
                    {
                        System.out.printf("%1$-" + padding[i] + "s", t.getColumnName(i));
                        if (i < columnCount - 1)
                            System.out.print(" ");
                    }
                    System.out.print("\n");
                    for (int i = 0; i < columnCount; i++)
                    {
                        System.out.print(paddingString("", padding[i], '-', false));
                        if (i < columnCount - 1)
                            System.out.print(" ");
                    }
                    System.out.print("\n");
                }
                t.resetRowPosition();
                while(t.advanceRow())
                {
                    for (int i = 0; i < columnCount; i++)
                    {
                        Object v = t.get(i, t.getColumnType(i));
                        if (t.wasNull())
                            v = "NULL";
                        else if (t.getColumnType(i) == VoltType.VARBINARY)
                            v = byteArrayToHexString((byte[])v);
                        else
                            v = v.toString();
                        System.out.printf(fmt[i], v);
                        if (i < columnCount - 1)
                            System.out.print(" ");
                    }
                    System.out.print("\n");
                }
                if (OutputShowMetadata)
                    System.out.printf("\n\n(%d row(s) affected)\n", t.getRowCount());
            }
        }
        else
        {
            String separator = OutputFormat.equals("csv") ? "," : "\t";
            for(VoltTable t : response.getResults())
            {
                if (isUpdateResult(t))
                {
                    if(OutputShowMetadata)
                        System.out.printf("\n\n(%d row(s) affected)\n", t.fetchRow(0).getLong(0));
                    continue;
                }
                int columnCount = t.getColumnCount();
                if (OutputShowMetadata)
                {
                    for (int i = 0; i < columnCount; i++)
                    {
                        if (i > 0) System.out.print(separator);
                        System.out.print(t.getColumnName(i));
                    }
                    System.out.print("\n");
                }
                t.resetRowPosition();
                while(t.advanceRow())
                {
                    for (int i = 0; i < columnCount; i++)
                    {
                        if (i > 0) System.out.print(separator);
                        Object v = t.get(i, t.getColumnType(i));
                        if (t.wasNull())
                            v = "NULL";
                        else if (t.getColumnType(i) == VoltType.VARBINARY)
                            v = byteArrayToHexString((byte[])v);
                        else
                            v = v.toString();
                        System.out.print(v);
                    }
                    System.out.print("\n");
                }
                if (OutputShowMetadata)
                    System.out.printf("\n\n(%d row(s) affected)\n", t.getRowCount());
            }
        }
    }

    // VoltDB connection support
    private static Client VoltDB;
<<<<<<< HEAD
    private static final List<String> StatisticsComponents = Arrays.asList("INDEX","INITIATOR","IOSTATS","MANAGEMENT","MEMORY","PROCEDURE","TABLE","PARTITIONCOUNT","STARVATION","LIVECLIENTS", "WAN");
=======
    private static final List<String> Types = Arrays.asList("tinyint","smallint","integer","bigint","float","decimal","varchar","timestamp","varbinary");
    private static final List<String> StatisticsComponents = Arrays.asList("INDEX","INITIATOR","IOSTATS","MANAGEMENT","MEMORY","PROCEDURE","TABLE","PARTITIONCOUNT","STARVATION","LIVECLIENTS", "DR");
>>>>>>> e46b0780
    private static final List<String> SysInfoSelectors = Arrays.asList("OVERVIEW","DEPLOYMENT");
    private static final List<String> MetaDataSelectors =
        Arrays.asList("TABLES", "COLUMNS", "INDEXINFO", "PRIMARYKEYS",
                      "PROCEDURES", "PROCEDURECOLUMNS");
    private static Map<String,List<String>> Procedures = Collections.synchronizedMap(new HashMap<String,List<String>>());
    private static void loadSystemProcedures()
    {
        Procedures.put("@Pause", new ArrayList<String>());
        Procedures.put("@Quiesce", new ArrayList<String>());
        Procedures.put("@Resume", new ArrayList<String>());
        Procedures.put("@Shutdown", new ArrayList<String>());
        Procedures.put("@SnapshotDelete", Arrays.asList("varchar", "varchar"));
        Procedures.put("@SnapshotRestore", Arrays.asList("varchar", "varchar"));
        Procedures.put("@SnapshotSave", Arrays.asList("varchar", "varchar", "bit"));
        Procedures.put("@SnapshotScan", Arrays.asList("varchar"));
        Procedures.put("@Statistics", Arrays.asList("statisticscomponent", "bit"));
        Procedures.put("@SystemCatalog", Arrays.asList("metadataselector"));
        Procedures.put("@SystemInformation", Arrays.asList("sysinfoselector"));
        Procedures.put("@UpdateApplicationCatalog", Arrays.asList("varchar", "varchar"));
        Procedures.put("@UpdateLogging", Arrays.asList("varchar"));
        Procedures.put("@Promote", new ArrayList<String>());
        Procedures.put("@SnapshotStatus", new ArrayList<String>());
        Procedures.put("@AdHoc", new ArrayList<String>(Arrays.asList("varchar")));
        Procedures.put("@AdHocSP", new ArrayList<String>(Arrays.asList("varchar", "bigint")));
    }
    public static Client getClient(ClientConfig config, String[] servers, int port) throws Exception
    {
        final Client client = ClientFactory.createClient(config);

        for (String server : servers)
            client.createConnection(server.trim(), port);
        return client;
    }

    // General application support
    private static void printUsage(String msg)
    {
        System.out.print(msg);
        System.out.println("\n");
        printUsage(-1);
    }
    private static void printUsage(int exitCode)
    {
        System.out.println(
        "Usage: SQLCommand --help\n"
        + "   or  SQLCommand [--servers=comma_separated_server_list]\n"
        + "                  [--port=port_number]\n"
        + "                  [--user=user]\n"
        + "                  [--password=password]\n"
        + "                  [--output-format=(fixed|csv|tab)]\n"
        + "                  [--output-skip-metadata]\n"
        + "\n"
        + "[--servers=comma_separated_server_list]\n"
        + "  List of servers to connect to.\n"
        + "  Default: localhost.\n"
        + "\n"
        + "[--port=port_number]\n"
        + "  Client port to connect to on cluster nodes.\n"
        + "  Default: 21212.\n"
        + "\n"
        + "[--user=user]\n"
        + "  Name of the user for database login.\n"
        + "  Default: (not defined - connection made without credentials).\n"
        + "\n"
        + "[--password=password]\n"
        + "  Password of the user for database login.\n"
        + "  Default: (not defined - connection made without credentials).\n"
        + "\n"
        + "[--output-format=(fixed|csv|tab)]\n"
        + "  Format of returned resultset data (Fixed-width, CSV or Tab-delimited).\n"
        + "  Default: fixed.\n"
        + "\n"
        + "[--output-skip-metadata]\n"
        + "  Removes metadata information such as column headers and row count from\n"
        + "  produced output.\n"
        + "\n"
        + "[--debug]\n"
        + "  Causes the utility to print out stack traces for all exceptions.\n"
        );
        System.exit(exitCode);
    }
    public static void printHelp()
    {
        try
        {
            byte[] bytes = new byte[1024 * 4];
            InputStream is = SQLCommand.class.getResourceAsStream("SQLCommandReadme.txt");
            while (is.available() > 0) {
                is.read(bytes, 0, bytes.length);
                System.out.write(bytes);
            }
        }
        catch(Exception x)
        {
            System.err.println(x.getMessage());
            System.exit(-1);
        }
    }

    private static Object[] GetTableList() throws Exception
    {
        VoltTable tableData = VoltDB.callProcedure("@SystemCatalog", "TABLES").getResults()[0];
        TreeSet<String> tables = new TreeSet<String>();
        TreeSet<String> exports = new TreeSet<String>();
        TreeSet<String> views = new TreeSet<String>();
        for(int i = 0; i < tableData.getRowCount(); i++)
        {
            String tableName = tableData.fetchRow(i).getString("TABLE_NAME");
            String tableType = tableData.fetchRow(i).getString("TABLE_TYPE");
            if (tableType.equalsIgnoreCase("EXPORT"))
            {
                exports.add(tableName);
            }
            else if (tableType.equalsIgnoreCase("VIEW"))
            {
                views.add(tableName);
            }
            else
            {
                tables.add(tableName);
            }
        }
        return new Object[] {tables, views, exports};
    }

    private static void loadStoredProcedures(Map<String,List<String>> procedures)
    {
        VoltTable procs = null;
        VoltTable params = null;
        try
        {
            procs = VoltDB.callProcedure("@SystemCatalog", "PROCEDURES").getResults()[0];
            params = VoltDB.callProcedure("@SystemCatalog", "PROCEDURECOLUMNS").getResults()[0];
        }
        catch (NoConnectionsException e)
        {
            // TODO Auto-generated catch block
            e.printStackTrace();
            return;
        }
        catch (IOException e)
        {
            // TODO Auto-generated catch block
            e.printStackTrace();
            return;
        }
        catch (ProcCallException e)
        {
            // TODO Auto-generated catch block
            e.printStackTrace();
            return;
        }
        Map<String, Integer> proc_param_counts =
            Collections.synchronizedMap(new HashMap<String, Integer>());
        while (params.advanceRow())
        {
            String this_proc = params.getString("PROCEDURE_NAME");
            if (!proc_param_counts.containsKey(this_proc))
            {
                proc_param_counts.put(this_proc, 0);
            }
            int curr_val = proc_param_counts.get(this_proc);
            proc_param_counts.put(this_proc, ++curr_val);
        }
        params.resetRowPosition();
        while (procs.advanceRow())
        {
            String proc_name = procs.getString("PROCEDURE_NAME");
            ArrayList<String> this_params = new ArrayList<String>();
            // prepopulate it to make sure the size is right
            if (proc_param_counts.get(proc_name) != null)
            {
                for (int i = 0; i < proc_param_counts.get(procs.getString("PROCEDURE_NAME")); i++) {
                    this_params.add(null);
                }
            }
            procedures.put(procs.getString("PROCEDURE_NAME"), this_params);
        }
        while (params.advanceRow())
        {
            List<String> this_params = procedures.get(params.getString("PROCEDURE_NAME"));
            this_params.set((int)params.getLong("ORDINAL_POSITION") - 1,
                            params.getString("TYPE_NAME").toLowerCase());
        }
    }

    private static InputStream in = null;
    private static Writer out = null;
    // Application entry point
    public static void main(String args[])
    {
        TimeZone.setDefault(TimeZone.getTimeZone("GMT+0"));
        boolean debug = false;
        try
        {
            // Initialize parameter defaults
            String serverList = "localhost";
            int port = 21212;
            String user = "";
            String password = "";

            // Parse out parameters
            for(int i = 0; i < args.length; i++)
            {
                String arg = args[i];
                if (arg.startsWith("--servers="))
                    serverList = arg.split("=")[1];
                else if (arg.startsWith("--port="))
                    port = Integer.valueOf(arg.split("=")[1]);
                else if (arg.startsWith("--user="))
                    user = arg.split("=")[1];
                else if (arg.startsWith("--password="))
                    password = arg.split("=")[1];
                else if (arg.startsWith("--output-format="))
                {
                    if (Pattern.compile("(fixed|csv|tab)", Pattern.CASE_INSENSITIVE).matcher(arg.split("=")[1].toLowerCase()).matches())
                        OutputFormat = arg.split("=")[1].toLowerCase();
                    else
                        printUsage("Invalid value for --output-format");
                }
                else if (arg.equals("--output-skip-metadata"))
                    OutputShowMetadata = false;
                else if (arg.equals("--debug"))
                    debug = true;
                else if (arg.equals("--help"))
                {
                    printHelp();
                    printUsage(0);
                }
                else if (arg.equals("--usage"))
                    printUsage(0);
                else
                    printUsage("Invalid Parameter: " + arg);
            }

            // Split server list
            String[] servers = serverList.split(",");

            // Load system procedures
            loadSystemProcedures();

            // Don't ask... Java is such a crippled language!
            DateParser.setLenient(true);

            // Create connection
            VoltDB = getClient(new ClientConfig(user, password), servers,port);

            // Load user stored procs
            loadStoredProcedures(Procedures);

            List<String> queries = null;

            in = new FileInputStream(FileDescriptor.in);
            out = new PrintWriter(new OutputStreamWriter(System.out, System.getProperty("jline.WindowsTerminal.output.encoding", System.getProperty("file.encoding"))));
            Input = new ConsoleReader(in, out);

            Input.setBellEnabled(false);
            Input.addCompletor(new SimpleCompletor(new String[] {"select", "update", "insert", "delete", "exec", "file", "recall", "SELECT", "UPDATE", "INSERT", "DELETE", "EXEC", "FILE", "RECALL" }));

            // If Standard input comes loaded with data, run in non-interactive mode
            if (System.in.available() > 0)
            {
                queries = getQuery(false);
                if (queries == null)
                    System.exit(0);
                else
                    for(int i = 0;i<queries.size();i++)
                        executeQuery(queries.get(i));
            }
            else
            {
                // Print out welcome message
                System.out.printf("SQL Command :: %s%s:%d\n", (user == "" ? "" : user + "@"), serverList, port);

                while((queries = getQuery(true)) != null)
                {
                    try
                    {
                        for(int i = 0;i<queries.size();i++)
                            executeQuery(queries.get(i));
                    }
                    catch(Exception x)
                    {
                        System.err.println(x.getMessage());
                        if (debug) x.printStackTrace(System.err);
                    }
                }
            }

       }
        catch (Exception e)
        {
            System.err.println(e.getMessage());
            if (debug) e.printStackTrace(System.err);
            System.exit(-1);
        }
        finally
        {
            try { VoltDB.close(); } catch(Exception _) {}
        }
    }

}<|MERGE_RESOLUTION|>--- conflicted
+++ resolved
@@ -691,12 +691,7 @@
 
     // VoltDB connection support
     private static Client VoltDB;
-<<<<<<< HEAD
-    private static final List<String> StatisticsComponents = Arrays.asList("INDEX","INITIATOR","IOSTATS","MANAGEMENT","MEMORY","PROCEDURE","TABLE","PARTITIONCOUNT","STARVATION","LIVECLIENTS", "WAN");
-=======
-    private static final List<String> Types = Arrays.asList("tinyint","smallint","integer","bigint","float","decimal","varchar","timestamp","varbinary");
     private static final List<String> StatisticsComponents = Arrays.asList("INDEX","INITIATOR","IOSTATS","MANAGEMENT","MEMORY","PROCEDURE","TABLE","PARTITIONCOUNT","STARVATION","LIVECLIENTS", "DR");
->>>>>>> e46b0780
     private static final List<String> SysInfoSelectors = Arrays.asList("OVERVIEW","DEPLOYMENT");
     private static final List<String> MetaDataSelectors =
         Arrays.asList("TABLES", "COLUMNS", "INDEXINFO", "PRIMARYKEYS",
