--- conflicted
+++ resolved
@@ -306,12 +306,7 @@
         }
     }
 
-<<<<<<< HEAD
-
     private static byte[] getStringBytes(String string) {
-=======
-    private  byte[] getStringBytes(String string) {
->>>>>>> 2e4f6e76
         try {
             return string.getBytes("UTF-8");
         } catch (UnsupportedEncodingException e) {
