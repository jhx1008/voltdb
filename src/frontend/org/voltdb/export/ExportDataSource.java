/* This file is part of VoltDB.
 * Copyright (C) 2008-2014 VoltDB Inc.
 *
 * This program is free software: you can redistribute it and/or modify
 * it under the terms of the GNU Affero General Public License as
 * published by the Free Software Foundation, either version 3 of the
 * License, or (at your option) any later version.
 *
 * This program is distributed in the hope that it will be useful,
 * but WITHOUT ANY WARRANTY; without even the implied warranty of
 * MERCHANTABILITY or FITNESS FOR A PARTICULAR PURPOSE.  See the
 * GNU Affero General Public License for more details.
 *
 * You should have received a copy of the GNU Affero General Public License
 * along with VoltDB.  If not, see <http://www.gnu.org/licenses/>.
 */

package org.voltdb.export;

import static com.google_voltpatches.common.base.Preconditions.checkNotNull;

import java.io.File;
import java.io.FileOutputStream;
import java.io.IOException;
import java.lang.management.ManagementFactory;
import java.nio.ByteBuffer;
import java.util.ArrayList;
import java.util.Iterator;
import java.util.concurrent.Callable;
import java.util.concurrent.RejectedExecutionException;
import java.util.concurrent.Semaphore;
import java.util.concurrent.atomic.AtomicReference;

import org.json_voltpatches.JSONArray;
import org.json_voltpatches.JSONException;
import org.json_voltpatches.JSONObject;
import org.json_voltpatches.JSONStringer;
import org.voltcore.logging.VoltLogger;
import org.voltcore.messaging.BinaryPayloadMessage;
import org.voltcore.messaging.Mailbox;
import org.voltcore.utils.CoreUtils;
import org.voltcore.utils.DBBPool;
import org.voltcore.utils.DBBPool.BBContainer;
import org.voltcore.utils.Pair;
import org.voltdb.VoltDB;
import org.voltdb.VoltType;
import org.voltdb.catalog.CatalogMap;
import org.voltdb.catalog.Column;
import org.voltdb.common.Constants;
import org.voltdb.export.AdvertisedDataSource.ExportFormat;
import org.voltdb.utils.CatalogUtil;
import org.voltdb.utils.VoltFile;

import com.google_voltpatches.common.base.Charsets;
import com.google_voltpatches.common.base.Preconditions;
import com.google_voltpatches.common.base.Throwables;
import com.google_voltpatches.common.collect.ImmutableList;
import com.google_voltpatches.common.io.Files;
import com.google_voltpatches.common.util.concurrent.ListenableFuture;
import com.google_voltpatches.common.util.concurrent.ListeningExecutorService;
import com.google_voltpatches.common.util.concurrent.SettableFuture;

/**
 *  Allows an ExportDataProcessor to access underlying table queues
 */
public class ExportDataSource implements Comparable<ExportDataSource> {

    /**
     * Processors also log using this facility.
     */
    private static final VoltLogger exportLog = new VoltLogger("EXPORT");

    private final String m_database;
    private final String m_tableName;
    private String m_partitionColumnName = "";
    private final String m_signature;
    private final byte [] m_signatureBytes;
    private final long m_generation;
    private final int m_partitionId;
    private final ExportFormat m_format;
    public final ArrayList<String> m_columnNames = new ArrayList<String>();
    public final ArrayList<Integer> m_columnTypes = new ArrayList<Integer>();
    public final ArrayList<Integer> m_columnLengths = new ArrayList<Integer>();
    private long m_firstUnpolledUso = 0;
    private final StreamBlockQueue m_committedBuffers;
    private boolean m_endOfStream = false;
    private Runnable m_onDrain;
    private Runnable m_onMastership;
    private final ListeningExecutorService m_es;
    private SettableFuture<BBContainer> m_pollFuture;
    private final AtomicReference<Pair<Mailbox, ImmutableList<Long>>> m_ackMailboxRefs =
            new AtomicReference<Pair<Mailbox,ImmutableList<Long>>>(Pair.of((Mailbox)null, ImmutableList.<Long>builder().build()));
    private final Semaphore m_bufferPushPermits = new Semaphore(16);

    private final int m_nullArrayLength;
    private long m_lastReleaseOffset = 0;

    /**
     * Create a new data source.
     * @param db
     * @param tableName
     * @param isReplicated
     * @param partitionId
     * @param HSId
     * @param tableId
     * @param catalogMap
     */
    public ExportDataSource(
            final Runnable onDrain,
            String db, String tableName,
            int partitionId, String signature, long generation,
            CatalogMap<Column> catalogMap,
            Column partitionColumn,
            String overflowPath
            ) throws IOException
            {
        checkNotNull( onDrain, "onDrain runnable is null");

        m_format = ExportFormat.FOURDOTFOUR;
        m_generation = generation;
        m_onDrain = new Runnable() {
            @Override
            public void run() {
                try {
                    onDrain.run();
                } finally {
                    m_onDrain = null;
                    forwardAckToOtherReplicas(Long.MIN_VALUE);
                }
            }
        };
        m_database = db;
        m_tableName = tableName;
        m_es =
                CoreUtils.getListeningExecutorService(
                        "ExportDataSource gen " + m_generation
                        + " table " + m_tableName + " partition " + partitionId, 1);

        String nonce = signature + "_" + partitionId;

        m_committedBuffers = new StreamBlockQueue(overflowPath, nonce);

        /*
         * This is not the catalog relativeIndex(). This ID incorporates
         * a catalog version and a table id so that it is constant across
         * catalog updates that add or drop tables.
         */
        m_signature = signature;
        m_signatureBytes = m_signature.getBytes(Constants.UTF8ENCODING);
        m_partitionId = partitionId;

        // Add the Export meta-data columns to the schema followed by the
        // catalog columns for this table.
        m_columnNames.add("VOLT_TRANSACTION_ID");
        m_columnTypes.add(((int)VoltType.BIGINT.getValue()));
        m_columnLengths.add(8);

        m_columnNames.add("VOLT_EXPORT_TIMESTAMP");
        m_columnTypes.add(((int)VoltType.BIGINT.getValue()));
        m_columnLengths.add(8);

        m_columnNames.add("VOLT_EXPORT_SEQUENCE_NUMBER");
        m_columnTypes.add(((int)VoltType.BIGINT.getValue()));
        m_columnLengths.add(8);

        m_columnNames.add("VOLT_PARTITION_ID");
        m_columnTypes.add(((int)VoltType.BIGINT.getValue()));
        m_columnLengths.add(8);

        m_columnNames.add("VOLT_SITE_ID");
        m_columnTypes.add(((int)VoltType.BIGINT.getValue()));
        m_columnLengths.add(8);

        m_columnNames.add("VOLT_EXPORT_OPERATION");
        m_columnTypes.add(((int)VoltType.TINYINT.getValue()));
        m_columnLengths.add(1);

        for (Column c : CatalogUtil.getSortedCatalogItems(catalogMap, "index")) {
            m_columnNames.add(c.getName());
            m_columnTypes.add(c.getType());
            m_columnLengths.add(c.getSize());
        }

        if (partitionColumn != null) {
            m_partitionColumnName = partitionColumn.getName();
        }
        File adFile = new VoltFile(overflowPath, nonce + ".ad");
        exportLog.info("Creating ad for " + nonce);
        assert(!adFile.exists());
        byte jsonBytes[] = null;
        try {
            JSONStringer stringer = new JSONStringer();
            stringer.object();
            stringer.key("database").value(m_database);
            writeAdvertisementTo(stringer);
            stringer.endObject();
            JSONObject jsObj = new JSONObject(stringer.toString());
            jsonBytes = jsObj.toString(4).getBytes(Charsets.UTF_8);
        } catch (JSONException e) {
            Throwables.propagate(e);
        }

        try (FileOutputStream fos = new FileOutputStream(adFile)) {
            fos.write(jsonBytes);
            fos.getFD().sync();
        }

        // compute the number of bytes necessary to hold one bit per
        // schema column
        m_nullArrayLength = ((m_columnTypes.size() + 7) & -8) >> 3;
    }

    public ExportDataSource(final Runnable onDrain, File adFile, boolean isContinueingGeneration) throws IOException {

        /*
         * Certainly no more data coming if this is coming off of disk
         */
        m_onDrain = new Runnable() {
            @Override
            public void run() {
                try {
                    onDrain.run();
                } finally {
                    m_onDrain = null;
                    forwardAckToOtherReplicas(Long.MIN_VALUE);
                }
            }
        };

        String overflowPath = adFile.getParent();
        byte data[] = Files.toByteArray(adFile);
        long hsid = -1;
        try {
            JSONObject jsObj = new JSONObject(new String(data, Charsets.UTF_8));

            long version = jsObj.getLong("adVersion");
            if (version != 0) {
                throw new IOException("Unsupported ad file version " + version);
            }
            try {
                hsid = jsObj.getLong("hsId");
                exportLog.info("Found old for export data source file ignoring m_HSId");
            } catch (JSONException jex) {
                hsid = -1;
            }
            m_database = jsObj.getString("database");
            m_generation = jsObj.getLong("generation");
            m_partitionId = jsObj.getInt("partitionId");
            m_signature = jsObj.getString("signature");
            m_signatureBytes = m_signature.getBytes(Constants.UTF8ENCODING);
            m_tableName = jsObj.getString("tableName");
            JSONArray columns = jsObj.getJSONArray("columns");
            for (int ii = 0; ii < columns.length(); ii++) {
                JSONObject column = columns.getJSONObject(ii);
                m_columnNames.add(column.getString("name"));
                int columnType = column.getInt("type");
                m_columnTypes.add(columnType);
                m_columnLengths.add(column.getInt("length"));
            }
<<<<<<< HEAD
            if (jsObj.has("format")) {
                m_format = ExportFormat.valueOf(jsObj.getString("format"));
            } else {
                m_format = ExportFormat.FOURDOTFOUR;
=======
            try {
                m_partitionColumnName = jsObj.getString("partitionColumnName");
            } catch (Exception ex) {
                //Ignore these if we have a OLD ad file these may not exist.
>>>>>>> f7ef7b0a
            }
        } catch (JSONException e) {
            throw new IOException(e);
        }

        String nonce;
        if (hsid == -1) {
            nonce = m_signature + "_" + m_partitionId;
        } else {
            nonce = m_signature + "_" + hsid + "_" + m_partitionId;
        }
        //If on disk generation matches catalog generation we dont do end of stream as it will be appended to.
        m_endOfStream = !isContinueingGeneration;

        m_committedBuffers = new StreamBlockQueue(overflowPath, nonce);

        // compute the number of bytes necessary to hold one bit per
        // schema column
        m_nullArrayLength = ((m_columnTypes.size() + 7) & -8) >> 3;
        m_es = CoreUtils.getListeningExecutorService("ExportDataSource gen " + m_generation + " table " + m_tableName + " partition " + m_partitionId, 1);
    }

    public void updateAckMailboxes( final Pair<Mailbox, ImmutableList<Long>> ackMailboxes) {
        m_ackMailboxRefs.set( ackMailboxes);
    }

    private void releaseExportBytes(long releaseOffset) throws IOException {
        // if released offset is in an already-released past, just return success
        if (!m_committedBuffers.isEmpty() && releaseOffset < m_committedBuffers.peek().uso()) {
            return;
        }

        long lastUso = m_firstUnpolledUso;
        while (!m_committedBuffers.isEmpty()
                && releaseOffset >= m_committedBuffers.peek().uso()) {
            StreamBlock sb = m_committedBuffers.peek();
            if (releaseOffset >= sb.uso() + sb.totalUso()) {
                m_committedBuffers.pop();
                try {
                    lastUso = sb.uso() + sb.totalUso();
                } finally {
                    sb.discard();
                }
            } else if (releaseOffset >= sb.uso()) {
                sb.releaseUso(releaseOffset);
                lastUso = releaseOffset;
                break;
            }
        }
        m_lastReleaseOffset = releaseOffset;
        m_firstUnpolledUso = Math.max(m_firstUnpolledUso, lastUso);
    }

    public String getDatabase() {
        return m_database;
    }

    public String getTableName() {
        return m_tableName;
    }

    public String getSignature() {
        return m_signature;
    }

    public int getPartitionId() {
        return m_partitionId;
    }

    public String getPartitionColumnName() {
        return m_partitionColumnName;
    }

    public final void writeAdvertisementTo(JSONStringer stringer) throws JSONException {
        stringer.key("adVersion").value(0);
        stringer.key("generation").value(m_generation);
        stringer.key("partitionId").value(getPartitionId());
        stringer.key("signature").value(m_signature);
        stringer.key("tableName").value(getTableName());
        stringer.key("startTime").value(ManagementFactory.getRuntimeMXBean().getStartTime());
        stringer.key("columns").array();
        for (int ii=0; ii < m_columnNames.size(); ++ii) {
            stringer.object();
            stringer.key("name").value(m_columnNames.get(ii));
            stringer.key("type").value(m_columnTypes.get(ii));
            stringer.key("length").value(m_columnLengths.get(ii));
            stringer.endObject();
        }
        stringer.endArray();
<<<<<<< HEAD
        stringer.key("format").value(ExportFormat.FOURDOTFOUR.toString());
=======
        stringer.key("partitionColumnName").value(m_partitionColumnName);
>>>>>>> f7ef7b0a
    }

    /**
     * Compare two ExportDataSources for equivalence. This currently does not
     * compare column names, but it should once column add/drop is allowed.
     * This comparison is performed to decide if a datasource in a new catalog
     * needs to be passed to a proccessor.
     */
    @Override
    public int compareTo(ExportDataSource o) {
        int result;

        result = m_database.compareTo(o.m_database);
        if (result != 0) {
            return result;
        }

        result = m_tableName.compareTo(o.m_tableName);
        if (result != 0) {
            return result;
        }

        result = (m_partitionId - o.m_partitionId);
        if (result != 0) {
            return result;
        }

        // does not verify replicated / unreplicated.
        // does not verify column names / schema
        return 0;
    }

    /**
     * Make sure equal objects compareTo as 0.
     */
    @Override
    public boolean equals(Object o) {
        if (!(o instanceof ExportDataSource))
            return false;

        return compareTo((ExportDataSource)o) == 0;
    }

    @Override
    public int hashCode() {
        // based on implementation of compareTo
        int result = 0;
        result += m_database.hashCode();
        result += m_tableName.hashCode();
        result += m_partitionId;
        // does not factor in replicated / unreplicated.
        // does not factor in column names / schema
        return result;
    }


    public long sizeInBytes() {
        try {
            return m_es.submit(new Callable<Long>() {
                @Override
                public Long call() throws Exception {
                    return m_committedBuffers.sizeInBytes();
                }
            }).get();
        } catch (Throwable t) {
            Throwables.propagate(t);
            return 0;
        }
    }

    private void pushExportBufferImpl(
            long uso,
            ByteBuffer buffer,
            boolean sync,
            boolean endOfStream) throws Exception {
        final java.util.concurrent.atomic.AtomicBoolean deleted = new java.util.concurrent.atomic.AtomicBoolean(false);
        if (endOfStream) {
            assert(!m_endOfStream);
            assert(buffer == null);
            assert(!sync);

            m_endOfStream = endOfStream;

            if (m_committedBuffers.isEmpty()) {
                exportLog.info("Pushed EOS buffer with 0 bytes remaining");
                if (m_pollFuture != null) {
                    m_pollFuture.set(null);
                    m_pollFuture = null;
                }
                if (m_onDrain != null) {
                    m_onDrain.run();
                }
            } else {
                exportLog.info("EOS for " + m_tableName + " partition " + m_partitionId +
                        " with first unpolled uso " + m_firstUnpolledUso + " and remaining bytes " +
                        m_committedBuffers.sizeInBytes());
            }
            return;
        }
        assert(!m_endOfStream);
        if (buffer != null) {
            //There will be 8 bytes of no data that we can ignore, it is header space for storing
            //the USO in stream block
            if (buffer.capacity() > 8) {
                final BBContainer cont = DBBPool.wrapBB(buffer);
                if (m_lastReleaseOffset > 0 && m_lastReleaseOffset >= (uso + (buffer.capacity() - 8))) {
                    //What ack from future is known?
                    exportLog.info("Dropping already acked USO: " + m_lastReleaseOffset
                            + " Buffer info: " + uso + " Size: " + buffer.capacity());
                    if (exportLog.isDebugEnabled()) {
                        exportLog.debug("Dropping already acked USO: " + m_lastReleaseOffset
                                + " Buffer info: " + uso + " Size: " + buffer.capacity());
                    }
                    cont.discard();
                    return;
                }
                try {
                    m_committedBuffers.offer(new StreamBlock(
                            new BBContainer(buffer) {
                                @Override
                                public void discard() {
                                    final ByteBuffer buf = checkDoubleFree();
                                    cont.discard();
                                    deleted.set(true);
                                }
                            }, uso, false));
                } catch (IOException e) {
                    exportLog.error(e);
                    if (!deleted.get()) {
                        cont.discard();
                    }
                }
            } else {
                /*
                 * TupleStreamWrapper::setBytesUsed propagates the USO by sending
                 * over an empty stream block. The block will be deleted
                 * on the native side when this method returns
                 */
                exportLog.info("Syncing first unpolled USO to " + uso + " for table "
                        + m_tableName + " partition " + m_partitionId);
                m_firstUnpolledUso = uso;
            }
        }
        if (sync) {
            try {
                //Don't do a real sync, just write the in memory buffers
                //to a file. @Quiesce or blocking snapshot will do the sync
                m_committedBuffers.sync(true);
            } catch (IOException e) {
                exportLog.error(e);
            }
        }
        pollImpl(m_pollFuture);
    }

    public void pushExportBuffer(
            final long uso,
            final ByteBuffer buffer,
            final boolean sync,
            final boolean endOfStream) {
        try {
            m_bufferPushPermits.acquire();
        } catch (InterruptedException e) {
            Throwables.propagate(e);
        }
        m_es.execute((new Runnable() {
            @Override
            public void run() {
                try {
                    pushExportBufferImpl(uso, buffer, sync, endOfStream);
                } catch (Throwable t) {
                    VoltDB.crashLocalVoltDB("Error pushing export  buffer", true, t);
                } finally {
                    m_bufferPushPermits.release();
                }
            }
        }));
    }

    public ListenableFuture<?> closeAndDelete() {
        return m_es.submit(new Callable<Object>() {
            @Override
            public Object call() throws Exception {
                try {
                    m_committedBuffers.closeAndDelete();
                    return null;
                } finally {
                    m_es.shutdown();
                }
            }
        });
    }

    public long getGeneration() {
        return m_generation;
    }

    public ListenableFuture<?> truncateExportToTxnId(final long txnId) {
        return m_es.submit((new Runnable() {
            @Override
            public void run() {
                try {
                    m_committedBuffers.truncateToTxnId(txnId, m_nullArrayLength);
                    if (m_committedBuffers.isEmpty() && m_endOfStream) {
                        if (m_pollFuture != null) {
                            m_pollFuture.set(null);
                            m_pollFuture = null;
                        }
                        if (m_onDrain != null) {
                            m_onDrain.run();
                        }
                    }
                } catch (Throwable t) {
                    VoltDB.crashLocalVoltDB("Error while trying to truncate export to txnid " + txnId, true, t);
                }
            }
        }));
    }

    public ListenableFuture<?> close() {
        return m_es.submit((new Runnable() {
            @Override
            public void run() {
                try {
                    m_committedBuffers.close();
                } catch (IOException e) {
                    exportLog.error(e);
                } finally {
                    m_es.shutdown();
                }
            }
        }));
    }

    public ListenableFuture<BBContainer> poll() {
        final SettableFuture<BBContainer> fut = SettableFuture.create();
        try {
            m_es.execute(new Runnable() {
                @Override
                public void run() {
                    try {
                        /*
                         * The poll is blocking through the future, shouldn't
                         * call poll a second time until a response has been given
                         * which nulls out the field
                         */
                        if (m_pollFuture != null) {
                            fut.setException(new RuntimeException("Should not poll more than once"));
                            return;
                        }
                        pollImpl(fut);
                    } catch (Exception e) {
                        exportLog.error("Exception polling export buffer", e);
                    } catch (Error e) {
                        VoltDB.crashLocalVoltDB("Error polling export buffer", true, e);
                    }
                }
            });
        } catch (RejectedExecutionException e) {
            //Don't expect this to happen outside of test, but in test it's harmless
            exportLog.info("Polling from export data source rejected, this should be harmless");
        }
        return fut;
    }

    private void pollImpl(SettableFuture<BBContainer> fut) {
        if (fut == null) {
            return;
        }

        try {
            StreamBlock first_unpolled_block = null;

            if (m_endOfStream && m_committedBuffers.isEmpty()) {
                //Returning null indicates end of stream
                fut.set(null);
                if (m_onDrain != null) {
                    m_onDrain.run();
                }
                return;
            }
            //Assemble a list of blocks to delete so that they can be deleted
            //outside of the m_committedBuffers critical section
            ArrayList<StreamBlock> blocksToDelete = new ArrayList<StreamBlock>();
            //Inside this critical section do the work to find out
            //what block should be returned by the next poll.
            //Copying and sending the data will take place outside the critical section
            try {
                Iterator<StreamBlock> iter = m_committedBuffers.iterator();
                while (iter.hasNext()) {
                    StreamBlock block = iter.next();
                    // find the first block that has unpolled data
                    if (m_firstUnpolledUso < block.uso() + block.totalUso()) {
                        first_unpolled_block = block;
                        m_firstUnpolledUso = block.uso() + block.totalUso();
                        break;
                    } else {
                        blocksToDelete.add(block);
                        iter.remove();
                    }
                }
            } catch (RuntimeException e) {
                if (e.getCause() instanceof IOException) {
                    VoltDB.crashLocalVoltDB("Error attempting to find unpolled export data", true, e);
                } else {
                    throw e;
                }
            } finally {
                //Try hard not to leak memory
                for (StreamBlock sb : blocksToDelete) {
                    sb.discard();
                }
            }

            //If there are no unpolled blocks return the firstUnpolledUSO with no data
            if (first_unpolled_block == null) {
                m_pollFuture = fut;
            } else {
                fut.set(
                        new AckingContainer(first_unpolled_block.unreleasedContainer(),
                                first_unpolled_block.uso() + first_unpolled_block.totalUso()));
                m_pollFuture = null;
            }
        } catch (Throwable t) {
            fut.setException(t);
        }
    }

    class AckingContainer extends BBContainer {
        final long m_uso;
        final BBContainer m_backingCont;
        public AckingContainer(BBContainer cont, long uso) {
            super(cont.b());
            m_uso = uso;
            m_backingCont = cont;
        }

        @Override
        public void discard() {
            checkDoubleFree();
            try {
                m_es.execute(new Runnable() {
                    @Override
                    public void run() {
                        try {
                            m_backingCont.discard();
                            try {
                                ackImpl(m_uso);
                            } finally {
                                forwardAckToOtherReplicas(m_uso);
                            }
                        } catch (Exception e) {
                            exportLog.error("Error acking export buffer", e);
                        } catch (Error e) {
                            VoltDB.crashLocalVoltDB("Error acking export buffer", true, e);
                        }
                    }
                });
            } catch (RejectedExecutionException e) {
                //Don't expect this to happen outside of test, but in test it's harmless
                exportLog.info("Acking export data task rejected, this should be harmless");
                //With the executor service stopped, it is safe to discard the backing container
                m_backingCont.discard();
            }
        }
    }

    private void forwardAckToOtherReplicas(long uso) {
        Pair<Mailbox, ImmutableList<Long>> p = m_ackMailboxRefs.get();
        Mailbox mbx = p.getFirst();

        if (mbx != null) {
            // partition:int(4) + length:int(4) +
            // signaturesBytes.length + ackUSO:long(8)
            final int msgLen = 4 + 4 + m_signatureBytes.length + 8;

            ByteBuffer buf = ByteBuffer.allocate(msgLen);
            buf.putInt(m_partitionId);
            buf.putInt(m_signatureBytes.length);
            buf.put(m_signatureBytes);
            buf.putLong(uso);

            BinaryPayloadMessage bpm = new BinaryPayloadMessage(new byte[0], buf.array());

            for( Long siteId: p.getSecond()) {
                mbx.send(siteId, bpm);
            }
        }
    }

    public void ack(final long uso) {
        m_es.execute(new Runnable() {
            @Override
            public void run() {
                try {
                    ackImpl(uso);
                } catch (Exception e) {
                    exportLog.error("Error acking export buffer", e);
                } catch (Error e) {
                    VoltDB.crashLocalVoltDB("Error acking export buffer", true, e);
                }
            }
        });
    }

    private void ackImpl(long uso) {

        if (uso == Long.MIN_VALUE && m_onDrain != null) {
            m_onDrain.run();
            return;
        }

        //Process the ack if any and add blocks to the delete list or move the released USO pointer
        if (uso > 0) {
            try {
                releaseExportBytes(uso);
            } catch (IOException e) {
                VoltDB.crashLocalVoltDB("Error attempting to release export bytes", true, e);
                return;
            }
        }
    }

    /**
     * Trigger an execution of the mastership runnable by the associated
     * executor service
     */
    public void acceptMastership() {
        Preconditions.checkNotNull(m_onMastership, "mastership runnable is not yet set");
        m_es.execute(m_onMastership);
    }

    /**
     * set the runnable task that is to be executed on mastership designation
     * @param toBeRunOnMastership a {@link @Runnable} task
     */
    public void setOnMastership(Runnable toBeRunOnMastership) {
        Preconditions.checkNotNull(toBeRunOnMastership, "mastership runnable is null");
        m_onMastership = toBeRunOnMastership;
    }

    public ExportFormat getExportFormat() {
        return m_format;
    }
}<|MERGE_RESOLUTION|>--- conflicted
+++ resolved
@@ -257,17 +257,17 @@
                 m_columnTypes.add(columnType);
                 m_columnLengths.add(column.getInt("length"));
             }
-<<<<<<< HEAD
+
             if (jsObj.has("format")) {
                 m_format = ExportFormat.valueOf(jsObj.getString("format"));
             } else {
                 m_format = ExportFormat.FOURDOTFOUR;
-=======
+            }
+
             try {
                 m_partitionColumnName = jsObj.getString("partitionColumnName");
             } catch (Exception ex) {
                 //Ignore these if we have a OLD ad file these may not exist.
->>>>>>> f7ef7b0a
             }
         } catch (JSONException e) {
             throw new IOException(e);
@@ -357,11 +357,8 @@
             stringer.endObject();
         }
         stringer.endArray();
-<<<<<<< HEAD
         stringer.key("format").value(ExportFormat.FOURDOTFOUR.toString());
-=======
         stringer.key("partitionColumnName").value(m_partitionColumnName);
->>>>>>> f7ef7b0a
     }
 
     /**
