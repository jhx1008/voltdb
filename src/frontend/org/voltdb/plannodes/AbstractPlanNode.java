/* This file is part of VoltDB.
 * Copyright (C) 2008-2012 VoltDB Inc.
 *
 * VoltDB is free software: you can redistribute it and/or modify
 * it under the terms of the GNU General Public License as published by
 * the Free Software Foundation, either version 3 of the License, or
 * (at your option) any later version.
 *
 * VoltDB is distributed in the hope that it will be useful,
 * but WITHOUT ANY WARRANTY; without even the implied warranty of
 * MERCHANTABILITY or FITNESS FOR A PARTICULAR PURPOSE.  See the
 * GNU General Public License for more details.
 *
 * You should have received a copy of the GNU General Public License
 * along with VoltDB.  If not, see <http://www.gnu.org/licenses/>.
 */

package org.voltdb.plannodes;

import java.util.ArrayList;
import java.util.Arrays;
import java.util.HashMap;
import java.util.HashSet;
import java.util.Iterator;
import java.util.List;
import java.util.Map;
import java.util.Map.Entry;
import java.util.Set;

import org.json_voltpatches.JSONArray;
import org.json_voltpatches.JSONException;
import org.json_voltpatches.JSONObject;
import org.json_voltpatches.JSONString;
import org.json_voltpatches.JSONStringer;
import org.voltdb.catalog.Cluster;
import org.voltdb.catalog.Database;
import org.voltdb.compiler.DatabaseEstimates;
import org.voltdb.compiler.ScalarValueHints;
import org.voltdb.planner.PlanStatistics;
import org.voltdb.planner.StatsField;
import org.voltdb.types.PlanNodeType;

public abstract class AbstractPlanNode implements JSONString, Comparable<AbstractPlanNode> {

    /**
     * Internal PlanNodeId counter. Note that this member is static, which means
     * all PlanNodes will have a unique id
     */
    private static int NEXT_PLAN_NODE_ID = 1;

    /*
     * IDs only need to be unique for a single plan.
     * Reset between plans
     */
    public static final void resetPlanNodeIds() {
        NEXT_PLAN_NODE_ID = 1;
    }

    public enum Members {
        ID,
        PLAN_NODE_TYPE,
        INLINE_NODES,
        CHILDREN_IDS,
        PARENT_IDS,
        OUTPUT_SCHEMA;
    }

    protected int m_id = -1;
    protected List<AbstractPlanNode> m_children = new ArrayList<AbstractPlanNode>();
    protected List<AbstractPlanNode> m_parents = new ArrayList<AbstractPlanNode>();
    protected Set<AbstractPlanNode> m_dominators = new HashSet<AbstractPlanNode>();

    // TODO: planner accesses this data directly. Should be protected.
    protected List<ScalarValueHints> m_outputColumnHints = new ArrayList<ScalarValueHints>();
    protected long m_estimatedOutputTupleCount = 0;

    // The output schema for this node
    protected NodeSchema m_outputSchema;

    /**
     * Some PlanNodes can take advantage of inline PlanNodes to perform
     * certain additional tasks while performing their main operation, rather than
     * having to re-read tuples from intermediate results
     */
    protected Map<PlanNodeType, AbstractPlanNode> m_inlineNodes =
        new HashMap<PlanNodeType, AbstractPlanNode>();
    protected boolean m_isInline = false;

    /**
     * The textual explanation of why the plan may fail to have a deterministic result or effect when replayed.
     */
    protected String  m_nondeterminismDetail = "the query result does not guarantee a consistent ordering";

    /**
     * Instantiates a new plan node.
     */
    protected AbstractPlanNode() {
        m_id = NEXT_PLAN_NODE_ID++;
    }

    public void overrideId(int newId) {
        m_id = newId;
    }

    /**
     * Create a PlanNode that clones the configuration information but
     * is not inserted in the plan graph and has a unique plan node id.
     */
    protected void produceCopyForTransformation(AbstractPlanNode copy) {
        copy.m_outputSchema = m_outputSchema;
        copy.m_outputColumnHints = m_outputColumnHints;
        copy.m_estimatedOutputTupleCount = m_estimatedOutputTupleCount;
        copy.m_outputSchema = m_outputSchema;

        // clone is not yet implemented for every node.
        assert(m_inlineNodes.size() == 0);
        assert(m_isInline == false);

        // the api requires the copy is not (yet) connected
        assert (copy.m_parents.size() == 0);
        assert (copy.m_children.size() == 0);
    }

    public abstract PlanNodeType getPlanNodeType();

    /**
     * Generate the output schema for this node based on the
     * output schemas of its children.  The generated schema consists of
     * the complete set of columns but is not yet ordered.
     *
     * Right now it's best to call this on every node after it gets added
     * and linked to the top of the current plan graph.
     *
     * Many nodes will need to override this method in order to take whatever
     * action is appropriate (so, joins will combine two schemas, projections
     * will already have schemas defined and do nothing, etc)
     * @param db  A reference to the Database object from the catalog.
     */
    public void generateOutputSchema(Database db)
    {
        // default behavior: just copy the input schema
        // to the output schema
        assert(m_children.size() == 1);
        m_children.get(0).generateOutputSchema(db);
        // Replace the expressions in our children's columns with TVEs.  When
        // we resolve the indexes in these TVEs they will point back at the
        // correct input column, which we are assuming that the child node
        // has filled in with whatever expression was here before the replacement.
        m_outputSchema =
            m_children.get(0).getOutputSchema().copyAndReplaceWithTVE();
    }

    /**
     * Recursively iterate through the plan and resolve the column_idx value for
     * every TupleValueExpression in every AbstractExpression in every PlanNode.
     * Few enough common cases so we force every AbstractPlanNode subclass to
     * implement this.  After index resolution, this method also sorts
     * the columns in the output schema appropriately, depending upon what
     * sort of node it is, so that its parent will be able to resolve
     * its indexes successfully.
     *
     * Should get called on the plan graph after any optimizations but before
     * the plan gets fragmented.
     */
    public abstract void resolveColumnIndexes();

    public void validate() throws Exception {
        //
        // Make sure our children have us listed as their parents
        //
        for (AbstractPlanNode child : m_children) {
            if (!child.m_parents.contains(this)) {
                throw new Exception("ERROR: The child PlanNode '" + child.toString() + "' does not " +
                                    "have its parent PlanNode '" + toString() + "' in its parents list");
            }
            child.validate();
        }
        //
        // Inline PlanNodes
        //
        if (!m_inlineNodes.isEmpty()) {
            for (AbstractPlanNode node : m_inlineNodes.values()) {
                //
                // Make sure that we're not attached to some kind of tree somewhere...
                //
                if (!node.m_children.isEmpty()) {
                    throw new Exception("ERROR: The inline PlanNode '" + node + "' has children inside of PlanNode '" + this + "'");
                } else if (!node.m_parents.isEmpty()) {
                    throw new Exception("ERROR: The inline PlanNode '" + node + "' has parents inside of PlanNode '" + this + "'");
                } else if (!node.isInline()) {
                    throw new Exception("ERROR: The inline PlanNode '" + node + "' was not marked as inline for PlanNode '" + this + "'");
                } else if (!node.getInlinePlanNodes().isEmpty()) {
                    throw new Exception("ERROR: The inline PlanNode '" + node + "' has its own inline PlanNodes inside of PlanNode '" + this + "'");
                }
                node.validate();
            }
        }
    }

    /**
     * Does the (sub)plan guarantee an identical result/effect when "replayed"
     * against the same database state, such as during replication or CL recovery.
     * @return
     */
    public boolean isOrderDeterministic() {
        // Leaf nodes need to re-implement this test.
        assert(m_children != null);
        for (AbstractPlanNode child : m_children) {
            if (! child.isOrderDeterministic()) {
                m_nondeterminismDetail = child.m_nondeterminismDetail;
                return false;
            }
        }
        return true;
    }

    /**
     * Does the (sub)plan guarantee an identical result/effect (except possibly for ordering)
     * when "replayed" against the same database state, such as during replication or CL recovery.
     * @return
     */
    public boolean isContentDeterministic() {
        // Leaf nodes need to re-implement this test.
        assert(m_children != null);
        for (AbstractPlanNode child : m_children) {
            if (! child.isContentDeterministic()) {
                return false;
            }
        }
        return true;
    }

    /**
     * Accessor for description of plan non-determinism.
     * @return the field
     */
    public String nondeterminismDetail() {
        return m_nondeterminismDetail;
    }

    @Override
    public final String toString() {
        return getPlanNodeType() + "[" + m_id + "]";
    }

    public boolean computeEstimatesRecursively(PlanStatistics stats, Cluster cluster, Database db, DatabaseEstimates estimates, ScalarValueHints[] paramHints) {
        assert(estimates != null);

        m_outputColumnHints.clear();
        m_estimatedOutputTupleCount = 0;

        // recursively compute and collect stats from children
        for (AbstractPlanNode child : m_children) {
            boolean result = child.computeEstimatesRecursively(stats, cluster, db, estimates, paramHints);
            assert(result);
            m_outputColumnHints.addAll(child.m_outputColumnHints);
            m_estimatedOutputTupleCount += child.m_estimatedOutputTupleCount;

            stats.incrementStatistic(0, StatsField.TUPLES_READ, m_estimatedOutputTupleCount);
        }

        return true;
    }

    /**
     * Gets the id.
     *
     * @return the id
     */
    public Integer getPlanNodeId() {
        return m_id;
    }

    /**
     * Get this PlanNode's output schema
     * @return the NodeSchema which represents this node's output schema
     */
    public NodeSchema getOutputSchema()
    {
        return m_outputSchema;
    }

    /**
     * Add a child and link this node child's parent.
     * @param child The node to add.
     */
    public void addAndLinkChild(AbstractPlanNode child) {
        m_children.add(child);
        child.m_parents.add(this);
    }

    /** Remove child from this node.
     * @param child to remove.
     */
    public void unlinkChild(AbstractPlanNode child) {
        m_children.remove(child);
        child.m_parents.remove(this);
    }

    /**
     * Gets the children.
     * @return the children
     */
    public int getChildCount() {
        return m_children.size();
    }

    /**
     * @param index
     * @return The child node of this node at a given index or null if none exists.
     */
    public AbstractPlanNode getChild(int index) {
        return m_children.get(index);
    }

    public void clearChildren() {
        m_children.clear();
    }

    public boolean hasChild(AbstractPlanNode receive) {
        return m_children.contains(receive);
    }

    /**
     * Gets the parents.
     * @return the parents
     */
    public int getParentCount() {
        return m_parents.size();
    }

    public AbstractPlanNode getParent(int index) {
        return m_parents.get(index);
    }

    public void clearParents() {
        m_parents.clear();
    }

    public void removeFromGraph() {
       for (AbstractPlanNode parent : m_parents)
           parent.m_children.remove(this);
       for (AbstractPlanNode child : m_children)
           child.m_parents.remove(this);
       m_parents.clear();
       m_children.clear();
    }

    /** Interject the provided node between this node and this node's current children */
    public void addIntermediary(AbstractPlanNode node) {

        // transfer this node's children to node
        Iterator<AbstractPlanNode> it = m_children.iterator();
        while (it.hasNext()) {
            AbstractPlanNode child = it.next();
            it.remove();                          // remove this.child from m_children
            assert child.getParentCount() == 1;
            child.clearParents();                 // and reset child's parents list
            node.addAndLinkChild(child);          // set node.child and child.parent
        }

        // and add node to this node's children
        assert(m_children.size() == 0);
        addAndLinkChild(node);
    }

    /**
     * @return The map of inlined nodes.
     */
    public Map<PlanNodeType, AbstractPlanNode> getInlinePlanNodes() {
        return m_inlineNodes;
    }

    /**
     * @param node
     */
    public void addInlinePlanNode(AbstractPlanNode node) {
        node.m_isInline = true;
        m_inlineNodes.put(node.getPlanNodeType(), node);
        node.m_children.clear();
        node.m_parents.clear();
    }

    /**
     *
     * @param type
     */
    public void removeInlinePlanNode(PlanNodeType type) {
        if (m_inlineNodes.containsKey(type)) {
            m_inlineNodes.remove(type);
        }
    }

    /**
     *
     * @param type
     * @return An inlined node of the given type or null if none.
     */
    public AbstractPlanNode getInlinePlanNode(PlanNodeType type) {
        return m_inlineNodes.get(type);
    }

    /**
     *
     * @return Is this node inlined in another node.
     */
    public Boolean isInline() {
        return m_isInline;
    }


    /**
     * @return the dominator list for a node
     */
    public Set<AbstractPlanNode> getDominators() {
        return m_dominators;
    }

    /**
    *   Initialize a hashset for each node containing that node's dominators
    *   (the set of predecessors that *always* precede this node in a traversal
    *   of the plan-graph in reverse-execution order (from root to leaves)).
    */
    public void calculateDominators() {
        HashSet<AbstractPlanNode> visited = new HashSet<AbstractPlanNode>();
        calculateDominators_recurse(visited);
    }

    private void calculateDominators_recurse(HashSet<AbstractPlanNode> visited) {
        if (visited.contains(this)) {
            assert(false): "do not expect loops in plangraph.";
            return;
        }

        visited.add(this);
        m_dominators.clear();
        m_dominators.add(this);

        // find nodes that are in every parent's dominator set.

        HashMap<AbstractPlanNode, Integer> union = new HashMap<AbstractPlanNode, Integer>();
        for (AbstractPlanNode n : m_parents) {
            for (AbstractPlanNode d : n.getDominators()) {
                if (union.containsKey(d))
                    union.put(d, union.get(d) + 1);
                else
                    union.put(d, 1);
            }
        }

        for (AbstractPlanNode pd : union.keySet() ) {
            if (union.get(pd) == m_parents.size())
                m_dominators.add(pd);
        }

        for (AbstractPlanNode n : m_children)
            n.calculateDominators_recurse(visited);
    }

    /**
     * @param type plan node type to search for
     * @return a list of nodes that are eventual successors of this node of the desired type
     */
    public ArrayList<AbstractPlanNode> findAllNodesOfType(PlanNodeType type) {
        HashSet<AbstractPlanNode> visited = new HashSet<AbstractPlanNode>();
        ArrayList<AbstractPlanNode> collected = new ArrayList<AbstractPlanNode>();
        findAllNodesOfType_recurse(type, collected, visited);
        return collected;
    }

    private void findAllNodesOfType_recurse(PlanNodeType type,ArrayList<AbstractPlanNode> collected,
        HashSet<AbstractPlanNode> visited)
    {
        if (visited.contains(this)) {
            assert(false): "do not expect loops in plangraph.";
            return;
        }
        visited.add(this);
        if (getPlanNodeType() == type)
            collected.add(this);

        for (AbstractPlanNode n : m_children)
            n.findAllNodesOfType_recurse(type, collected, visited);

        // NOTE: ignores inline nodes.

}

    /**
     * @param type plan node type to search for
     * @return whether a node of that type is contained in the plan tree
     */
    public boolean hasAnyNodeOfType(PlanNodeType type) {
        if (getPlanNodeType() == type)
            return true;

        for (AbstractPlanNode n : m_children) {
            if (n.hasAnyNodeOfType(type)) {
                return true;
            }
        }

        // NOTE: ignores inline nodes.

        return false;
    }

    @Override
    public int compareTo(AbstractPlanNode other) {
        int diff = 0;

        // compare child nodes
        HashMap<Integer, AbstractPlanNode> nodesById = new HashMap<Integer, AbstractPlanNode>();
        for (AbstractPlanNode node : m_children)
            nodesById.put(node.getPlanNodeId(), node);
        for (AbstractPlanNode node : other.m_children) {
            AbstractPlanNode myNode = nodesById.get(node.getPlanNodeId());
            diff = myNode.compareTo(node);
            if (diff != 0) return diff;
        }

        // compare inline nodes
        HashMap<Integer, Entry<PlanNodeType, AbstractPlanNode>> inlineNodesById =
               new HashMap<Integer, Entry<PlanNodeType, AbstractPlanNode>>();
        for (Entry<PlanNodeType, AbstractPlanNode> e : m_inlineNodes.entrySet())
            inlineNodesById.put(e.getValue().getPlanNodeId(), e);
        for (Entry<PlanNodeType, AbstractPlanNode> e : other.m_inlineNodes.entrySet()) {
            Entry<PlanNodeType, AbstractPlanNode> myE = inlineNodesById.get(e.getValue().getPlanNodeId());
            if (myE.getKey() != e.getKey()) return -1;

            diff = myE.getValue().compareTo(e.getValue());
            if (diff != 0) return diff;
        }

        diff = m_id - other.m_id;
        return diff;
    }

    // produce a file that can imported into graphviz for easier visualization
    public String toDOTString() {
        StringBuilder sb = new StringBuilder();

        // id [label=id: value-type <value-type-attributes>];
        // id -> child_id;
        // id -> child_id;

        sb.append(m_id).append(" [label=\"").append(m_id).append(": ").append(getPlanNodeType()).append("\" ");
        sb.append(getValueTypeDotString(this));
        sb.append("];\n");
        for (AbstractPlanNode node : m_inlineNodes.values()) {
            sb.append(m_id).append(" -> ").append(node.getPlanNodeId().intValue()).append(";\n");
            sb.append(node.toDOTString());
        }
        for (AbstractPlanNode node : m_children) {
           sb.append(m_id).append(" -> ").append(node.getPlanNodeId().intValue()).append(";\n");
        }

        return sb.toString();
    }

    // maybe not worth polluting
    private String getValueTypeDotString(AbstractPlanNode pn) {
        PlanNodeType pnt = pn.getPlanNodeType();
        if (pn.isInline()) {
            return "fontcolor=\"white\" style=\"filled\" fillcolor=\"red\"";
        }
        if (pnt == PlanNodeType.SEND || pnt == PlanNodeType.RECEIVE) {
            return "fontcolor=\"white\" style=\"filled\" fillcolor=\"black\"";
        }
        return "";
    }

    @Override
    public String toJSONString() {
        JSONStringer stringer = new JSONStringer();
        try
        {
            stringer.object();
            toJSONString(stringer);
            stringer.endObject();
        }
        catch (JSONException e)
        {
            e.printStackTrace();
            throw new RuntimeException(e.getMessage(), e);
        }
        return stringer.toString();
    }

    public void toJSONString(JSONStringer stringer) throws JSONException {
        stringer.key(Members.ID.name()).value(m_id);
        stringer.key(Members.PLAN_NODE_TYPE.name()).value(getPlanNodeType().toString());
        stringer.key(Members.INLINE_NODES.name()).array();


        PlanNodeType types[] = new PlanNodeType[m_inlineNodes.size()];
        int i = 0;
        for (PlanNodeType type : m_inlineNodes.keySet()) {
            types[i++] = type;
        }
        Arrays.sort(types);
        for (PlanNodeType type : types) {
            AbstractPlanNode node = m_inlineNodes.get(type);
            assert(node != null);
            assert(node instanceof JSONString);
            stringer.value(node);
        }
        stringer.endArray();

        stringer.key(Members.CHILDREN_IDS.name()).array();
        for (AbstractPlanNode node : m_children) {
            stringer.value(node.getPlanNodeId().intValue());
        }
        stringer.endArray().key(Members.PARENT_IDS.name()).array();

        for (AbstractPlanNode node : m_parents) {
            stringer.value(node.getPlanNodeId().intValue());
        }
        stringer.endArray(); //end inlineNodes

        stringer.key(Members.OUTPUT_SCHEMA.name());
        stringer.array();
        for (int col = 0; col < m_outputSchema.getColumns().size(); col++) {
            SchemaColumn column = m_outputSchema.getColumns().get(col);
            column.toJSONString(stringer);
        }
        stringer.endArray();
    }

    public String toExplainPlanString() {
        StringBuilder sb = new StringBuilder();
        explainPlan_recurse(sb, "");
        return sb.toString();
    }

    public void explainPlan_recurse(StringBuilder sb, String indent) {
        // skip projection nodes basically (they're boring as all get out)
        String extraIndent = " ";
        if (getPlanNodeType() == PlanNodeType.PROJECTION) {
            extraIndent = "";
        }
        else {
            String nodePlan = explainPlanForNode(indent);
            sb.append(indent + nodePlan + "\n");
        }

        for (AbstractPlanNode inlineNode : m_inlineNodes.values()) {
            // don't bother with inlined projections
            if (inlineNode.getPlanNodeType() == PlanNodeType.PROJECTION)
                continue;
            sb.append(indent + "inline (");
            sb.append(inlineNode.explainPlanForNode(indent));
            sb.append(")\n");
        }

        for (AbstractPlanNode node : m_children) {
            // inline nodes shouldn't have children I hope
            assert(m_isInline == false);
            node.explainPlan_recurse(sb, indent + extraIndent);
        }
    }

    protected abstract String explainPlanForNode(String indent);

    public ArrayList<AbstractPlanNode> getScanNodeList () {
        HashSet<AbstractPlanNode> visited = new HashSet<AbstractPlanNode>();
        ArrayList<AbstractPlanNode> collected = new ArrayList<AbstractPlanNode>();
        getScanNodeList_recurse( collected, visited);
        return collected;
    }

    //postorder adding scan nodes
    public void getScanNodeList_recurse(ArrayList<AbstractPlanNode> collected,
            HashSet<AbstractPlanNode> visited) {
        if (visited.contains(this)) {
            assert(false): "do not expect loops in plangraph.";
            return;
        }
        visited.add(this);
        for (AbstractPlanNode n : m_children) {
            n.getScanNodeList_recurse(collected, visited);
        }

<<<<<<< HEAD
        if( this.getInlinePlanNode(PlanNodeType.INDEXSCAN) != null ) {
            collected.add(this.getInlinePlanNode(PlanNodeType.INDEXSCAN));
        }
        if( this.getInlinePlanNode(PlanNodeType.SEQSCAN) != null ) {
            collected.add(this.getInlinePlanNode(PlanNodeType.SEQSCAN));
        }
        if ( getChildCount()==0 &&
                ( getPlanNodeType().equals(PlanNodeType.SEQSCAN) || getPlanNodeType().equals(PlanNodeType.INDEXSCAN ) ) ) {
            collected.add(this);
        }

        // NOTE: ignores inline nodes.
=======
        for (AbstractPlanNode node : m_inlineNodes.values()) {
            node.getScanNodeList_recurse(collected, visited);
        }
>>>>>>> 50246d9f
    }

    public ArrayList<AbstractPlanNode> getLists () {
        HashSet<AbstractPlanNode> visited = new HashSet<AbstractPlanNode>();
        ArrayList<AbstractPlanNode> collected = new ArrayList<AbstractPlanNode>();
        getLists_recurse( collected, visited);
        return collected;
    }

    //postorder add nodes
    public void getLists_recurse(ArrayList<AbstractPlanNode> collected,
            HashSet<AbstractPlanNode> visited) {
        if (visited.contains(this)) {
            assert(false): "do not expect loops in plangraph.";
            return;
        }
        visited.add(this);

        for (AbstractPlanNode n : m_children) {
            n.getLists_recurse(collected, visited);
        }
        collected.add(this);

        // NOTE: ignores inline nodes.
    }

  //TODO outputSchema not loaded
<<<<<<< HEAD
    public void loadFromJSONObject( JSONObject jobj, Database db ) {
=======
    public void loadFromJSONObject( JSONObject jobj, Database db ) throws JSONException {
>>>>>>> 50246d9f
        if( jobj == null ) {
            System.err.println("JSONObject is null");
            return;
        }
<<<<<<< HEAD
        try {
            String str = jobj.getString( Members.ID.name() );
            m_id = Integer.parseInt( str );

            //todo : need to set up output_schema, inline_nodes and members in various plannodes

            m_outputSchema = new NodeSchema();

            //load inline nodes
            JSONArray jarray = jobj.getJSONArray( Members.INLINE_NODES.name() );
            if( jarray.length() != 0 ) {
                PlanNodeTree pnt = new PlanNodeTree();
                pnt.loadFromJSONArray(jarray, db);
                List<AbstractPlanNode> list = pnt.getNodeList();
                for( AbstractPlanNode pn : list ) {
                    m_inlineNodes.put( pn.getPlanNodeType(), pn);
                }
            }
        } catch (JSONException e) {
            e.printStackTrace();
=======
        String str = jobj.getString( Members.ID.name() );
        m_id = Integer.parseInt( str );

        //todo : need to set up output_schema, inline_nodes and members in various plannodes

        m_outputSchema = new NodeSchema();

        //load inline nodes
        JSONArray jarray = jobj.getJSONArray( Members.INLINE_NODES.name() );
        if( jarray.length() != 0 ) {
            PlanNodeTree pnt = new PlanNodeTree();
            pnt.loadFromJSONArray(jarray, db);
            List<AbstractPlanNode> list = pnt.getNodeList();
            for( AbstractPlanNode pn : list ) {
                m_inlineNodes.put( pn.getPlanNodeType(), pn);
            }
>>>>>>> 50246d9f
        }
    }
}<|MERGE_RESOLUTION|>--- conflicted
+++ resolved
@@ -681,24 +681,9 @@
             n.getScanNodeList_recurse(collected, visited);
         }
 
-<<<<<<< HEAD
-        if( this.getInlinePlanNode(PlanNodeType.INDEXSCAN) != null ) {
-            collected.add(this.getInlinePlanNode(PlanNodeType.INDEXSCAN));
-        }
-        if( this.getInlinePlanNode(PlanNodeType.SEQSCAN) != null ) {
-            collected.add(this.getInlinePlanNode(PlanNodeType.SEQSCAN));
-        }
-        if ( getChildCount()==0 &&
-                ( getPlanNodeType().equals(PlanNodeType.SEQSCAN) || getPlanNodeType().equals(PlanNodeType.INDEXSCAN ) ) ) {
-            collected.add(this);
-        }
-
-        // NOTE: ignores inline nodes.
-=======
         for (AbstractPlanNode node : m_inlineNodes.values()) {
             node.getScanNodeList_recurse(collected, visited);
         }
->>>>>>> 50246d9f
     }
 
     public ArrayList<AbstractPlanNode> getLists () {
@@ -726,37 +711,11 @@
     }
 
   //TODO outputSchema not loaded
-<<<<<<< HEAD
-    public void loadFromJSONObject( JSONObject jobj, Database db ) {
-=======
     public void loadFromJSONObject( JSONObject jobj, Database db ) throws JSONException {
->>>>>>> 50246d9f
         if( jobj == null ) {
             System.err.println("JSONObject is null");
             return;
         }
-<<<<<<< HEAD
-        try {
-            String str = jobj.getString( Members.ID.name() );
-            m_id = Integer.parseInt( str );
-
-            //todo : need to set up output_schema, inline_nodes and members in various plannodes
-
-            m_outputSchema = new NodeSchema();
-
-            //load inline nodes
-            JSONArray jarray = jobj.getJSONArray( Members.INLINE_NODES.name() );
-            if( jarray.length() != 0 ) {
-                PlanNodeTree pnt = new PlanNodeTree();
-                pnt.loadFromJSONArray(jarray, db);
-                List<AbstractPlanNode> list = pnt.getNodeList();
-                for( AbstractPlanNode pn : list ) {
-                    m_inlineNodes.put( pn.getPlanNodeType(), pn);
-                }
-            }
-        } catch (JSONException e) {
-            e.printStackTrace();
-=======
         String str = jobj.getString( Members.ID.name() );
         m_id = Integer.parseInt( str );
 
@@ -773,7 +732,6 @@
             for( AbstractPlanNode pn : list ) {
                 m_inlineNodes.put( pn.getPlanNodeType(), pn);
             }
->>>>>>> 50246d9f
         }
     }
 }