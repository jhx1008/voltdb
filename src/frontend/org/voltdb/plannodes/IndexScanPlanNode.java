/* This file is part of VoltDB.
 * Copyright (C) 2008-2013 VoltDB Inc.
 *
 * This program is free software: you can redistribute it and/or modify
 * it under the terms of the GNU Affero General Public License as
 * published by the Free Software Foundation, either version 3 of the
 * License, or (at your option) any later version.
 *
 * This program is distributed in the hope that it will be useful,
 * but WITHOUT ANY WARRANTY; without even the implied warranty of
 * MERCHANTABILITY or FITNESS FOR A PARTICULAR PURPOSE.  See the
 * GNU Affero General Public License for more details.
 *
 * You should have received a copy of the GNU Affero General Public License
 * along with VoltDB.  If not, see <http://www.gnu.org/licenses/>.
 */

package org.voltdb.plannodes;

import java.util.ArrayList;
import java.util.Collection;
import java.util.Collections;
import java.util.List;

import org.json_voltpatches.JSONException;
import org.json_voltpatches.JSONObject;
import org.json_voltpatches.JSONString;
import org.json_voltpatches.JSONStringer;
import org.voltdb.VoltType;
import org.voltdb.catalog.Cluster;
import org.voltdb.catalog.Column;
import org.voltdb.catalog.ColumnRef;
import org.voltdb.catalog.Database;
import org.voltdb.catalog.Index;
import org.voltdb.catalog.Table;
import org.voltdb.compiler.DatabaseEstimates;
import org.voltdb.compiler.ScalarValueHints;
import org.voltdb.expressions.AbstractExpression;
import org.voltdb.expressions.ComparisonExpression;
import org.voltdb.expressions.ExpressionUtil;
import org.voltdb.expressions.OperatorExpression;
import org.voltdb.expressions.TupleValueExpression;
import org.voltdb.types.ExpressionType;
import org.voltdb.types.IndexLookupType;
import org.voltdb.types.IndexType;
import org.voltdb.types.PlanNodeType;
import org.voltdb.types.SortDirectionType;
import org.voltdb.utils.CatalogUtil;

public class IndexScanPlanNode extends AbstractScanPlanNode {

    public enum Members {
        TARGET_INDEX_NAME,
        END_EXPRESSION,
        SEARCHKEY_EXPRESSIONS,
        INITIAL_EXPRESSION,
        COUNT_NULL_EXPRESSION,
        KEY_ITERATE,
        LOOKUP_TYPE,
        DETERMINISM_ONLY,
        SORT_DIRECTION;
    }

    /**
     * Attributes
     * NOTE: The IndexScanPlanNode will use AbstractScanPlanNode's m_predicate
     * as the "Post-Scan Predicate Expression". When this is defined, the EE will
     * run a tuple through an additional predicate to see whether it qualifies.
     * This is necessary when we have a predicate that includes columns that are not
     * all in the index that was selected.
     */

    // The index to use in the scan operation
    protected String m_targetIndexName;

    // When this expression evaluates to true, we will stop scanning
    protected AbstractExpression m_endExpression;

    // This list of expressions corresponds to the values that we will use
    // at runtime in the lookup on the index
    protected final List<AbstractExpression> m_searchkeyExpressions = new ArrayList<AbstractExpression>();

    // for reverse scan LTE only. used to do forward scan to find the correct starting point
    protected AbstractExpression m_initialExpression;

<<<<<<< HEAD
    private AbstractExpression m_countNULLKeyExpr;
=======
    private AbstractExpression m_skipNullExpr;
>>>>>>> 5ea2992d

    // ???
    protected Boolean m_keyIterate = false;

    // The overall index lookup operation type
    protected IndexLookupType m_lookupType = IndexLookupType.EQ;

    // The sorting direction
    protected SortDirectionType m_sortDirection = SortDirectionType.INVALID;

    // A reference to the Catalog index object which defined the index which
    // this index scan is going to use
    protected Index m_catalogIndex = null;

    private ArrayList<AbstractExpression> m_bindings = new ArrayList<AbstractExpression>();;

    private boolean m_forDeterminismOnly = false;

    public IndexScanPlanNode() {
        super();
    }

    public IndexScanPlanNode(AbstractScanPlanNode srcNode, AggregatePlanNode apn, Index index, SortDirectionType sortDirection) {
        super();
        m_tableSchema = srcNode.m_tableSchema;
        m_predicate = srcNode.m_predicate;
        m_targetTableAlias = srcNode.m_targetTableAlias;
        m_targetTableName = srcNode.m_targetTableName;
        m_tableScanSchema = srcNode.m_tableScanSchema.clone();
        for (AbstractPlanNode inlineChild : srcNode.getInlinePlanNodes().values()) {
            addInlinePlanNode(inlineChild);
        }
        m_catalogIndex = index;
        m_targetIndexName = index.getTypeName();
        m_lookupType = IndexLookupType.GTE;    // a safe way
        m_sortDirection = sortDirection;
        if (apn != null) {
            m_outputSchema = apn.m_outputSchema.clone();
        }
        setCountNULLExpresson(m_searchkeyExpressions.size()-1);
    }

    // In future, use static function and replace that function in IndexCountPlanNode.java also
    public void setCountNULLExpresson(int numOfKeysToSetup) {
        if (numOfKeysToSetup < 0) {
            return;
        }
        List<AbstractExpression> exprs = new ArrayList<AbstractExpression>();

        String exprsjson = m_catalogIndex.getExpressionsjson();
        if (exprsjson.isEmpty()) {
            List<ColumnRef> indexedColRefs = CatalogUtil.getSortedCatalogItems(m_catalogIndex.getColumns(), "index");

            for (int i = 0; i <= numOfKeysToSetup; i++) {
                ColumnRef colRef = indexedColRefs.get(i);
                Column col = colRef.getColumn();
                TupleValueExpression tve = new TupleValueExpression(m_targetTableName, m_targetTableAlias,
                        col.getTypeName(), col.getTypeName(), col.getIndex());
                tve.setValueType(VoltType.get((byte)col.getType()));
                tve.setValueSize(col.getSize());

                AbstractExpression expr;
                if (i == numOfKeysToSetup) {
                    expr = new OperatorExpression(ExpressionType.OPERATOR_IS_NULL, tve, null);
                } else {
                    expr = new ComparisonExpression(ExpressionType.COMPARE_EQUAL,
                            tve, m_searchkeyExpressions.get(i));
                }
                ExpressionUtil.finalizeValueTypes(expr);
                exprs.add(expr);
            }
        } else {
            List<AbstractExpression> indexedExprs = null;
            try {
                indexedExprs = AbstractExpression.fromJSONArrayString(exprsjson);
            } catch (JSONException e) {
                e.printStackTrace();
                assert(false);
            }

            for (int i = 0; i <= numOfKeysToSetup; i++) {
                AbstractExpression idxExpr = indexedExprs.get(i);

                AbstractExpression expr;
                if (i == numOfKeysToSetup) {
                    expr = new OperatorExpression(ExpressionType.OPERATOR_IS_NULL, idxExpr, null);

                } else {
                    expr = new ComparisonExpression(ExpressionType.COMPARE_EQUAL,
                            idxExpr, m_searchkeyExpressions.get(i));
                }
                ExpressionUtil.finalizeValueTypes(expr);
                exprs.add(expr);
            }
        }
        m_countNULLKeyExpr = ExpressionUtil.combine(exprs);
    }

    // In future, use static function and replace that function in IndexCountPlanNode.java also
    public void setNullSearchKeyExpression() {
        int nextKeyIndex = m_searchkeyExpressions.size() - 1;
        List<AbstractExpression> exprs = new ArrayList<AbstractExpression>();

        String exprsjson = m_catalogIndex.getExpressionsjson();
        List<AbstractExpression> indexedExprs = null;
        if (exprsjson.isEmpty()) {
            indexedExprs = new ArrayList<AbstractExpression>();

            List<ColumnRef> indexedColRefs = CatalogUtil.getSortedCatalogItems(m_catalogIndex.getColumns(), "index");
            for (int i = 0; i <= nextKeyIndex; i++) {
                ColumnRef colRef = indexedColRefs.get(i);
                Column col = colRef.getColumn();
                TupleValueExpression tve = new TupleValueExpression(m_targetTableName, m_targetTableAlias,
                        col.getTypeName(), col.getTypeName());
                tve.setValueType(VoltType.get((byte)col.getType()));
                tve.setValueSize(col.getSize());
                tve.resolveForTable((Table)m_catalogIndex.getParent());
                indexedExprs.add(tve);
            }
        } else {
            try {
                indexedExprs = AbstractExpression.fromJSONArrayString(exprsjson);
            } catch (JSONException e) {
                e.printStackTrace();
                assert(false);
            }

        }
        AbstractExpression expr;
        for (int i = 0; i < nextKeyIndex; i++) {
            AbstractExpression idxExpr = indexedExprs.get(i);
            expr = new ComparisonExpression(ExpressionType.COMPARE_EQUAL,
                    idxExpr, (AbstractExpression) m_searchkeyExpressions.get(i).clone());
            exprs.add(expr);
        }
        AbstractExpression nullExpr = indexedExprs.get(nextKeyIndex);
        expr = new OperatorExpression(ExpressionType.OPERATOR_IS_NULL, nullExpr, null);
        exprs.add(expr);
        m_skipNullExpr = ExpressionUtil.combine(exprs);
        m_skipNullExpr.finalizeValueTypes();
    }

    @Override
    public PlanNodeType getPlanNodeType() {
        return PlanNodeType.INDEXSCAN;
    }

    @Override
    public void getTablesAndIndexes(Collection<String> tablesRead, Collection<String> tableUpdated,
                                    Collection<String> indexes)
    {
        super.getTablesAndIndexes(tablesRead, tableUpdated, indexes);
        assert(m_targetIndexName.length() > 0);
        if (indexes != null) {
            assert(m_targetIndexName.length() > 0);
            indexes.add(m_targetIndexName);
        }
    }

    @Override
    public void validate() throws Exception {
        super.validate();

        // There needs to be at least one search key expression
        if (m_searchkeyExpressions.isEmpty()) {
            throw new Exception("ERROR: There were no search key expressions defined for " + this);
        }

        // Validate Expression Trees
        if (m_endExpression != null) {
            m_endExpression.validate();
        }
        for (AbstractExpression exp : m_searchkeyExpressions) {
            exp.validate();
        }
    }

    /**
     * Accessor for flag marking the plan as guaranteeing an identical result/effect
     * when "replayed" against the same database state, such as during replication or CL recovery.
     * @return true for unique index scans
     */
    @Override
    public boolean isOrderDeterministic() {
        if (m_catalogIndex.getUnique()) {
            // Any unique index scan capable of returning multiple rows will return them in a fixed order.
            // XXX: This may not be strictly true if/when we support order-determinism based on a mix of columns
            // from different joined tables -- an equality filter based on a non-ordered column from the other table
            // would not produce predictably ordered results even when the other table is ordered by all of its display columns
            // but NOT the column used in the equality filter.
            return true;
        }
        // Assuming (?!) that the relative order of the "multiple entries" in a non-unique index can not be guaranteed,
        // the only case in which a non-unique index can guarantee determinism is for an indexed-column-only scan,
        // because it would ignore any differences in the entries.
        // TODO: return true for an index-only scan --
        // That would require testing for an inline projection node consisting solely
        // of (functions of?) the indexed columns.
        m_nondeterminismDetail = "index scan may provide insufficient ordering";
        return false;
    }

    public void setCatalogIndex(Index index)
    {
        m_catalogIndex = index;
    }

    public Index getCatalogIndex()
    {
        return m_catalogIndex;
    }

    /**
     *
     * @param keyIterate
     */
    public void setKeyIterate(Boolean keyIterate) {
        m_keyIterate = keyIterate;
    }

    /**
     *
     * @return Does this scan iterate over values in the index.
     */
    public Boolean getKeyIterate() {
        return m_keyIterate;
    }

    /**
     *
     * @return The type of this lookup.
     */
    public IndexLookupType getLookupType() {
        return m_lookupType;
    }

    /**
     * @return The sorting direction.
     */
    public SortDirectionType getSortDirection() {
        return m_sortDirection;
    }

    /**
     *
     * @param lookupType
     */
    public void setLookupType(IndexLookupType lookupType) {
        m_lookupType = lookupType;
    }

    /**
     * @param sortDirection
     *            the sorting direction
     */
    public void setSortDirection(SortDirectionType sortDirection) {
        m_sortDirection = sortDirection;
    }

    /**
     * @return the target_index_name
     */
    public String getTargetIndexName() {
        return m_targetIndexName;
    }

    /**
     * @param targetIndexName the target_index_name to set
     */
    public void setTargetIndexName(String targetIndexName) {
        m_targetIndexName = targetIndexName;
    }

    /**
     * @return the post_predicate
     */
    public AbstractExpression getEndExpression() {
        return m_endExpression;
    }

    /**
     * @param endExpression the end expression to set
     */
    public void setEndExpression(AbstractExpression endExpression)
    {
        if (endExpression != null)
        {
            // PlanNodes all need private deep copies of expressions
            // so that the resolveColumnIndexes results
            // don't get bashed by other nodes or subsequent planner runs
            m_endExpression = (AbstractExpression) endExpression.clone();
        }
    }

    public void addEndExpression(AbstractExpression newExpr)
    {
        if (newExpr != null)
        {
            List<AbstractExpression> newEndExpressions = ExpressionUtil.uncombine(m_endExpression);
            newEndExpressions.add((AbstractExpression)newExpr.clone());
            m_endExpression = ExpressionUtil.combine(newEndExpressions);
        }
    }

    public void clearSearchKeyExpression()
    {
        m_searchkeyExpressions.clear();
    }

    public void addSearchKeyExpression(AbstractExpression expr)
    {
        if (expr != null)
        {
            // PlanNodes all need private deep copies of expressions
            // so that the resolveColumnIndexes results
            // don't get bashed by other nodes or subsequent planner runs
            m_searchkeyExpressions.add((AbstractExpression) expr.clone());
        }
    }

    public void removeLastSearchKey()
    {
        int size = m_searchkeyExpressions.size();
        if (size <= 1) {
            clearSearchKeyExpression();
        } else {
            m_searchkeyExpressions.remove(size - 1);
        }
    }

    // CAUTION: only used in MIN/MAX optimization of reverse scan
    // we know this plan should be chosen, so we can change it safely
    public void resetPredicate()
    {
        m_predicate = null;
    }

    /**
     * @return the searchkey_expressions
     */
    // Please don't use me to add search key expressions.  Use
    // addSearchKeyExpression() so that the expression gets cloned
    public List<AbstractExpression> getSearchKeyExpressions() {
        return Collections.unmodifiableList(m_searchkeyExpressions);
    }

    public void setInitialExpression(AbstractExpression expr) {
        if (expr != null) {
            m_initialExpression = (AbstractExpression)expr.clone();
        }
    }

    public AbstractExpression getInitialExpression() {
        return m_initialExpression;
    }

    public boolean isReverseScan() {
        return m_sortDirection == SortDirectionType.DESC ||
                m_lookupType == IndexLookupType.LT || m_lookupType == IndexLookupType.LTE;
    }


    @Override
    public void resolveColumnIndexes()
    {
        // IndexScanPlanNode has TVEs that need index resolution in:
        // m_searchkeyExpressions
        // m_endExpression

        // Collect all the TVEs in the end expression and search key expressions
        List<TupleValueExpression> index_tves =
            new ArrayList<TupleValueExpression>();
        index_tves.addAll(ExpressionUtil.getTupleValueExpressions(m_endExpression));
        for (AbstractExpression search_exp : m_searchkeyExpressions)
        {
            index_tves.addAll(ExpressionUtil.getTupleValueExpressions(search_exp));
        }
        // and update their indexes against the table schema
        for (TupleValueExpression tve : index_tves)
        {
            int index = tve.resolveColumnIndexesUsingSchema(m_tableSchema);
            tve.setColumnIndex(index);
        }
        // now do the common scan node work
        super.resolveColumnIndexes();
    }

    @Override
    public void computeCostEstimates(long childOutputTupleCountEstimate, Cluster cluster, Database db, DatabaseEstimates estimates, ScalarValueHints[] paramHints) {

        // HOW WE COST INDEXES
        // unique, covering index always wins
        // otherwise, pick the index with the most columns covered otherwise
        // count non-equality scans as -0.5 coverage
        // prefer array to hash to tree, all else being equal

        // FYI: Index scores should range between 2 and 800003 (I think)

        Table target = db.getTables().getIgnoreCase(m_targetTableName);
        assert(target != null);
        DatabaseEstimates.TableEstimates tableEstimates = estimates.getEstimatesForTable(target.getTypeName());

        // get the width of the index and number of columns used
        // need doubles for math
        double colCount = CatalogUtil.getCatalogIndexSize(m_catalogIndex);
        double keyWidth = m_searchkeyExpressions.size();
        assert(keyWidth <= colCount);

        // count a range scan as a half covered column
        if (keyWidth > 0.0 && m_lookupType != IndexLookupType.EQ) {
            keyWidth -= 0.5;
        }
        // When there is no start key, count an end-key as a single-column range scan key.
        else if (keyWidth == 0.0 && m_endExpression != null) {
            // TODO: ( (double) ExpressionUtil.uncombineAny(m_endExpression).size() ) - 0.5
            // might give a result that is more in line with multi-component start-key-only scans.
            keyWidth = 0.5;
        }


        // Estimate the cost of the scan (AND each projection and sort thereafter).
        // This "tuplesToRead" is not strictly speaking an expected count of tuples.
        // Its multiple uses are explained below.
        int tuplesToRead = 0;

        // Assign minor priorities for different index types (tiebreakers).
        if (m_catalogIndex.getType() == IndexType.HASH_TABLE.getValue()) {
            tuplesToRead = 2;
        }
        else if ((m_catalogIndex.getType() == IndexType.BALANCED_TREE.getValue()) ||
                 (m_catalogIndex.getType() == IndexType.BTREE.getValue())) {
            tuplesToRead = 3;
        }
        assert(tuplesToRead > 0);

        // If not a unique, covering index, favor (discount)
        // the choice with the most columns pre-filtered by the index.
        if (!m_catalogIndex.getUnique() || (colCount > keyWidth)) {
            // Cost starts at 90% of a comparable seqscan AND
            // gets scaled down by an additional factor of 0.1 for each fully covered indexed column.
            // One intentional benchmark is for a single range-covered
            // (i.e. half-covered, keyWidth == 0.5) column to have less than 1/3 the cost of a
            // "for ordering purposes only" index scan (keyWidth == 0).
            // This is to completely compensate for the up to 3X final cost resulting from
            // the "order by" and non-inlined "projection" nodes that must be added later to the
            // inconveniently ordered scan result.
            // Using a factor of 0.1 per FULLY covered (equality-filtered) column,
            // the effective scale factor for a single PARTIALLY covered (range-filtered) column
            // comes to SQRT(0.1) which is just under 32% FTW!
            tuplesToRead += (int) (tableEstimates.maxTuples * 0.90 * Math.pow(0.10, keyWidth));

            // With all this discounting, make sure that any non-"covering unique" index scan costs more
            // than any "covering unique" one, no matter how many indexed column filters get piled on.
            // It's theoretically possible to be wrong here -- that a not-strictly-unique combination of
            // indexed column filters statistically selects fewer (fractional) rows per scan
            // than a unique index, but we favor the unique index anyway because:
            // -- the "unique" declaration guarantees a worse-case upper limit of 1 row per scan.
            // -- the per-indexed-column selectivity factors used above are highly fictionalized
            //    -- actual cardinality for individual components of compound indexes MIGHT be very low,
            //       making them much less selective than estimated.
            if (tuplesToRead < 4) {
                tuplesToRead = 4; // i.e. costing 1 unit more than a covered unique btree.
            }
        }

        // This tuplesToRead value estimates the number of base table tuples
        // fetched from the index scan.
        // It's a vague measure of the cost of the scan whose accuracy depends a lot
        // on what kind of post-filtering needs to happen.
        // The tuplesRead value is also used here to estimate the number of RESULT rows.
        // This value is estimated without regard to any post-filtering effect there might be
        // -- as if all rows found in the index passed any additional post-filter conditions.
        // This ignoring of post-filter effects is at least consistent with the SeqScanPlanNode.
        // In effect, it gives index scans an "unfair" advantage
        // -- follow-on sorts (etc.) are costed lower as if they are operating on fewer rows
        // than would have come out of the seqscan, though that's nonsense.
        // It's just an artifact of how SeqScanPlanNode costing ignores ALL filters but
        // IndexScanPlanNode costing only ignores post-filters.
        // In any case, it's important to keep this code roughly in synch with any changes to
        // SeqScanPlanNode's costing to make sure that SeqScanPlanNode never gains an unfair advantage.
        m_estimatedOutputTupleCount = tuplesToRead;
        m_estimatedProcessedTupleCount = tuplesToRead;

        // special case a unique match for the output count
        if (m_catalogIndex.getUnique() && (colCount == keyWidth)) {
            m_estimatedOutputTupleCount = 1;
        }

        LimitPlanNode limit = (LimitPlanNode)m_inlineNodes.get(PlanNodeType.LIMIT);
        if (limit != null) {
            int limitInt = limit.getLimit();
            if (limitInt == -1) {
                // If Limit ?, it's likely to be a small number. So pick up 50 here.
                limitInt = 50;
            }

            m_estimatedOutputTupleCount = Math.min(m_estimatedOutputTupleCount, limitInt);
            int offsetInt = limit.getOffset();

            if (m_predicate == null && offsetInt == 0) {
                m_estimatedProcessedTupleCount = limitInt;
            }
        }
    }

    @Override
    public void toJSONString(JSONStringer stringer) throws JSONException {
        super.toJSONString(stringer);
        stringer.key(Members.KEY_ITERATE.name()).value(m_keyIterate);
        stringer.key(Members.LOOKUP_TYPE.name()).value(m_lookupType.toString());
        stringer.key(Members.SORT_DIRECTION.name()).value(m_sortDirection.toString());
        if (m_forDeterminismOnly) {
            stringer.key(Members.DETERMINISM_ONLY.name()).value(true);
        }
        stringer.key(Members.TARGET_INDEX_NAME.name()).value(m_targetIndexName);
        stringer.key(Members.END_EXPRESSION.name());
        stringer.value(m_endExpression);

        if (m_initialExpression != null) {
            stringer.key(Members.INITIAL_EXPRESSION.name()).value(m_initialExpression);
        }
<<<<<<< HEAD
        if (m_countNULLKeyExpr != null) {
            stringer.key(Members.COUNT_NULL_EXPRESSION.name()).value(m_countNULLKeyExpr);
=======
        if (m_skipNullExpr != null) {
            stringer.key(Members.COUNT_NULL_EXPRESSION.name()).value(m_skipNullExpr);
>>>>>>> 5ea2992d
        }

        stringer.key(Members.SEARCHKEY_EXPRESSIONS.name()).array();
        for (AbstractExpression ae : m_searchkeyExpressions) {
            assert (ae instanceof JSONString);
            stringer.value(ae);
        }
        stringer.endArray();
    }

    //all members loaded
    @Override
    public void loadFromJSONObject( JSONObject jobj, Database db ) throws JSONException {
        super.loadFromJSONObject(jobj, db);
        m_keyIterate = jobj.getBoolean( Members.KEY_ITERATE.name() );
        m_lookupType = IndexLookupType.get( jobj.getString( Members.LOOKUP_TYPE.name() ) );
        m_sortDirection = SortDirectionType.get( jobj.getString( Members.SORT_DIRECTION.name() ) );
        m_forDeterminismOnly = jobj.optBoolean(Members.DETERMINISM_ONLY.name());
        m_targetIndexName = jobj.getString(Members.TARGET_INDEX_NAME.name());
        m_catalogIndex = db.getTables().get(super.m_targetTableName).getIndexes().get(m_targetIndexName);
        //load end_expression
        m_endExpression = AbstractExpression.fromJSONChild(jobj, Members.END_EXPRESSION.name());
        // load initial_expression
        m_initialExpression = AbstractExpression.fromJSONChild(jobj, Members.INITIAL_EXPRESSION.name());
        //load searchkey_expressions
        AbstractExpression.loadFromJSONArrayChild(m_searchkeyExpressions, jobj,
                Members.SEARCHKEY_EXPRESSIONS.name());
<<<<<<< HEAD
        m_countNULLKeyExpr = AbstractExpression.fromJSONChild(jobj, Members.COUNT_NULL_EXPRESSION.name());
=======
        m_skipNullExpr = AbstractExpression.fromJSONChild(jobj, Members.COUNT_NULL_EXPRESSION.name());
>>>>>>> 5ea2992d
    }

    @Override
    protected String explainPlanForNode(String indent) {
        assert(m_catalogIndex != null);

        int indexSize = CatalogUtil.getCatalogIndexSize(m_catalogIndex);
        int keySize = m_searchkeyExpressions.size();

        // When there is no start key, count a range scan key for each ANDed end condition.
        if (keySize == 0 && m_endExpression != null) {
            keySize = ExpressionUtil.uncombineAny(m_endExpression).size();
        }

        String usageInfo;
        String predicatePrefix;
        if (keySize == 0) {
            // The plan is easy to explain if it isn't using indexed expressions.
            // Just explain why an index scan was chosen
            // -- either for determinism or for an explicit ORDER BY requirement.
            if (m_forDeterminismOnly) {
                usageInfo = " (for deterministic order only)";
            } else {
                usageInfo = " (for sort order only)";
            }
            // Introduce on its own indented line, any unrelated post-filter applied to the result.
            // e.g. " filter by OTHER_COL = 1"
            predicatePrefix = "\n" + indent + " filter by ";
        }
        else {
            String[] asIndexed = new String[indexSize];
            // Not really expecting to need these fall-back labels,
            // but in the case of an unexpected error accessing the catalog data,
            // they beat an NPE.
            for (int ii = 0; ii < keySize; ++ii) {
                asIndexed[ii] = "(index key " + ii + ")";
            }
            String jsonExpr = m_catalogIndex.getExpressionsjson();
            // if this is a pure-column index...
            if (jsonExpr.isEmpty()) {
                // grab the short names of the indexed columns in use.
                for (ColumnRef cref : m_catalogIndex.getColumns()) {
                    Column col = cref.getColumn();
                    asIndexed[cref.getIndex()] = col.getName();
                }
            }
            else {
                try {
                    List<AbstractExpression> indexExpressions =
                        AbstractExpression.fromJSONArrayString(jsonExpr);
                    int ii = 0;
                    for (AbstractExpression ae : indexExpressions) {
                        asIndexed[ii++] = ae.explain(m_targetTableName);
                    }
                } catch (JSONException e) {
                    // If something unexpected went wrong,
                    // just fall back on the positional key labels.
                }
            }

            // Explain the search criteria that describe the start of the index scan, like
            // "(event_type = 1 AND event_start > x.start_time)"
            String start = explainSearchKeys(asIndexed, keySize);
            if (m_lookupType == IndexLookupType.EQ) {
                // qualify whether the equality matching is for a unique value.
                // " uniquely match (event_id = 1)" vs.
                // " scan matches for (event_type = 1) AND (event_location = x.region)"
                if (m_catalogIndex.getUnique()) {
                    usageInfo = "\n" + indent + " uniquely match " + start;
                }
                else {
                    usageInfo = "\n" + indent + " scan matches for " + start;
                }
            }
            else {
                usageInfo = "\n" + indent;
                if (isReverseScan()) {
                    usageInfo += "reverse ";
                }
                // qualify whether the inequality matching covers all or only some index key components
                // " " range-scan covering from (event_type = 1) AND (event_start > x.start_time)" vs
                // " " range-scan on 1 of 2 cols from event_type = 1"
                if (indexSize == keySize) {
                    usageInfo += "range-scan covering from " + start;
                }
                else {
                    usageInfo += String.format("range-scan on %d of %d cols from %s", keySize, indexSize, start);
                }
                // Explain the criteria for continuinuing the scan such as
                // "while (event_type = 1 AND event_start < x.start_time+30)"
                // or label it as a scan "to the end"
                usageInfo += explainEndKeys();
            }
            // Introduce any additional filters not related to the index
            // that could cause rows to be skipped.
            // e.g. "... scan ... from ... while ..., filter by OTHER_COL = 1"
            predicatePrefix = ", filter by ";
        }
        // Describe any additional filters not related to the index
        // e.g. "...filter by OTHER_COL = 1".
        String predicate = explainPredicate(predicatePrefix);
        // Describe the table name and either a user-provided name of the index or
        // its user-specified role ("primary key").
        String retval = "INDEX SCAN of \"" + m_targetTableName + "\"";
        String indexDescription = " using \"" + m_targetIndexName + "\"";
        // Replace ugly system-generated index name with a description of its user-specified role.
        if (m_targetIndexName.startsWith("SYS_IDX_PK_") ||
            m_targetIndexName.startsWith("SYS_IDX_SYS_PK_") ||
            m_targetIndexName.startsWith("MATVIEW_PK_INDEX") ) {
            indexDescription = " using its primary key index";
        }
        // Bring all the pieces together describing the index, how it is scanned,
        // and whatever extra filter processing is done to the result.
        retval += indexDescription;
        retval += usageInfo + predicate;
        return retval;
    }

    /// Explain that this index scan begins at the "start" of the index
    /// or at a particular key, possibly compound.
    private String explainSearchKeys(String[] asIndexed, int nCovered)
    {
        // By default, indexing starts at the start of the index.
        if (m_searchkeyExpressions.isEmpty()) {
            return "start";
        }
        String conjunction = "";
        String result = "(";
        int prefixSize = nCovered - 1;
        for (int ii = 0; ii < prefixSize; ++ii) {
            result += conjunction +
                asIndexed[ii] + " = " + m_searchkeyExpressions.get(ii).explain(m_targetTableName);
            conjunction = ") AND (";
        }
        // last element
        result += conjunction +
            asIndexed[prefixSize] + " " + m_lookupType.getSymbol() + " " +
                m_searchkeyExpressions.get(prefixSize).explain(m_targetTableName) + ")";
        return result;
    }

    /// Explain that this index scans "to end" of the index
    /// or only "while" an end expression involving indexed key values remains true.
    private String explainEndKeys()
    {
        // By default, indexing starts at the start of the index.
        if (m_endExpression == null) {
            return " to end";
        }
        return " while " + m_endExpression.explain(m_targetTableName);
    }

    public void setBindings(ArrayList<AbstractExpression> bindings) {
        m_bindings  = bindings;
    }

    public ArrayList<AbstractExpression> getBindings() {
        return m_bindings;
    }

    public void addBindings(List<AbstractExpression> bindings) {
        m_bindings.addAll(bindings);
    }

    public void setForDeterminismOnly() {
        m_forDeterminismOnly = true;
    }

    // Called by ReplaceWithIndexLimit and ReplaceWithIndexCounter
    // only apply those optimization if it has no (post-)predicates
    // except those (post-)predicates are artifact predicates we
    // added for reverse scan purpose only
    public boolean isPredicatesOptimizableForAggregate() {
        // for reverse scan, need to examine "added" predicates
        List<AbstractExpression> predicates = ExpressionUtil.uncombine(m_predicate);
        // if the size of predicates doesn't equal 1, can't be our added artifact predicates
        if (predicates.size() != 1) {
            return false;
        }
        // examin the possible "added" predicates: NOT NULL expr.
        AbstractExpression expr = predicates.get(0);
        if (expr.getExpressionType() != ExpressionType.OPERATOR_NOT) {
            return false;
        }
        if (expr.getLeft().getExpressionType() != ExpressionType.OPERATOR_IS_NULL) {
            return false;
        }
        // Not reverse scan.
        if (m_lookupType != IndexLookupType.LT && m_lookupType != IndexLookupType.LTE) {
            return false;
        }

        return true;
    }
}<|MERGE_RESOLUTION|>--- conflicted
+++ resolved
@@ -83,11 +83,7 @@
     // for reverse scan LTE only. used to do forward scan to find the correct starting point
     protected AbstractExpression m_initialExpression;
 
-<<<<<<< HEAD
-    private AbstractExpression m_countNULLKeyExpr;
-=======
     private AbstractExpression m_skipNullExpr;
->>>>>>> 5ea2992d
 
     // ???
     protected Boolean m_keyIterate = false;
@@ -127,68 +123,16 @@
         if (apn != null) {
             m_outputSchema = apn.m_outputSchema.clone();
         }
-        setCountNULLExpresson(m_searchkeyExpressions.size()-1);
-    }
-
-    // In future, use static function and replace that function in IndexCountPlanNode.java also
-    public void setCountNULLExpresson(int numOfKeysToSetup) {
-        if (numOfKeysToSetup < 0) {
-            return;
-        }
-        List<AbstractExpression> exprs = new ArrayList<AbstractExpression>();
-
-        String exprsjson = m_catalogIndex.getExpressionsjson();
-        if (exprsjson.isEmpty()) {
-            List<ColumnRef> indexedColRefs = CatalogUtil.getSortedCatalogItems(m_catalogIndex.getColumns(), "index");
-
-            for (int i = 0; i <= numOfKeysToSetup; i++) {
-                ColumnRef colRef = indexedColRefs.get(i);
-                Column col = colRef.getColumn();
-                TupleValueExpression tve = new TupleValueExpression(m_targetTableName, m_targetTableAlias,
-                        col.getTypeName(), col.getTypeName(), col.getIndex());
-                tve.setValueType(VoltType.get((byte)col.getType()));
-                tve.setValueSize(col.getSize());
-
-                AbstractExpression expr;
-                if (i == numOfKeysToSetup) {
-                    expr = new OperatorExpression(ExpressionType.OPERATOR_IS_NULL, tve, null);
-                } else {
-                    expr = new ComparisonExpression(ExpressionType.COMPARE_EQUAL,
-                            tve, m_searchkeyExpressions.get(i));
-                }
-                ExpressionUtil.finalizeValueTypes(expr);
-                exprs.add(expr);
-            }
-        } else {
-            List<AbstractExpression> indexedExprs = null;
-            try {
-                indexedExprs = AbstractExpression.fromJSONArrayString(exprsjson);
-            } catch (JSONException e) {
-                e.printStackTrace();
-                assert(false);
-            }
-
-            for (int i = 0; i <= numOfKeysToSetup; i++) {
-                AbstractExpression idxExpr = indexedExprs.get(i);
-
-                AbstractExpression expr;
-                if (i == numOfKeysToSetup) {
-                    expr = new OperatorExpression(ExpressionType.OPERATOR_IS_NULL, idxExpr, null);
-
-                } else {
-                    expr = new ComparisonExpression(ExpressionType.COMPARE_EQUAL,
-                            idxExpr, m_searchkeyExpressions.get(i));
-                }
-                ExpressionUtil.finalizeValueTypes(expr);
-                exprs.add(expr);
-            }
-        }
-        m_countNULLKeyExpr = ExpressionUtil.combine(exprs);
+        setNullSearchKeyExpression();
     }
 
     // In future, use static function and replace that function in IndexCountPlanNode.java also
     public void setNullSearchKeyExpression() {
         int nextKeyIndex = m_searchkeyExpressions.size() - 1;
+        if (nextKeyIndex < 0) {
+            m_skipNullExpr = null;
+            return;
+        }
         List<AbstractExpression> exprs = new ArrayList<AbstractExpression>();
 
         String exprsjson = m_catalogIndex.getExpressionsjson();
@@ -609,13 +553,9 @@
         if (m_initialExpression != null) {
             stringer.key(Members.INITIAL_EXPRESSION.name()).value(m_initialExpression);
         }
-<<<<<<< HEAD
-        if (m_countNULLKeyExpr != null) {
-            stringer.key(Members.COUNT_NULL_EXPRESSION.name()).value(m_countNULLKeyExpr);
-=======
+
         if (m_skipNullExpr != null) {
             stringer.key(Members.COUNT_NULL_EXPRESSION.name()).value(m_skipNullExpr);
->>>>>>> 5ea2992d
         }
 
         stringer.key(Members.SEARCHKEY_EXPRESSIONS.name()).array();
@@ -643,11 +583,7 @@
         //load searchkey_expressions
         AbstractExpression.loadFromJSONArrayChild(m_searchkeyExpressions, jobj,
                 Members.SEARCHKEY_EXPRESSIONS.name());
-<<<<<<< HEAD
-        m_countNULLKeyExpr = AbstractExpression.fromJSONChild(jobj, Members.COUNT_NULL_EXPRESSION.name());
-=======
         m_skipNullExpr = AbstractExpression.fromJSONChild(jobj, Members.COUNT_NULL_EXPRESSION.name());
->>>>>>> 5ea2992d
     }
 
     @Override
