/* This file is part of VoltDB.
 * Copyright (C) 2008-2012 VoltDB Inc.
 *
 * VoltDB is free software: you can redistribute it and/or modify
 * it under the terms of the GNU General Public License as published by
 * the Free Software Foundation, either version 3 of the License, or
 * (at your option) any later version.
 *
 * VoltDB is distributed in the hope that it will be useful,
 * but WITHOUT ANY WARRANTY; without even the implied warranty of
 * MERCHANTABILITY or FITNESS FOR A PARTICULAR PURPOSE.  See the
 * GNU General Public License for more details.
 *
 * You should have received a copy of the GNU General Public License
 * along with VoltDB.  If not, see <http://www.gnu.org/licenses/>.
 */

package org.voltdb.plannodes;

import java.util.ArrayList;
import java.util.List;

import org.json_voltpatches.JSONArray;
import org.json_voltpatches.JSONException;
import org.json_voltpatches.JSONObject;
import org.json_voltpatches.JSONStringer;
import org.voltdb.catalog.Database;
import org.voltdb.expressions.AbstractExpression;
import org.voltdb.expressions.ExpressionUtil;
import org.voltdb.expressions.TupleValueExpression;
import org.voltdb.types.ExpressionType;
import org.voltdb.types.PlanNodeType;

public class AggregatePlanNode extends AbstractPlanNode {

    public enum Members {
        AGGREGATE_COLUMNS,
        AGGREGATE_TYPE,
        AGGREGATE_DISTINCT,
        AGGREGATE_OUTPUT_COLUMN,
        AGGREGATE_EXPRESSION,
        GROUPBY_EXPRESSIONS;
    }

    protected List<ExpressionType> m_aggregateTypes = new ArrayList<ExpressionType>();
    // a list of whether the aggregate is over distinct elements
    // 0 is not distinct, 1 is distinct
    protected List<Integer> m_aggregateDistinct = new ArrayList<Integer>();
    // a list of column offsets/indexes not plan column guids.
    protected List<Integer> m_aggregateOutputColumns = new ArrayList<Integer>();
    // List of the input TVEs into the aggregates.  Maybe should become
    // a list of SchemaColumns someday
    protected List<AbstractExpression> m_aggregateExpressions =
        new ArrayList<AbstractExpression>();

    // At the moment these are guaranteed to be TVES.  This might always be true
    protected List<AbstractExpression> m_groupByExpressions
        = new ArrayList<AbstractExpression>();

    // True if this aggregate node is the coordinator summary aggregator
    // for an aggregator that was pushed down. Must know to correctly
    // decide if other nodes can be pushed down / past this node.
    public boolean m_isCoordinatingAggregator = false;

    public AggregatePlanNode() {
        super();
    }

    @Override
    public PlanNodeType getPlanNodeType() {
        return PlanNodeType.AGGREGATE;
    }

    @Override
    public void validate() throws Exception {
        super.validate();
        //
        // We need to have an aggregate type and column
        // We're not checking that it's a valid ExpressionType because this plannode is a temporary hack
        //
        if (m_aggregateTypes.size() != m_aggregateDistinct.size() ||
            m_aggregateDistinct.size() != m_aggregateExpressions.size() ||
            m_aggregateExpressions.size() != m_aggregateOutputColumns.size())
        {
            throw new Exception("ERROR: Mismatched number of aggregate expression column attributes for PlanNode '" + this + "'");
        } else if (m_aggregateTypes.isEmpty()|| m_aggregateTypes.contains(ExpressionType.INVALID)) {
            throw new Exception("ERROR: Invalid Aggregate ExpressionType or No Aggregate Expression types for PlanNode '" + this + "'");
        } else if (m_aggregateExpressions.isEmpty()) {
            throw new Exception("ERROR: No Aggregate Expressions for PlanNode '" + this + "'");
        }
    }

    public void setOutputSchema(NodeSchema schema)
    {
        // aggregates currently have their output schema specified
        m_outputSchema = schema.clone();
    }

    @Override
    public void generateOutputSchema(Database db)
    {
        assert(m_children.size() == 1);
        m_children.get(0).generateOutputSchema(db);
        // aggregate's output schema is pre-determined, don't touch
        return;
    }

    @Override
    public void resolveColumnIndexes()
    {
        // Aggregates need to resolve indexes for the output schema but don't need
        // to reorder it.  Some of the outputs may be local aggregate columns and
        // won't have a TVE to resolve.
        assert(m_children.size() == 1);
        m_children.get(0).resolveColumnIndexes();
        NodeSchema input_schema = m_children.get(0).getOutputSchema();

        // get all the TVEs in the output columns
        List<TupleValueExpression> output_tves = new ArrayList<TupleValueExpression>();
        for (SchemaColumn col : m_outputSchema.getColumns()) {
            output_tves.addAll(ExpressionUtil.getTupleValueExpressions(col.getExpression()));
        }
        for (TupleValueExpression tve : output_tves)
        {
            int index = input_schema.getIndexOfTve(tve);
            if (index == -1)
            {
                // check to see if this TVE is the aggregate output
                // XXX SHOULD MODE THIS STRING TO A STATIC DEF SOMEWHERE
                if (!tve.getTableName().equals("VOLT_TEMP_TABLE"))
                {
                    throw new RuntimeException("Unable to find index for column: " +
                                               tve.getColumnName());
                }
            }
            else
            {
                tve.setColumnIndex(index);
            }
        }

        // Aggregates also need to resolve indexes for aggregate inputs
        // Find the proper index for the sort columns.  Not quite
        // sure these should be TVEs in the long term.
        List<TupleValueExpression> agg_tves =
            new ArrayList<TupleValueExpression>();
        for (AbstractExpression agg_exp : m_aggregateExpressions)
        {
            agg_tves.addAll(ExpressionUtil.getTupleValueExpressions(agg_exp));
        }
        for (TupleValueExpression tve : agg_tves)
        {
            int index = input_schema.getIndexOfTve(tve);
            tve.setColumnIndex(index);
        }

        // Aggregates also need to resolve indexes for group_by inputs
        List<TupleValueExpression> group_tves =
            new ArrayList<TupleValueExpression>();
        for (AbstractExpression group_exp : m_groupByExpressions)
        {
            group_tves.addAll(ExpressionUtil.getTupleValueExpressions(group_exp));
        }
        for (TupleValueExpression tve : group_tves)
        {
            int index = input_schema.getIndexOfTve(tve);
            tve.setColumnIndex(index);
        }
    }

    /**
     * Add an aggregate to this plan node.
     * @param aggType
     * @param isDistinct  Is distinct being applied to the argument of this aggregate?
     * @param aggOutputColumn  Which output column in the output schema this
     *        aggregate should occupy
     * @param aggInputExpr  The input expression which should get aggregated
     */
    public void addAggregate(ExpressionType aggType,
                             boolean isDistinct,
                             Integer aggOutputColumn,
                             AbstractExpression aggInputExpr)
    {
        assert(aggInputExpr != null);
        m_aggregateTypes.add(aggType);
        if (isDistinct)
        {
            m_aggregateDistinct.add(1);
        }
        else
        {
            m_aggregateDistinct.add(0);
        }
        m_aggregateOutputColumns.add(aggOutputColumn);
        try
        {
            m_aggregateExpressions.add((AbstractExpression) aggInputExpr.clone());
        }
        catch (CloneNotSupportedException e)
        {
            // This shouldn't ever happen
            e.printStackTrace();
            throw new RuntimeException(e.getMessage());
        }
    }

    public void addGroupByExpression(AbstractExpression expr)
    {
        if (expr != null)
        {
            try
            {
                m_groupByExpressions.add((AbstractExpression) expr.clone());
            }
            catch (CloneNotSupportedException e)
            {
                // This shouldn't ever happen
                e.printStackTrace();
                throw new RuntimeException(e.getMessage());
            }
        }
    }

    @Override
    public void toJSONString(JSONStringer stringer) throws JSONException {
        super.toJSONString(stringer);

        stringer.key("AGGREGATE_COLUMNS");
        stringer.array();
        for (int ii = 0; ii < m_aggregateTypes.size(); ii++) {
            stringer.object();
            stringer.key(Members.AGGREGATE_TYPE.name()).value(m_aggregateTypes.get(ii).name());
            stringer.key(Members.AGGREGATE_DISTINCT.name()).value(m_aggregateDistinct.get(ii));
            stringer.key(Members.AGGREGATE_OUTPUT_COLUMN.name()).value(m_aggregateOutputColumns.get(ii));
            stringer.key(Members.AGGREGATE_EXPRESSION.name());
            stringer.object();
            m_aggregateExpressions.get(ii).toJSONString(stringer);
            stringer.endObject();
            stringer.endObject();
        }
        stringer.endArray();

        if (!m_groupByExpressions.isEmpty())
        {
            stringer.key(Members.GROUPBY_EXPRESSIONS.name()).array();
            for (int i = 0; i < m_groupByExpressions.size(); i++) {
                stringer.object();
                m_groupByExpressions.get(i).toJSONString(stringer);
                stringer.endObject();
            }
            stringer.endArray();
        }
    }

    @Override
    protected String explainPlanForNode(String indent) {
        StringBuilder sb = new StringBuilder();
        sb.append("AGGREGATION ops: ");
        for (ExpressionType e : m_aggregateTypes) {
            switch (e) {
            case AGGREGATE_AVG: sb.append("avg, "); break;
            case AGGREGATE_COUNT: sb.append("count, "); break;
            case AGGREGATE_COUNT_STAR: sb.append("count(*), "); break;
            case AGGREGATE_MAX: sb.append("max, "); break;
            case AGGREGATE_MIN: sb.append("min, "); break;
            case AGGREGATE_SUM: sb.append("sum, "); break;
            default: assert(false);
            }
        }
        // trim the last ", " from the string
        sb.setLength(sb.length() - 2);
        return sb.toString();
    }

<<<<<<< HEAD
 // TODO:Members not loaded
    @Override
    public void loadFromJSONObject( JSONObject jobj, Database db ) throws JSONException {
        super.loadFromJSONObject(jobj, db);
=======
    @Override
    public void loadFromJSONObject( JSONObject jobj, Database db ) throws JSONException {
        super.loadFromJSONObject(jobj, db);
        JSONArray jarray = jobj.getJSONArray( Members.AGGREGATE_COLUMNS.name() );
        int size = jarray.length();
        for( int i = 0; i < size; i++ ) {
            JSONObject tempObj = jarray.getJSONObject( i );
            m_aggregateTypes.add( ExpressionType.get( tempObj.getString( Members.AGGREGATE_TYPE.name() )));
            m_aggregateDistinct.add( tempObj.getInt( Members.AGGREGATE_DISTINCT.name() ) );
            m_aggregateOutputColumns.add( tempObj.getInt( Members.AGGREGATE_OUTPUT_COLUMN.name() ));

            if( !tempObj.isNull( Members.AGGREGATE_EXPRESSION.name() ) ) {
                m_aggregateExpressions.add(
                        AbstractExpression.fromJSONObject(
                                tempObj.getJSONObject( Members.AGGREGATE_EXPRESSION.name() ),
                                db) );
            }
        }
        if( !jobj.isNull(Members.GROUPBY_EXPRESSIONS.name() ) ) {
            jarray = jobj.getJSONArray( Members.GROUPBY_EXPRESSIONS.name() );
            size = jarray.length();
            for( int i = 0; i < size; i++ ) {
                m_groupByExpressions.add(
                        AbstractExpression.fromJSONObject( jarray.getJSONObject(i), db));
            }
        }
>>>>>>> cdf67e6f
    }
}<|MERGE_RESOLUTION|>--- conflicted
+++ resolved
@@ -272,12 +272,6 @@
         return sb.toString();
     }
 
-<<<<<<< HEAD
- // TODO:Members not loaded
-    @Override
-    public void loadFromJSONObject( JSONObject jobj, Database db ) throws JSONException {
-        super.loadFromJSONObject(jobj, db);
-=======
     @Override
     public void loadFromJSONObject( JSONObject jobj, Database db ) throws JSONException {
         super.loadFromJSONObject(jobj, db);
@@ -304,6 +298,5 @@
                         AbstractExpression.fromJSONObject( jarray.getJSONObject(i), db));
             }
         }
->>>>>>> cdf67e6f
     }
 }