--- conflicted
+++ resolved
@@ -356,12 +356,9 @@
      * @param callback TransactionCallback that will be invoked with procedure results.
      * @param batchTimeout procedure invocation batch timeout.
      * @param procName class name (not qualified by package) of the procedure to execute.
-<<<<<<< HEAD
-=======
      * @param timeout timeout for the procedure
      * @param allPartition whether this is an all-partition invocation
      * @param unit TimeUnit of procedure timeout
->>>>>>> 4bc05743
      * @param parameters vararg list of procedure's parameter values.
      * @return True if the procedure was queued and false otherwise
      */
