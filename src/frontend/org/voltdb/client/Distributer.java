--- conflicted
+++ resolved
@@ -1234,16 +1234,11 @@
         // stop the old proc call reaper
         m_timeoutReaperHandle.cancel(false);
         m_ex.shutdown();
-<<<<<<< HEAD
-        m_ex.awaitTermination(1, TimeUnit.SECONDS);
+        m_ex.awaitTermination(365, TimeUnit.DAYS);
         if (m_sslEncryptionService != null) {
             m_sslEncryptionService.shutdown();
-            m_sslEncryptionService.awaitTermination(1, TimeUnit.SECONDS);
-        }
-=======
-        m_ex.awaitTermination(365, TimeUnit.DAYS);
-
->>>>>>> aef7ed45
+            m_sslEncryptionService.awaitTermination(365, TimeUnit.DAYS);
+        }
         m_network.shutdown();
     }
 
