
(function (window) {

    var IMonitorGraphUI = (function () {
        var RETAINED_TIME_INTERVAL = 60; //60 means graph data within 60 minutes time interval will be stored in local storage.
        var currentView = "Seconds";
        var cpuSecCount = 0;
        var cpuMinCount = 0;
        var cmdLogSecCount = 0;
        var cmdLogMinCount = 0;

        var tpsSecCount = 0;
        var tpsMinCount = 0;
        var memSecCount = 0;
        var memMinCount = 0;
        var latSecCount = 0;
        var latMinCount = 0;
        var partitionSecCount = 0;
        var partitionMinCount = 0;
        var drSecCount = 0;
        var drMinCount = 0;
        var totalEmptyData = 121;
        var totalEmptyDataForMinutes = 121;
        var totalEmptyDataForDays = 360;
        var cpuChart;
        var ramChart;
        var latencyChart;
        var transactionChart;
        var partitionChart;
        var drReplicationChart;        var cmdLogChart;
        var cmdLogOverlay = [];
        var cmdLogOverlayMin = [];
        var cmdLogOverlayDay = [];
        var physicalMemory = -1;
        var Monitors = {};
        var ChartCpu = nv.models.lineChart();
        var ChartRam = nv.models.lineChart();
        var ChartLatency = nv.models.lineChart();
        var ChartTransactions = nv.models.lineChart();
        var ChartPartitionIdleTime = nv.models.lineChart();
        var ChartDrReplicationRate = nv.models.lineChart();        var ChartCommandlog = nv.models.lineChart();        var dataMapperSec = {};
        var dataMapperMin = {};
        var dataMapperDay = {};
        this.enumPartitionColor = {
            localPartition: "#D3D3D3",
            maxMinPartition: "#4C76B0",
            multiPartition: "#FF8C00"
        }
        this.enumMaxTimeGap = {
            secGraph: 300000,
            minGraph: 1800000,
            dayGraph: 27000000
        }
        this.GetPartitionDetailData = function (partitionDetails) {
            dataParitionDetails = partitionDetails;
        };

        function getEmptyData() {
            var arr = [];
            var theDate = new Date();

            for (var i = totalEmptyData; i >= 0; i--) {
                arr[i] = { x: new Date(theDate.getTime()), y: null };
                theDate.setSeconds(theDate.getSeconds() - 5);
            }

            return arr;
        }

        function getEmptyDataForMinutes() {
            var arr = [];
            var theDate = new Date();

            for (var i = totalEmptyDataForMinutes; i >= 0; i--) {
                arr[i] = { x: new Date(theDate.getTime()), y: null };
                theDate.setSeconds(theDate.getSeconds() - 30);
            }

            return arr;
        }

        function getEmptyDataForDays() {
            var arr = [];
            var theDate = new Date();

            for (var i = totalEmptyDataForDays; i >= 0; i--) {
                arr[i] = { x: new Date(theDate.getTime()), y: null };
                theDate.setMinutes(theDate.getMinutes() - 5);
            }

            return arr;
        }

        function getEmptyDataForPartition() {
            var count = 0;
            var dataPartition = [];

            if (dataParitionDetails != undefined) {
                $.each(dataParitionDetails, function (key, value) {
                    $.each(value, function (datatype, datatypeValue) {
                        $.each(datatypeValue, function (partitionKey, partitionValue) {
                            var arr = [];
                            arr.push(emptyData[0]);
                            arr.push(emptyData[emptyData.length - 1]);
                            if (datatype == "data") {
                                dataPartition.push({ key: partitionKey, values: arr, color: MonitorGraphUI.enumPartitionColor.localPartition });
                            } else if (datatype == "dataMPI") {
                                dataPartition.push({ key: partitionKey, values: arr, color: MonitorGraphUI.enumPartitionColor.multiPartition });
                            } else if (datatype == "dataMax" || datatype == "dataMin") {
                                dataPartition.push({ key: partitionKey, values: arr, color: MonitorGraphUI.enumPartitionColor.maxMinPartition});
                            }
                            dataMapperSec[partitionKey] = count;
                            count++;
                        });
                    });
                });
            }
            return dataPartition;
        };

        function getEmptyDataForPartitionForMinutes() {
            var count = 0;
            var dataPartition = [];
            if (dataParitionDetails != undefined) {
                $.each(dataParitionDetails, function (key, value) {
                    $.each(value, function (datatype, datatypeValue) {
                        $.each(datatypeValue, function (partitionKey, partitionValue) {
                            var arr = [];
                            arr.push(emptyDataForMinutes[0]);
                            arr.push(emptyDataForMinutes[emptyDataForMinutes.length - 1]);
                            if (datatype == "data") {
                                dataPartition.push({ key: partitionKey, values: arr, color: "#D3D3D3" });
                            } else if (datatype == "dataMPI") {
                                dataPartition.push({ key: partitionKey, values: arr, color: "#FF8C00" });
                            } else if (datatype == "dataMax" || datatype == "dataMin") {
                                dataPartition.push({ key: partitionKey, values: arr, color: "#4C76B0" });
                            }
                            dataMapperMin[partitionKey] = count;
                            count++;
                        });
                    });
                });
            }
            return dataPartition;
        };

        function getEmptyDataForPartitionForDay() {
            var count = 0;
            var dataPartition = [];
            if (dataParitionDetails != undefined) {
                $.each(dataParitionDetails, function (key, value) {
                    $.each(value, function (datatype, datatypeValue) {
                        $.each(datatypeValue, function (partitionKey, partitionValue) {
                            var arr = [];
                            arr.push(emptyDataForDays[0]);
                            arr.push(emptyDataForDays[emptyDataForDays.length - 1]);
                            if (datatype == "data") {
                                dataPartition.push({ key: partitionKey, values: arr, color: "#D3D3D3" });
                            } else if (datatype == "dataMPI") {
                                dataPartition.push({ key: partitionKey, values: arr, color: "#FF8C00" });
                            } else if (datatype == "dataMax" || datatype == "dataMin") {
                                dataPartition.push({ key: partitionKey, values: arr, color: "#4C76B0" });
                            }
                            dataMapperDay[partitionKey] = count;
                            count++;
                        });
                    });
                });
            }
            return dataPartition;
        };

        var emptyData = getEmptyData();
        var emptyDataForMinutes = getEmptyDataForMinutes();
        var emptyDataForDays = getEmptyDataForDays();

        function getEmptyDataOptimized() {
            var arr = [];
            arr.push(emptyData[0]);
            arr.push(emptyData[emptyData.length - 1]);

            return arr;
        }

        function getEmptyDataForMinutesOptimized() {
            var arr = [];
            arr.push(emptyDataForMinutes[0]);
            arr.push(emptyDataForMinutes[emptyDataForMinutes.length - 1]);

            return arr;
        }

        function getEmptyDataForDaysOptimized() {
            var arr = [];
            arr.push(emptyDataForDays[0]);
            arr.push(emptyDataForDays[emptyDataForDays.length - 1]);

            return arr;
        }

        var dataCpu = [{
            "key": "CPU",
            "values": getEmptyDataOptimized(),
            "color": "rgb(164, 136, 5)"
        }];

        var dataRam = [{
            "key": "RAM",
            "values": getEmptyDataOptimized(),
            "color": "rgb(164, 136, 5)"
        }];

        var dataLatency = [{
            "key": "Latency",
            "values": getEmptyDataOptimized(),
            "color": "rgb(27, 135, 200)"
        }];

        var dataTransactions = [{
            "key": "Transactions",
            "values": getEmptyDataOptimized(),
            "color": "rgb(27, 135, 200)"
        }];

        var dataDrReplicationRate = [{
            "key": "Replication Rate",
            "values": getEmptyDataOptimized(),
            "color": "rgb(27, 135, 200)"
        }];

        var dataCommandLog = [{
            "key": "Command Log Statistics",
            "values": getEmptyDataOptimized(),
            "color": "rgb(27, 135, 200)"
        }];

        var dataPartitionIdleTime = [];

        var dataParitionDetails = [];

        nv.addGraph({
            generate: function() {
                ChartCpu.xAxis
                .tickFormat(function (d) {
                    return d3.time.format('%X')(new Date(d));
                });

                ChartCpu.xAxis.rotateLabels(-20);

               ChartCpu.yAxis
                    .tickFormat(d3.format(',.2f'));

                ChartCpu.yAxis
                    .axisLabel('(%)')
                    .axisLabelDistance(10);

                ChartCpu.margin({ left: 100 });
                ChartCpu.yAxis.scale().domain([0, 100]);
                ChartCpu.lines.forceY([0, 100]);

                d3.select('#visualisationCpu')
                    .datum(dataCpu)
                    .transition().duration(500)
                    .call(ChartCpu);

                nv.utils.windowResize(ChartCpu.update);

                return ChartCpu;
            },
            callback: function (p) {
                ChartCpu.useInteractiveGuideline(true);
<<<<<<< HEAD
                //var tooltip = ChartCpu.tooltip;
                //tooltip.gravity('s');
                //tooltip.contentGenerator(function (d) {
                //    var html = '';
                //    d.series.forEach(function (elem) {
                //        html += "<h3>"
                //            + elem.key + "</h3>";
                //    });
                //    html = html + "<h2>" + parseFloat(d.point.y).toFixed(2) + "% at " + d3.time.format('%d %b %X')(new Date(d.point.x)) + "</h2>";

                //    return html;
                //});
=======
>>>>>>> ba132aa6
                return ChartCpu;
            }
        });

        nv.addGraph({
            generate: function() {
                ChartRam.xAxis
              .tickFormat(function (d) {
                  return d3.time.format('%X')(new Date(d));
              });

                ChartRam.xAxis.rotateLabels(-20);

                ChartRam.yAxis
                    .tickFormat(d3.format(',.4f'));

                ChartRam.yAxis
                    .axisLabel('(GB)')
                    .axisLabelDistance(10);

                ChartRam.margin({ left: 100 });
                ChartRam.lines.forceY([0, 0.1]);

                d3.select('#visualisationRam')
                    .datum(dataRam)
                    .transition().duration(500)
                    .call(ChartRam);

                nv.utils.windowResize(ChartRam.update);
            },
            callback: function (p) {
                ChartRam.useInteractiveGuideline(true);
<<<<<<< HEAD
                //var tooltip = ChartRam.tooltip;

                //tooltip.contentGenerator(function (d) {
                //    var html = '';
                //    d.series.forEach(function (elem) {
                //        html += "<h3>"
                //            + elem.key + "</h3>";
                //    });
                //    html = html + "<h2>" + parseFloat(d.point.y).toFixed(4) + " GB at " + d3.time.format('%d %b %X')(new Date(d.point.x)) + "</h2>";

                //    return html;
                //});

=======
>>>>>>> ba132aa6
                return ChartCpu;
            }
        });

        nv.addGraph({
            generate: function() {
                ChartLatency.xAxis
              .tickFormat(function (d) {
                  return d3.time.format('%X')(new Date(d));
              });

                ChartLatency.xAxis.rotateLabels(-20);

                ChartLatency.yAxis
                    .tickFormat(d3.format(',.2f'));

                ChartLatency.yAxis
                    .axisLabel('(ms)')
                    .axisLabelDistance(10);

                ChartLatency.margin({ left: 100 });
                ChartLatency.lines.forceY([0, 1]);

                d3.select('#visualisationLatency')
                    .datum(dataLatency)
                    .transition().duration(500)
                    .call(ChartLatency);

                nv.utils.windowResize(ChartLatency.update);
            },
            callback: function(p) {
                ChartLatency.useInteractiveGuideline(true);
<<<<<<< HEAD
                //var tooltip = ChartLatency.tooltip;

                //tooltip.contentGenerator(function (d) {
                //    var html = '';
                //    d.series.forEach(function (elem) {
                //        html += "<h3>"
                //            + elem.key + "</h3>";
                //    });
                //    html = html + "<h2>" + parseFloat(d.point.y).toFixed(2) + " ms at " + d3.time.format('%d %b %X')(new Date(d.point.x)) + "</h2>";

                //    //d.series.forEach(function (elem) {
                //    //    html += "<table><tr><td colspan='3'><strong class='x=value'>" + d3.time.format('%d %b %X')(new Date(d.point.x)) + "</strong></td></tr></thead>" +
                //    //        "<tbody><tr><td class='legend-color-guide'><div style='background-color: rgb(27,135,200);'</div></td><td class='key'>Latency</td><td class='value'>" + parseFloat(d.point.y).toFixed(2) + "</td></tr></tbody>";
                //    //});

                //    return html;
                //});
=======
>>>>>>> ba132aa6
                return ChartLatency;
            }
        });

        nv.addGraph({
           generate: function() {
               ChartTransactions.xAxis
              .tickFormat(function (d) {
                  return d3.time.format('%X')(new Date(d));
              });


               ChartTransactions.xAxis.rotateLabels(-20);

               ChartTransactions.yAxis
                   .tickFormat(d3.format(',.2f'));

               ChartTransactions.yAxis
                   .axisLabel('(Transactions/s)')
                   .axisLabelDistance(10);

               ChartTransactions.margin({ left: 100 });
               ChartTransactions.lines.forceY([0, 1]);

               d3.select('#visualisationTransaction')
                   .datum(dataTransactions)
                   .transition().duration(500)
                   .call(ChartTransactions);

               nv.utils.windowResize(ChartTransactions.update);
           },
           callback: function(p) {
               ChartTransactions.useInteractiveGuideline(true);
<<<<<<< HEAD
               //var tooltip = ChartTransactions.tooltip;
               //tooltip.contentGenerator(function (d) {
               //    var html = '';
               //    d.series.forEach(function (elem) {
               //        html += "<h3>"
               //            + elem.key + "</h3>";
               //    });
               //    html = html + "<h2>" + parseFloat(d.point.y).toFixed(2) + " tps at " + d3.time.format('%d %b %X')(new Date(d.point.x)) + "</h2>";

               //    return html;
               //});
=======
>>>>>>> ba132aa6
               return ChartTransactions;
           }
        });

        nv.addGraph({
            generate:function() {
                ChartPartitionIdleTime.xAxis
                .tickFormat(function (d) {
                    return d3.time.format('%X')(new Date(d));
                });

                ChartPartitionIdleTime.showLegend(false);
                ChartPartitionIdleTime.xAxis.rotateLabels(-20);

                ChartPartitionIdleTime.yAxis
                    .tickFormat(d3.format(',.2f'));

                ChartPartitionIdleTime.yAxis
                    .axisLabel('(%)')
                    .axisLabelDistance(10);

                ChartPartitionIdleTime.margin({ left: 100 });
                ChartPartitionIdleTime.yAxis.scale().domain([0, 100]);
                ChartPartitionIdleTime.lines.forceY([0, 100]);

                d3.select('#visualisationPartitionIdleTime')
                    .datum([])
                    .transition().duration(500)
                    .call(ChartPartitionIdleTime);

                nv.utils.windowResize(ChartPartitionIdleTime.update);
            },
            callback: function () {
                ChartPartitionIdleTime.useInteractiveGuideline(true);
                return ChartPartitionIdleTime;
            }
        });

        nv.addGraph({
            generate:function() {
                ChartDrReplicationRate.xAxis
               .tickFormat(function (d) {
                   return d3.time.format('%X')(new Date(d));
               });

                ChartDrReplicationRate.xAxis.rotateLabels(-20);

                ChartDrReplicationRate.yAxis
                    .tickFormat(d3.format(',.2f'));

                ChartDrReplicationRate.yAxis
                    .axisLabel('(KBps)')
                    .axisLabelDistance(10);

                ChartDrReplicationRate.margin({ left: 100 });
                ChartDrReplicationRate.lines.forceY([0, 1]);

                d3.select('#visualizationDrReplicationRate')
                    .datum(dataDrReplicationRate)
                    .transition().duration(500)
                    .call(ChartDrReplicationRate);

                nv.utils.windowResize(ChartDrReplicationRate.update);
            },
            callback: function() {
                ChartDrReplicationRate.useInteractiveGuideline(true);
<<<<<<< HEAD
                //var tooltip = ChartDrReplicationRate.tooltip;
                //tooltip.contentGenerator(function (d) {
                //    debugger;
                //    var html = '';
                //    d.series.forEach(function (elem) {
                //        html += "<h3>"
                //            + elem.key + "</h3>";
                //    });
                //    html = html + "<h2>" + parseFloat(d.point.y).toFixed(2) + " KBps at " + d3.time.format('%d %b %X')(new Date(d.point.x)) + "</h2>";
                //    return html;
                //});
=======
>>>>>>> ba132aa6
                return ChartDrReplicationRate;
            }
        });

        nv.addGraph({
            generate: function () {
                ChartCommandlog.showLegend(false);
                ChartCommandlog.xAxis
                    .tickFormat(function (d) {
                        return d3.time.format('%X')(new Date(d));
                    });

                ChartCommandlog.xAxis.rotateLabels(-20);

                ChartCommandlog.yAxis
                    .tickFormat(d3.format(',.2f'));

                ChartCommandlog.yAxis
                    .axisLabel('(Pending Transactions)')
                    .axisLabelDistance(10);

                ChartCommandlog.margin({ left: 100 });
                ChartCommandlog.lines.forceY([0, 0.1]);

                d3.select('#visualisationCommandLog')
                    .datum(dataCommandLog)
                    .transition().duration(500)
                    .call(ChartCommandlog);

                nv.utils.windowResize(ChartCommandlog.update);
           },
            callback:function() {
               ChartCommandlog.useInteractiveGuideline(true);
<<<<<<< HEAD
               //var tooltip = ChartCommandlog.tooltip;
               //tooltip.contentGenerator(function (d) {
               //    var html = '';
               //    d.series.forEach(function (elem) {
               //        html += "<h3>"
               //            + elem.key + "</h3>";
               //    });
               //    html = html + "<h2>" + parseFloat(d.point.y).toFixed(2) + " Pending at " + d3.time.format('%d %b %X')(new Date(d.point.x)) + "</h2>";

               //    return html;
               //});
=======
>>>>>>> ba132aa6
               return ChartCommandlog;
           }
        });

        goog.math.Long.prototype.numberOfLeadingZeros = function () {
            var n = 1;
            var x = this.high_;
            if (x == 0) { n += 32; x = this.low_; }
            if (x >>> 16 == 0) { n += 16; x <<= 16; }
            if (x >>> 24 == 0) { n +=  8; x <<=  8; }
            if (x >>> 28 == 0) { n +=  4; x <<=  4; }
            if (x >>> 30 == 0) { n +=  2; x <<=  2; }
            n -= x >>> 31;
            return n;
        };


        function Histogram(lowestTrackableValue, highestTrackableValue, nSVD, totalCount) {
            this.lowestTrackableValue = lowestTrackableValue;
            this.highestTrackableValue = highestTrackableValue;
            this.nSVD = nSVD;
            this.totalCount = totalCount;
            this.count = [];
            this.init();
        }

        Histogram.prototype.init = function () {
            var largestValueWithSingleUnitResolution = 2 * Math.pow(10, this.nSVD);
            this.unitMagnitude = Math.floor(Math.log(this.lowestTrackableValue) / Math.log(2));
            var subBucketCountMagnitude = Math.ceil(Math.log(largestValueWithSingleUnitResolution) / Math.log(2));
            this.subBucketHalfCountMagnitude = ((subBucketCountMagnitude > 1) ? subBucketCountMagnitude : 1) - 1;
            this.subBucketCount = Math.pow(2, (this.subBucketHalfCountMagnitude + 1));
            this.subBucketHalfCount = this.subBucketCount / 2;
            var subBucketMask = goog.math.Long.fromInt(this.subBucketCount - 1);
            this.subBucketMask = subBucketMask.shiftLeft(this.unitMagnitude);
            // Establish leadingZeroCountBase, used in getBucketIndex() fast path:
            this.leadingZeroCountBase = 64 - this.unitMagnitude - this.subBucketHalfCountMagnitude - 1;
            var trackableValue = (this.subBucketCount - 1) << this.unitMagnitude;
            var bucketsNeeded = 1;
            while (trackableValue < this.highestTrackableValue) {
                trackableValue *= 2;
                bucketsNeeded++;
            }
            this.bucketCount = bucketsNeeded;

            this.countsArrayLength = (this.bucketCount + 1) * (this.subBucketCount / 2);
        };

        Histogram.prototype.diff = function (newer) {
            var h = new Histogram(newer.lowestTrackableValue, newer.highestTrackableValue, newer.nSVD, newer.totalCount - this.totalCount);
            for (var i = 0; i < h.countsArrayLength; i++) {
                h.count[i] = newer.count[i] - this.count[i];
            }
            return h;
        };

        Histogram.prototype.getCountAt = function (bucketIndex, subBucketIndex) {
            var bucketBaseIndex = (bucketIndex + 1) << this.subBucketHalfCountMagnitude;
            var offsetInBucket = subBucketIndex - this.subBucketHalfCount;
            var countIndex = bucketBaseIndex + offsetInBucket;
            return this.count[countIndex];
        };

        Histogram.prototype.normalizeIndex = function (index, normalizingIndexOffset, arrayLength) {
            if (normalizingIndexOffset == 0) {
                // Fastpath out of normalization. Keeps integer value histograms fast while allowing
                // others (like DoubleHistogram) to use normalization at a cost...
                return index;
            }
            if ((index > arrayLength) || (index < 0)) {
                throw new ArrayIndexOutOfBoundsException("index out of covered value range");
            }
            var normalizedIndex = index - normalizingIndexOffset;
            // The following is the same as an unsigned remainder operation, as long as no double wrapping happens
            // (which shouldn't happen, as normalization is never supposed to wrap, since it would have overflowed
            // or underflowed before it did). This (the + and - tests) seems to be faster than a % op with a
            // correcting if < 0...:
            if (normalizedIndex < 0) {
                normalizedIndex += arrayLength;
            } else if (normalizedIndex >= arrayLength) {
                normalizedIndex -= arrayLength;
            }
            return normalizedIndex;
        };

        Histogram.prototype.getCountAtIndex = function (index) {
            return this.count[this.normalizeIndex(index, 0, this.countsArrayLength)];
        };

        Histogram.prototype.valueFromIndex2 = function (bucketIndex, subBucketIndex) {
            return subBucketIndex * Math.pow(2, bucketIndex + this.unitMagnitude);
        };

        Histogram.prototype.valueFromIndex = function (index) {
            var bucketIndex = (index >> this.subBucketHalfCountMagnitude) - 1;
            var subBucketIndex = (index & (this.subBucketHalfCount - 1)) + this.subBucketHalfCount;
            if (bucketIndex < 0) {
                subBucketIndex -= this.subBucketHalfCount;
                bucketIndex = 0;
            }
            return this.valueFromIndex2(bucketIndex, subBucketIndex);
        };

        Histogram.prototype.lowestEquivalentValue = function (value) {
            var bucketIndex = this.getBucketIndex(value);
            var subBucketIndex = this.getSubBucketIndex(value, bucketIndex);
            var thisValueBaseLevel = this.valueFromIndex2(bucketIndex, subBucketIndex);
            return thisValueBaseLevel;
        };

        Histogram.prototype.highestEquivalentValue = function (value) {
            return this.nextNonEquivalentValue(value) - 1;
        };

        Histogram.prototype.highestEquivalentValue = function (value) {
            return this.lowestEquivalentValue(value) + this.sizeOfEquivalentValueRange(value);
        };

        Histogram.prototype.sizeOfEquivalentValueRange = function (value) {
            var bucketIndex = this.getBucketIndex(value);
            var subBucketIndex = this.getSubBucketIndex(value, bucketIndex);
            var distanceToNextValue =
                (1 << ( this.unitMagnitude + ((subBucketIndex >= this.subBucketCount) ? (bucketIndex + 1) : bucketIndex)));
            return distanceToNextValue;
        };

        Histogram.prototype.getBucketIndex = function (value) {
            return this.leadingZeroCountBase - (goog.math.Long.fromNumber(value).or(this.subBucketMask)).numberOfLeadingZeros();
        };

        Histogram.prototype.getSubBucketIndex = function (value, bucketIndex) {
            return  (value >>> (bucketIndex + this.unitMagnitude));
        };

        Histogram.prototype.getValueAtPercentile = function (percentile) {
            var requestedPercentile = Math.min(percentile, 100.0); // Truncate down to 100%
            var countAtPercentile = Math.floor(((percentile / 100.0) * this.totalCount) + 0.5); // round to nearest
            countAtPercentile = Math.max(countAtPercentile, 1); // Make sure we at least reach the first recorded entry
            var totalToCurrentIndex = 0;
            for (var i = 0; i < this.countsArrayLength; i++) {
                totalToCurrentIndex += this.getCountAtIndex(i);
                if (totalToCurrentIndex >= countAtPercentile) {
                    var valueAtIndex = this.valueFromIndex(i);
                    return (percentile == 0.0) ?
                        this.lowestEquivalentValue(valueAtIndex)/1000.0 :
                        this.highestEquivalentValue(valueAtIndex)/1000.0;
                }
            }
            return 0;
        };

        function read32(str) {
            var s1 = str.substring(0, 2);
            var s2 = str.substring(2, 4);
            var s3 = str.substring(4, 6);
            var s4 = str.substring(6, 8);
            return s4 + s3 + s2 + s1;
        }

        function read64(str) {
            var s1 = read32(str);
            var s2 = read32(str.substring(8, 16));
            return s2 + s1;
        }

        function convert2Histogram(str) {
            // Read lowestTrackableValue
            var lowestTrackableValue = parseInt(read64(str), 16);
            str = str.substring(16, str.length);

            // Read highestTrackableValue
            var highestTrackableValue = parseInt(read64(str), 16);
            str = str.substring(16, str.length);

            // Read numberOfSignificantValueDigits
            var nSVD = parseInt(read32(str), 16);
            str = str.substring(8, str.length);

            // Read totalCount
            var totalCount = parseInt(read64(str), 16);
            str = str.substring(16, str.length);

            var histogram = new Histogram(lowestTrackableValue, highestTrackableValue, nSVD, totalCount);

            var i = 0;
            while (str.length >= 16) {
                var value = parseInt(read64(str), 16);
                histogram.count[i] = value;
                str = str.substring(16, str.length);
                i++;
            }
            return histogram;
        }

        var getEmptyDataForView = function (view) {
            view = view != undefined ? view.toLowerCase() : "seconds";

            if (view == "minutes")
                return getEmptyDataForMinutesOptimized();
            else if (view == "days")
                return getEmptyDataForDaysOptimized();

            return getEmptyDataOptimized();
        };

        var getEmptyDataForPartitionView = function (view) {
            view = view != undefined ? view.toLowerCase() : "seconds";

            if (view == "minutes")
                return getEmptyDataForPartitionForMinutes();
            else if (view == "days")
                return getEmptyDataForPartitionForDay();

            return getEmptyDataForPartition();
        };

        this.AddGraph = function (view, cpuChartObj, ramChartObj, clusterChartObj, transactinoChartObj, partitionChartObj, drReplicationCharObj, cmdLogChartObj) {
            cpuChart = cpuChartObj;
            ramChart = ramChartObj;
            latencyChart = clusterChartObj;
            transactionChart = transactinoChartObj;
            partitionChart = partitionChartObj;
            drReplicationChart = drReplicationCharObj;
            cmdLogChart = cmdLogChartObj;            currentView = view;
            Monitors = {
                'latHistogram': {},
                'latData': getEmptyDataOptimized(),
                'latDataMin': getEmptyDataForMinutesOptimized(),
                'latDataDay': getEmptyDataForDaysOptimized(),
                'latFirstData': true,
                'latMaxTimeStamp': null,
                'tpsData': getEmptyDataOptimized(),
                'tpsDataMin': getEmptyDataForMinutesOptimized(),
                'tpsDataDay': getEmptyDataForDaysOptimized(),
                'tpsFirstData': true,
                'memData': getEmptyDataOptimized(),
                'memDataMin': getEmptyDataForMinutesOptimized(),
                'memDataDay': getEmptyDataForDaysOptimized(),
                'memFirstData': true,
                'memMaxTimeStamp': null,
                'cpuData': getEmptyDataOptimized(),
                'cpuDataMin': getEmptyDataForMinutesOptimized(),
                'cpuDataHrs': getEmptyDataForDaysOptimized(),
                'cpuFirstData': true,
                'cpuMaxTimeStamp':null,
                'partitionData': getEmptyDataForPartition(),
                'partitionDataMin': getEmptyDataForPartitionForMinutes(),
                'partitionDataDay': getEmptyDataForPartitionForDay(),
                'partitionFirstData': true,
                'partitionMaxTimeStamp':null,
                'drReplicationData': getEmptyDataOptimized(),
                'drReplicationDataMin': getEmptyDataForMinutesOptimized(),
                'drReplicationDataDay': getEmptyDataForDaysOptimized(),
                'drMaxTimeStamp': null,
                'cmdLogData': getEmptyDataOptimized(),
                'cmdLogDataMin': getEmptyDataForMinutesOptimized(),
                'cmdLogDataDay': getEmptyDataForDaysOptimized(),
                'cmdLogFirstData': true,
                'cmdLogMaxTimeStamp': null,
                'drFirstData': true,
                'lastTimedTransactionCount': -1,
                'lastTimerTick': -1
            };

            dataCpu[0]["values"] = getEmptyDataForView(view);
            dataRam[0]["values"] = getEmptyDataForView(view);
            dataLatency[0]["values"] = getEmptyDataForView(view);
            dataTransactions[0]["values"] = getEmptyDataForView(view);
            dataPartitionIdleTime = getEmptyDataForPartitionView(view);
            dataDrReplicationRate[0]["values"] = getEmptyDataForView(view);
            dataCommandLog[0]["values"] = getEmptyDataForView(view);
            changeAxisTimeFormat(view);
        };

        this.RefreshGraph = function (view) {
            currentView = view;
            if (view == 'Days') {
                dataCpu[0]["values"] = Monitors.cpuDataHrs;
                dataTransactions[0]["values"] = Monitors.tpsDataDay;
                dataRam[0]["values"] = Monitors.memDataDay;
                dataLatency[0]["values"] = Monitors.latDataDay;
                dataPartitionIdleTime = Monitors.partitionDataDay;
                dataDrReplicationRate[0]["values"] = Monitors.drReplicationDataDay;
                dataCommandLog[0]["values"] = Monitors.cmdLogDataDay;
            } else if (view == 'Minutes') {
                dataCpu[0]["values"] = Monitors.cpuDataMin;
                dataTransactions[0]["values"] = Monitors.tpsDataMin;
                dataRam[0]["values"] = Monitors.memDataMin;
                dataLatency[0]["values"] = Monitors.latDataMin;
                dataPartitionIdleTime = Monitors.partitionDataMin;
                dataDrReplicationRate[0]["values"] = Monitors.drReplicationDataMin;
                dataCommandLog[0]["values"] = Monitors.cmdLogDataMin;
            } else {
                dataCpu[0]["values"] = Monitors.cpuData;
                dataTransactions[0]["values"] = Monitors.tpsData;
                dataRam[0]["values"] = Monitors.memData;
                dataLatency[0]["values"] = Monitors.latData;
                dataPartitionIdleTime = Monitors.partitionData;
                dataDrReplicationRate[0]["values"] = Monitors.drReplicationData;
                dataCommandLog[0]["values"] = Monitors.cmdLogData;
            }

            nv.utils.windowResize(ChartCpu.update);
            changeAxisTimeFormat(view);
        };

        this.UpdateCharts = function () {

            if (ramChart.is(":visible"))
                ChartRam.update();

            if (cpuChart.is(":visible"))
                ChartCpu.update();

            if (latencyChart.is(":visible"))
                ChartLatency.update();

            if (transactionChart.is(":visible"))
                ChartTransactions.update();

            if (partitionChart.is(":visible"))
                ChartPartitionIdleTime.update();

            if (drReplicationChart.is(":visible"))                ChartDrReplicationRate.update();

            if (cmdLogChart.is(":visible"))
                ChartCommandlog.update();
        };

        var changeAxisTimeFormat = function (view) {
            var dateFormat = '%X';
            if (view == 'Days')
                dateFormat = '%d %b %X';

            ChartCpu.xAxis
                .tickFormat(function (d) {
                    return d3.time.format(dateFormat)(new Date(d));
                });
            ChartRam.xAxis
                .tickFormat(function (d) {
                    return d3.time.format(dateFormat)(new Date(d));
                });
            ChartLatency.xAxis
                .tickFormat(function (d) {
                    return d3.time.format(dateFormat)(new Date(d));
                });
            ChartTransactions.xAxis
                .tickFormat(function (d) {
                    return d3.time.format(dateFormat)(new Date(d));
                });
            ChartPartitionIdleTime.xAxis
                .tickFormat(function (d) {
                    return d3.time.format(dateFormat)(new Date(d));
                });
            ChartDrReplicationRate.xAxis
                .tickFormat(function (d) {
                    return d3.time.format(dateFormat)(new Date(d));
                });
            ChartCommandlog.xAxis
                .tickFormat(function(d) {
                    return d3.time.format(dateFormat)(new Date(d));
                });
        };

        var dataView = {
            'Seconds': 0,
            'Minutes': 1,
            'Days': 2
        };

        function sliceFirstData(dataArray, view) {

            var total = totalEmptyData;
            var refEmptyData = emptyData;

            if (view == dataView.Minutes) {
                total = totalEmptyDataForMinutes;
                refEmptyData = emptyDataForMinutes;
            }
            else if (view == dataView.Days) {
                total = totalEmptyDataForDays;
                refEmptyData = emptyDataForDays;
            }

            if (dataArray.length <= total)
                dataArray[0] = refEmptyData[dataArray.length - 1];
            else
                dataArray = dataArray.slice(1);

            return dataArray;
        }

        var currentTime = new Date();

        this.setStartTime = function(){
            currentTime = new Date()
        }

        this.RefreshLatency = function (latency, graphView, currentTab) {
            var monitor = Monitors;
            var dataLat = monitor.latData;
            var dataLatMin = monitor.latDataMin;
            var dataLatDay = monitor.latDataDay;
            var timeStamp;
            var maxLatency = 0;
            var latencyArr = []
            var latencyArrMin = []
            var latencyArrDay = []

            if(localStorage.latencyMin != undefined){
                latencyArrMin = getFormattedDataFromLocalStorage(JSON.parse(localStorage.latencyMin))
            } else{
                latencyArrMin = JSON.stringify(convertDataFormat(dataLatMin, 'timestamp', 'latency'))
                latencyArrMin = JSON.parse(latencyArrMin)
            }

            if(localStorage.latency != undefined){
                latencyArr = getFormattedDataFromLocalStorage(JSON.parse(localStorage.latency))
            } else {
                latencyArr = JSON.stringify(convertDataFormat(dataLat, 'timestamp', 'latency'))
                latencyArr = JSON.parse(latencyArr)
            }

            if(localStorage.latencyDay != undefined){
                latencyArrDay = getFormattedDataFromLocalStorage(JSON.parse(localStorage.latencyDay))
            } else {
                latencyArrDay = JSON.stringify(convertDataFormat(dataLatDay, 'timestamp', 'latency'))
                latencyArrDay = JSON.parse(latencyArrDay)
            }

            if(monitor.latFirstData){
                if(latencyArr.length > 0 && !(currentTime.getTime() - (new Date(latencyArr[latencyArr.length - 1].timestamp)).getTime() > MonitorGraphUI.enumMaxTimeGap.secGraph)){
                    dataLat = []
                    for(var i = 0; i< latencyArr.length; i++){
                        dataLat = sliceFirstData(dataLat, dataView.Seconds);
                        dataLat.push({"x": new Date(latencyArr[i].timestamp),
                            "y": latencyArr[i].latency
                        })
                    }
                }
                if(latencyArrMin.length > 0 && !(currentTime.getTime() - (new Date(latencyArrMin[latencyArrMin.length - 1].timestamp)).getTime() > MonitorGraphUI.enumMaxTimeGap.minGraph)){
                    dataLatMin = []
                    for(var j = 0; j< latencyArrMin.length; j++){
                        dataLatMin = sliceFirstData(dataLatMin, dataView.Minutes);
                        dataLatMin.push({"x": new Date(latencyArrMin[j].timestamp),
                            "y": latencyArrMin[j].latency
                        })
                    }
                }

                if(latencyArrDay.length > 0 && !(currentTime.getTime() - (new Date(latencyArrMin[latencyArrMin.length - 1].timestamp)).getTime() > MonitorGraphUI.enumMaxTimeGap.dayGraph)){
                    dataLatDay = []
                    for(var k = 0; k < latencyArrDay.length; k++){
                        dataLatDay = sliceFirstData(dataLatDay, dataView.Days);
                        dataLatDay.push({"x": new Date(latencyArrDay[k].timestamp),
                            "y": latencyArrDay[k].latency
                        })
                    }
                }
            }

            // Compute latency statistics
            jQuery.each(latency, function (id, val) {
                var strLatStats = val["UNCOMPRESSED_HISTOGRAM"];
                timeStamp = val["TIMESTAMP"];
                var latStats = convert2Histogram(strLatStats);
                var singlelat = 0;
                if (!monitor.latHistogram.hasOwnProperty(id))
                    singlelat = latStats.getValueAtPercentile(99);
                else
                    singlelat = monitor.latHistogram[id].diff(latStats).getValueAtPercentile(99);
                singlelat = parseFloat(singlelat).toFixed(1) * 1;

                if (singlelat > maxLatency) {
                    maxLatency = singlelat;
                }

                monitor.latHistogram[id] = latStats;
            });

            var lat = maxLatency;
            if (lat < 0)
                lat = 0;
            if (monitor.latMaxTimeStamp <= timeStamp) {
                if (latSecCount >= 6 || monitor.latFirstData) {
                    dataLatMin = sliceFirstData(dataLatMin, dataView.Minutes);
                    if (monitor.latMaxTimeStamp == timeStamp) {
                        dataLatMin.push({ 'x': new Date(timeStamp), 'y': dataLatMin[dataLatMin.length - 1].y });
                        latencyArrMin = saveLocalStorageInterval(latencyArrMin, {"timestamp": new Date(timeStamp), "latency": dataLatMin[dataLatMin.length - 1].y })
                    } else {
                        dataLatMin.push({ 'x': new Date(timeStamp), 'y': lat });
                        latencyArrMin = saveLocalStorageInterval(latencyArrMin, {"timestamp": new Date(timeStamp), "latency": lat })
                    }
                    Monitors.latDataMin = dataLatMin;
                    latSecCount = 0;
                }

                if (latMinCount >= 60 || monitor.latFirstData) {
                    dataLatDay = sliceFirstData(dataLatDay, dataView.Days);
                    if (monitor.latMaxTimeStamp == timeStamp) {
                        dataLatDay.push({ 'x': new Date(timeStamp), 'y': dataLatDay[dataLatDay.length - 1].y });
                        latencyArrDay = saveLocalStorageInterval(latencyArrDay, {"timestamp": new Date(timeStamp), "latency": dataLatMin[dataLatMin.length - 1].y })
                    } else {
                        dataLatDay.push({ 'x': new Date(timeStamp), 'y': lat });
                        latencyArrDay = saveLocalStorageInterval(latencyArrDay, {"timestamp": new Date(timeStamp), "latency": lat })
                    }
                    Monitors.latDataDay = dataLatDay;
                    latMinCount = 0;
                }

                dataLat = sliceFirstData(dataLat, dataView.Seconds);
                if (monitor.latMaxTimeStamp == timeStamp) {
                    dataLat.push({ 'x': new Date(timeStamp), 'y': dataLat[dataLat.length - 1].y });
                    latencyArr = saveLocalStorageInterval(latencyArr, {"timestamp": new Date(timeStamp), "latency": dataLat[dataLat.length - 1].y })
                } else {
                    dataLat.push({ 'x': new Date(timeStamp), 'y': lat });
                    latencyArr = saveLocalStorageInterval(latencyArr, {"timestamp": new Date(timeStamp), "latency": lat })
                }
                Monitors.latData = dataLat;

                localStorage.latency = JSON.stringify(latencyArr)
                localStorage.latencyMin = JSON.stringify(latencyArrMin)
                localStorage.latencyDay = JSON.stringify(latencyArrDay)

                if (graphView == 'Minutes')
                    dataLatency[0]["values"] = dataLatMin;
                else if (graphView == 'Days')
                    dataLatency[0]["values"] = dataLatDay;
                else
                    dataLatency[0]["values"] = dataLat;

                if (currentTab == NavigationTabs.DBMonitor && currentView == graphView && latencyChart.is(":visible")) {
                    d3.select("#visualisationLatency")
                        .datum(dataLatency)
                        .transition().duration(500)
                        .call(ChartLatency);
                }
                monitor.latFirstData = false;
            }
            if(timeStamp > monitor.latMaxTimeStamp)
                monitor.latMaxTimeStamp = timeStamp;
            latSecCount++;
            latMinCount++;
            latency = null
        };

        this.RefreshMemory = function (memoryDetails, currentServer, graphView, currentTab) {
            var monitor = Monitors;
            var dataMem = monitor.memData;
            var dataMemMin = monitor.memDataMin;
            var dataMemDay = monitor.memDataDay;
            var memDetails = memoryDetails;
            var x = 0;
            var y = 0;
            var memoryDetailsArr = []
            var memoryDetailsArrMin = []
            var memoryDetailsArrDay = []

            if ($.isEmptyObject(memDetails) || memDetails == undefined || memDetails[currentServer].PHYSICALMEMORY == undefined || memDetails[currentServer].RSS == undefined || memDetails[currentServer].TIMESTAMP == undefined)
                return;

            if(localStorage.memoryDetailsMin != undefined){
                memoryDetailsArrMin = getFormattedDataFromLocalStorage(JSON.parse(localStorage.memoryDetailsMin))
            } else {
                memoryDetailsArrMin = JSON.stringify(convertDataFormat(dataMemMin, 'timestamp', 'physicalMemory'))
                memoryDetailsArrMin = JSON.parse(memoryDetailsArrMin)
            }


            if(localStorage.memoryDetails != undefined){
                memoryDetailsArr = getFormattedDataFromLocalStorage(JSON.parse(localStorage.memoryDetails))
            } else {
                memoryDetailsArr = JSON.stringify(convertDataFormat(dataMem, 'timestamp', 'physicalMemory'))
                memoryDetailsArr = JSON.parse(memoryDetailsArr)
            }

            if(localStorage.memoryDetailsDay != undefined){
                memoryDetailsArrDay = getFormattedDataFromLocalStorage(JSON.parse(localStorage.memoryDetailsDay))
            } else {
                memoryDetailsArrDay = JSON.stringify(convertDataFormat(dataMemDay, 'timestamp', 'physicalMemory'))
                memoryDetailsArrDay = JSON.parse(memoryDetailsArrDay)
            }

            if(monitor.memFirstData){
                if(memoryDetailsArr.length > 0 && !(currentTime.getTime() - (new Date(memoryDetailsArr[memoryDetailsArr.length - 1].timestamp)).getTime() > MonitorGraphUI.enumMaxTimeGap.secGraph)){
                    dataMem = []
                    for(var i = 0; i< memoryDetailsArr.length; i++){
                        dataMem = sliceFirstData(dataMem, dataView.Seconds);
                        dataMem.push({"x": new Date(memoryDetailsArr[i].timestamp),
                            "y": memoryDetailsArr[i].physicalMemory
                        })
                    }
                }
                if(memoryDetailsArrMin.length > 0 && !(currentTime.getTime() - (new Date(memoryDetailsArrMin[memoryDetailsArrMin.length - 1].timestamp)).getTime() > MonitorGraphUI.enumMaxTimeGap.minGraph)){
                    dataMemMin = []
                    for(var j = 0; j< memoryDetailsArrMin.length; j++){
                        dataMemMin = sliceFirstData(dataMemMin, dataView.Minutes);
                        dataMemMin.push({"x": new Date(memoryDetailsArrMin[j].timestamp),
                            "y": memoryDetailsArrMin[j].physicalMemory
                        })
                    }
                }

                if(memoryDetailsArrDay.length > 0 && !(currentTime.getTime() - (new Date(memoryDetailsArrDay[memoryDetailsArrDay.length - 1].timestamp)).getTime() > MonitorGraphUI.enumMaxTimeGap.dayGraph)){
                    dataMemDay = []
                    for(var k = 0; k< memoryDetailsArrDay.length; k++){
                        dataMemDay = sliceFirstData(dataMemDay, dataView.Days);
                        dataMemDay.push({"x": new Date(memoryDetailsArrDay[k].timestamp),
                            "y": memoryDetailsArrDay[k].physicalMemory
                        })
                    }
                }
            }

            var memTimeStamp = new Date(memDetails[currentServer].TIMESTAMP);

            if (memTimeStamp >= monitor.memMaxTimeStamp) {
                var memRss = parseFloat(memDetails[currentServer].RSS * 1.0 / 1048576.0).toFixed(3) * 1;

                if (memDetails[currentServer].PHYSICALMEMORY != -1 && physicalMemory != memDetails[currentServer].PHYSICALMEMORY) {
                    physicalMemory = parseFloat(memDetails[currentServer].PHYSICALMEMORY * 1.0 / 1048576.0).toFixed(3) * 1;

                    ChartRam.yAxis.scale().domain([0, physicalMemory]);
                    ChartRam.lines.forceY([0, physicalMemory]);
                }

                if (memRss < 0)
                    memRss = 0;
                else if (physicalMemory != -1 && memRss > physicalMemory)
                    memRss = physicalMemory;

                if (memSecCount >= 6 || monitor.memFirstData) {
                    dataMemMin = sliceFirstData(dataMemMin, dataView.Minutes);
                    if (memTimeStamp == monitor.memMaxTimeStamp) {
                        dataMemMin.push({ "x": new Date(memTimeStamp), "y": dataMemMin[dataMemMin.length - 1].y });
                        memoryDetailsArrMin = saveLocalStorageInterval(memoryDetailsArrMin, {"timestamp": new Date(memTimeStamp), "physicalMemory": dataMemMin[dataMemMin.length - 1].y })
                    } else {
                        dataMemMin.push({ 'x': new Date(memTimeStamp), 'y': memRss });
                        memoryDetailsArrMin = saveLocalStorageInterval(memoryDetailsArrMin, {"timestamp": new Date(memTimeStamp), "physicalMemory": memRss })
                    }
                    Monitors.memDataMin = dataMemMin;
                    memSecCount = 0;
                }

                if (memMinCount >= 60 || monitor.memFirstData) {
                    dataMemDay = sliceFirstData(dataMemDay, dataView.Days);
                    if (memTimeStamp == monitor.memMaxTimeStamp) {
                        dataMemDay.push({ "x": new Date(memTimeStamp), "y": dataMemDay[dataMemDay.length - 1].y });
                        memoryDetailsArrDay = saveLocalStorageInterval(memoryDetailsArrDay, {"timestamp": new Date(memTimeStamp), "physicalMemory": dataMemDay[dataMemDay.length - 1].y})
                    } else {
                        dataMemDay.push({ 'x': new Date(memTimeStamp), 'y': memRss });
                        memoryDetailsArrDay = saveLocalStorageInterval(memoryDetailsArrDay, {"timestamp": new Date(memTimeStamp), "physicalMemory": memRss})
                    }
                    Monitors.memDataDay = dataMemDay;
                    memMinCount = 0;
                }

                dataMem = sliceFirstData(dataMem, dataView.Seconds);
                if (memTimeStamp == monitor.memMaxTimeStamp) {
                    dataMem.push({ "x": new Date(memTimeStamp), "y": dataMem[dataMem.length - 1].y });
                    memoryDetailsArr = saveLocalStorageInterval(memoryDetailsArr, {"timestamp": new Date(memTimeStamp), "physicalMemory": dataMem[dataMem.length - 1].y})
                } else {
                    dataMem.push({ 'x': new Date(memTimeStamp), 'y': memRss });
                    memoryDetailsArr = saveLocalStorageInterval(memoryDetailsArr, {"timestamp": new Date(memTimeStamp), "physicalMemory": memRss})
                }
                Monitors.memData = dataMem;


                localStorage.memoryDetails = JSON.stringify(memoryDetailsArr)
                localStorage.memoryDetailsMin = JSON.stringify(memoryDetailsArrMin)
                localStorage.memoryDetailsDay = JSON.stringify(memoryDetailsArrDay)

                if (graphView == 'Minutes')
                    dataRam[0]["values"] = dataMemMin;
                else if (graphView == 'Days')
                    dataRam[0]["values"] = dataMemDay;
                else
                    dataRam[0]["values"] = dataMem;

                if (currentTab == NavigationTabs.DBMonitor && currentView == graphView && ramChart.is(":visible")) {
                    d3.select('#visualisationRam')
                        .datum(dataRam)
                        .transition().duration(500)
                        .call(ChartRam);
                }
                monitor.memFirstData = false;
            }
            if (memTimeStamp > monitor.memMaxTimeStamp)
                monitor.memMaxTimeStamp = memTimeStamp;
            memSecCount++;
            memMinCount++;
        };

        this.RefreshTransaction = function (transactionDetails, graphView, currentTab) {
            var monitor = Monitors;
            var datatrans = monitor.tpsData;
            var datatransMin = monitor.tpsDataMin;
            var datatransDay = monitor.tpsDataDay;
            var transacDetail = transactionDetails;
            var transDetailsArr = [];
            var transDetailsArrMin = [];
            var transDetailsArrDay = [];

            if ($.isEmptyObject(transacDetail) || transacDetail == undefined || transacDetail["CurrentTimedTransactionCount"] == undefined || transacDetail["TimeStamp"] == undefined || transacDetail["currentTimerTick"] == undefined)
                return;

            if(localStorage.transDetailsMin != undefined){
                transDetailsArrMin = getFormattedDataFromLocalStorage(JSON.parse(localStorage.transDetailsMin))
            } else {
                transDetailsArrMin = JSON.stringify(convertDataFormat(datatransMin, 'timestamp', 'transaction'))
                transDetailsArrMin = JSON.parse(transDetailsArrMin)
            }

            if(localStorage.transDetails != undefined){
                transDetailsArr = getFormattedDataFromLocalStorage(JSON.parse(localStorage.transDetails))
            } else {
                transDetailsArr = JSON.stringify(convertDataFormat(datatrans, 'timestamp', 'transaction'))
                transDetailsArr = JSON.parse(transDetailsArr)
            }

            if(localStorage.transDetailsDay != undefined){
                transDetailsArrDay = getFormattedDataFromLocalStorage(JSON.parse(localStorage.transDetailsDay))
            } else {
                transDetailsArrDay = JSON.stringify(convertDataFormat(datatransDay, 'timestamp', 'transaction'))
                transDetailsArrDay = JSON.parse(transDetailsArrDay)
            }

            if(monitor.tpsFirstData){
                if(transDetailsArr.length > 0 && !(currentTime.getTime() - (new Date(transDetailsArr[transDetailsArr.length - 1].timestamp)).getTime() > MonitorGraphUI.enumMaxTimeGap.secGraph)){
                    datatrans = []
                    for(var i = 0; i< transDetailsArr.length; i++){
                        datatrans = sliceFirstData(datatrans, dataView.Seconds);
                        datatrans.push({"x": new Date(transDetailsArr[i].timestamp),
                            "y": transDetailsArr[i].transaction
                        })
                    }
                }

                if(transDetailsArrMin.length > 0 && !(currentTime.getTime() - (new Date(transDetailsArrMin[transDetailsArrMin.length - 1].timestamp)).getTime() > MonitorGraphUI.enumMaxTimeGap.minGraph)){
                    datatransMin = []
                    for(var j = 0; j< transDetailsArrMin.length; j++){
                        datatransMin = sliceFirstData(datatransMin, dataView.Minutes);
                        datatransMin.push({"x": new Date(transDetailsArrMin[j].timestamp),
                            "y": transDetailsArrMin[j].transaction
                        })
                    }
                }

                if(transDetailsArrDay.length > 0 && !(currentTime.getTime() - (new Date(transDetailsArrDay[transDetailsArrDay.length - 1].timestamp)).getTime() > MonitorGraphUI.enumMaxTimeGap.dayGraph)){
                    datatransDay = []
                    for(var k = 0; k< transDetailsArrDay.length; k++){
                        datatransDay = sliceFirstData(datatransDay, dataView.Day);
                        datatransDay.push({"x": new Date(transDetailsArrDay[k].timestamp),
                            "y": transDetailsArrDay[k].transaction
                        })
                    }
                }
            }

            var currentTimedTransactionCount = transacDetail["CurrentTimedTransactionCount"];
            var currentTimerTick = transacDetail["currentTimerTick"];

            if (monitor.lastTimedTransactionCount > 0 && monitor.lastTimerTick > 0 && monitor.lastTimerTick != currentTimerTick) {
                var delta = currentTimedTransactionCount - monitor.lastTimedTransactionCount;
                var calculatedValue = parseFloat(delta * 1000.0 / (currentTimerTick - monitor.lastTimerTick)).toFixed(1) * 1;
                if (calculatedValue < 0 || isNaN(calculatedValue) || (currentTimerTick - monitor.lastTimerTick == 0))
                    calculatedValue = 0;

                if (tpsSecCount >= 6 || monitor.tpsFirstData) {
                    datatransMin = sliceFirstData(datatransMin, dataView.Minutes);
                    if (monitor.tpsFirstData || delta != 0 || (currentTimedTransactionCount == 0 && monitor.lastTimedTransactionCount == 0) || calculatedValue == 0) {
                        datatransMin.push({ "x": new Date(transacDetail["TimeStamp"]), "y": calculatedValue });
                        transDetailsArrMin = saveLocalStorageInterval(transDetailsArrMin, {"timestamp": new Date(transacDetail["TimeStamp"]), "transaction": calculatedValue })
                    } else {
                        datatransMin.push({ "x": new Date(transacDetail["TimeStamp"]), "y": datatransMin[datatransMin.length - 1].y });
                        transDetailsArrMin = saveLocalStorageInterval(transDetailsArrMin, {"timestamp": new Date(transacDetail["TimeStamp"]), "transaction": datatransMin[datatransMin.length - 1].y })
                    }
                    Monitors.tpsDataMin = datatransMin;
                    tpsSecCount = 0;
                }
                if (tpsMinCount >= 60 || monitor.tpsFirstData) {
                    datatransDay = sliceFirstData(datatransDay, dataView.Days);
                    if (monitor.tpsFirstData || delta != 0 || (currentTimedTransactionCount == 0 && monitor.lastTimedTransactionCount == 0)|| calculatedValue == 0) {
                        datatransDay.push({ "x": new Date(transacDetail["TimeStamp"]), "y": calculatedValue });
                        transDetailsArrDay = saveLocalStorageInterval(transDetailsArrDay, {"timestamp": new Date(transacDetail["TimeStamp"]), "transaction": calculatedValue })
                    } else {
                        datatransDay.push({ "x": new Date(transacDetail["TimeStamp"]), "y": datatransDay[datatransDay.length - 1].y });
                        transDetailsArrDay = saveLocalStorageInterval(transDetailsArrDay, {"timestamp": new Date(transacDetail["TimeStamp"]), "transaction": datatransDay[datatransDay.length - 1].y })
                    }
                    Monitors.tpsDataDay = datatransDay;
                    tpsMinCount = 0;
                }
                datatrans = sliceFirstData(datatrans, dataView.Seconds);
                if (monitor.tpsFirstData || delta != 0 || (currentTimedTransactionCount == 0 && monitor.lastTimedTransactionCount == 0)|| calculatedValue == 0) {
                    datatrans.push({ "x": new Date(transacDetail["TimeStamp"]), "y": calculatedValue });
                    transDetailsArr = saveLocalStorageInterval(transDetailsArr, {"timestamp": new Date(transacDetail["TimeStamp"]), "transaction": calculatedValue })
                } else {
                    datatrans.push({ "x": new Date(transacDetail["TimeStamp"]), "y": datatrans[datatrans.length - 1].y });
                    transDetailsArr = saveLocalStorageInterval(transDetailsArr, {"timestamp": new Date(transacDetail["TimeStamp"]), "transaction": datatrans[datatrans.length - 1].y })
                }
                Monitors.tpsData = datatrans;
                monitor.tpsFirstData = false;
            }
            else{
                var delta = currentTimedTransactionCount - monitor.lastTimedTransactionCount;

                if (tpsSecCount >= 6 || monitor.tpsFirstData) {
                    datatransMin = sliceFirstData(datatransMin, dataView.Minutes);
                    if (monitor.tpsFirstData || delta != 0 || (currentTimedTransactionCount == 0 && monitor.lastTimedTransactionCount == 0)) {
                        transDetailsArrMin = saveLocalStorageInterval(transDetailsArrMin, {"timestamp": new Date(transacDetail["TimeStamp"]), "transaction": 0 })
                        datatransMin.push({ "x": new Date(transacDetail["TimeStamp"]), "y": 0 });
                    }
                    Monitors.tpsDataMin = datatransMin;
                    tpsSecCount = 0;
                }

                if (tpsMinCount >= 60 || monitor.tpsFirstData) {
                    datatransDay = sliceFirstData(datatransDay, dataView.Days);
                    if (monitor.tpsFirstData || delta != 0 || (currentTimedTransactionCount == 0 && monitor.lastTimedTransactionCount == 0)) {
                        transDetailsArrDay = saveLocalStorageInterval(transDetailsArrDay, {"timestamp": new Date(transacDetail["TimeStamp"]), "transaction": 0 })
                        datatransDay.push({ "x": new Date(transacDetail["TimeStamp"]), "y": 0 });
                    }
                    Monitors.tpsDataDay = datatransDay;
                    tpsMinCount = 0;
                }

                if (monitor.tpsFirstData){
                    if(localStorage.transDetails == undefined){
                        datatrans.push({ "x": new Date(transacDetail["TimeStamp"]), "y": null });
                        Monitors.tpsData = datatrans;
                    }
                    else{
                        if (delta != 0 || (currentTimedTransactionCount == 0 && monitor.lastTimedTransactionCount == 0)) {
                            datatrans.push({ "x": new Date(transacDetail["TimeStamp"]), "y": datatrans[datatrans.length - 1].y });
                            transDetailsArr = saveLocalStorageInterval(transDetailsArr, {"timestamp": new Date(transacDetail["TimeStamp"]), "transaction": datatrans[datatrans.length - 1].y })
                            Monitors.tpsData = datatrans;
                        }
                    }
                }
                else{
                    if(localStorage.transDetails == undefined){
                        datatrans.push({ "x": new Date(transacDetail["TimeStamp"]), "y": 0 });
                        Monitors.tpsData = datatrans;
                    }
                    else{
                        var calculatedValue = parseFloat(delta * 1000.0 / (currentTimerTick - monitor.lastTimerTick)).toFixed(1) * 1;
                        if (delta != 0 || (currentTimedTransactionCount == 0 && monitor.lastTimedTransactionCount == 0)) {
                            datatrans.push({ "x": new Date(transacDetail["TimeStamp"]), "y": calculatedValue });
                            transDetailsArr = saveLocalStorageInterval(transDetailsArr, {"timestamp": new Date(transacDetail["TimeStamp"]), "transaction": calculatedValue })
                            Monitors.tpsData = datatrans;
                        }
                    }
                }
                monitor.tpsFirstData = false;
            }

            localStorage.transDetails = JSON.stringify(transDetailsArr)
            localStorage.transDetailsMin = JSON.stringify(transDetailsArrMin)
            localStorage.transDetailsDay = JSON.stringify(transDetailsArrDay)

            if (graphView == 'Minutes')
                dataTransactions[0]["values"] = datatransMin;
            else if (graphView == 'Days')
                dataTransactions[0]["values"] = datatransDay;
            else
                dataTransactions[0]["values"] = datatrans;

            monitor.lastTimedTransactionCount = currentTimedTransactionCount;
            monitor.lastTimerTick = currentTimerTick;

            if (currentTab == NavigationTabs.DBMonitor && currentView == graphView && transactionChart.is(":visible")) {
                d3.select('#visualisationTransaction')
                    .datum(dataTransactions)
                    .transition().duration(500)
                    .call(ChartTransactions);
            }

            tpsSecCount++;
            tpsMinCount++;
        };

        this.timeUnit = {
            sec: 5,
            min: 30,
            day: 300
        }

        this.RefreshCpu = function (cpuDetails, currentServer, graphView, currentTab) {
            var monitor = Monitors;
            var cpuDetailsArr = []
            var cpuDetailsArrMin = []
            var cpuDetailsArrDay = []

            var cpuData = monitor.cpuData;
            var cpuDataMin = monitor.cpuDataMin;
            var cpuDataDay = monitor.cpuDataHrs;
            var cpuDetail = cpuDetails;

            if ($.isEmptyObject(cpuDetail) || cpuDetail == undefined || !cpuDetail.hasOwnProperty(currentServer) || cpuDetail[currentServer].PERCENT_USED == undefined || cpuDetail[currentServer].TIMESTAMP == undefined)
                return;

            if(localStorage.cpuDetailsMin != undefined)
                cpuDetailsArrMin = getFormattedDataFromLocalStorage(JSON.parse(localStorage.cpuDetailsMin))
            else{
                cpuDetailsArrMin = JSON.stringify(convertDataFormat(cpuDataMin))
                cpuDetailsArrMin = JSON.parse(cpuDetailsArrMin)
            }

            if(localStorage.cpuDetailsDay != undefined)
                cpuDetailsArrDay = getFormattedDataFromLocalStorage(JSON.parse(localStorage.cpuDetailsDay))
            else {
                cpuDetailsArrDay = JSON.stringify(convertDataFormat(cpuDataDay))
                cpuDetailsArrDay = JSON.parse(cpuDetailsArrDay)
            }

            if(localStorage.cpuDetails != undefined){
                cpuDetailsArr = getFormattedDataFromLocalStorage(JSON.parse(localStorage.cpuDetails))
            } else{
                cpuDetailsArr =  JSON.stringify(convertDataFormat(cpuData))
                cpuDetailsArr =  JSON.parse(cpuDetailsArr)
            }

            if(monitor.cpuFirstData){
                if(cpuDetailsArr.length > 0 && !(currentTime.getTime() - (new Date(cpuDetailsArr[cpuDetailsArr.length - 1].timestamp)).getTime() > MonitorGraphUI.enumMaxTimeGap.secGraph)){
                    cpuData = []
                    for(var i = 0; i< cpuDetailsArr.length; i++){
                        cpuData = sliceFirstData(cpuData, dataView.Seconds);
                        cpuData.push({"x": new Date(cpuDetailsArr[i].timestamp),
                            "y": cpuDetailsArr[i].percentUsed
                        })
                    }
                }

                if(cpuDetailsArrMin.length > 0 && !(currentTime.getTime() - (new Date(cpuDetailsArrMin[cpuDetailsArrMin.length - 1].timestamp)).getTime() > MonitorGraphUI.enumMaxTimeGap.minGraph)){
                    cpuDataMin = []
                    for(var j = 0; j< cpuDetailsArrMin.length; j++){
                        cpuDataMin = sliceFirstData(cpuDataMin, dataView.Minutes);
                        cpuDataMin.push({"x": new Date(cpuDetailsArrMin[j].timestamp),
                            "y": cpuDetailsArrMin[j].percentUsed
                        })
                    }
                }

                if(cpuDetailsArrDay.length > 0 && !(currentTime.getTime() - (new Date(cpuDetailsArrDay[cpuDetailsArrDay.length - 1].timestamp)).getTime() > MonitorGraphUI.enumMaxTimeGap.dayGraph)){
                    cpuDataDay = []
                    for(var k = 0; k< cpuDetailsArrDay.length; k++){
                        cpuDataDay = sliceFirstData(cpuDataDay, dataView.Days );
                        cpuDataDay.push({"x": new Date(cpuDetailsArrDay[k].timestamp),
                            "y": cpuDetailsArrDay[k].percentUsed
                        })
                    }
                }
            }

            var percentageUsage = parseFloat(cpuDetail[currentServer].PERCENT_USED).toFixed(1) * 1;
            var timeStamp = cpuDetail[currentServer].TIMESTAMP;


            if (timeStamp >= monitor.cpuMaxTimeStamp) {
                if (percentageUsage < 0)
                    percentageUsage = 0;
                else if (percentageUsage > 100)
                    percentageUsage = 100;

                if (cpuSecCount >= 6 || monitor.cpuFirstData) {
                    cpuDataMin = sliceFirstData(cpuDataMin, dataView.Minutes);
                    if (timeStamp == monitor.cpuMaxTimeStamp) {
                        cpuDataMin.push({ "x": new Date(timeStamp), "y": cpuDataMin[cpuDataMin.length - 1].y });
                        cpuDetailsArrMin = saveLocalStorageInterval(cpuDetailsArrMin, {"timestamp": new Date(timeStamp), "percentUsed": cpuData[cpuData.length - 1].y}, MonitorGraphUI.timeUnit.min  )
                    } else {
                        cpuDataMin.push({ "x": new Date(timeStamp), "y": percentageUsage });
                        cpuDetailsArrMin = saveLocalStorageInterval(cpuDetailsArrMin, {"timestamp": new Date(timeStamp), "percentUsed": percentageUsage}, MonitorGraphUI.timeUnit.min  )
                    }
                    Monitors.cpuDataMin = cpuDataMin;
                    cpuSecCount = 0;
                }
                if (cpuMinCount >= 60 || monitor.cpuFirstData) {
                    cpuDataDay = sliceFirstData(cpuDataDay, dataView.Days);
                    if (timeStamp == monitor.cpuMaxTimeStamp) {
                        cpuDataDay.push({ "x": new Date(timeStamp), "y": cpuDataDay[cpuDataDay.length - 1].y });
                        cpuDetailsArrDay = saveLocalStorageInterval(cpuDetailsArrDay, {"timestamp": new Date(timeStamp), "percentUsed": cpuData[cpuData.length - 1].y}, MonitorGraphUI.timeUnit.day  )
                    } else {
                        cpuDataDay.push({ "x": new Date(timeStamp), "y": percentageUsage });
                        cpuDetailsArrDay = saveLocalStorageInterval(cpuDetailsArrDay, {"timestamp": new Date(timeStamp), "percentUsed": percentageUsage}, MonitorGraphUI.timeUnit.day )
                    }
                    Monitors.cpuDataHrs = cpuDataDay;
                    cpuMinCount = 0;
                }
                cpuData = sliceFirstData(cpuData, dataView.Seconds);
                if (timeStamp == monitor.cpuMaxTimeStamp) {
                    cpuData.push({ "x": new Date(timeStamp), "y": cpuData[cpuData.length - 1].y });
                    cpuDetailsArr = saveLocalStorageInterval(cpuDetailsArr, {"timestamp": new Date(timeStamp), "percentUsed": cpuData[cpuData.length - 1].y}, MonitorGraphUI.timeUnit.sec  )
                } else {
                    cpuData.push({ "x": new Date(timeStamp), "y": percentageUsage });
                    cpuDetailsArr = saveLocalStorageInterval(cpuDetailsArr, {"timestamp": new Date(timeStamp), "percentUsed": percentageUsage}, MonitorGraphUI.timeUnit.sec  )
                }
                try{
                    $(".errorMsgLocalStorageFull").hide();
                    localStorage.cpuDetails = JSON.stringify(cpuDetailsArr)
                    localStorage.cpuDetailsMin = JSON.stringify(cpuDetailsArrMin)
                    localStorage.cpuDetailsDay = JSON.stringify(cpuDetailsArrDay)
                }
                catch(e){
                    $(".errorMsgLocalStorageFull").show();
                }
                Monitors.cpuData = cpuData;
                monitor.cpuFirstData = false;

                if (graphView == 'Minutes')
                    dataCpu[0]["values"] = cpuDataMin;
                else if (graphView == 'Days')
                    dataCpu[0]["values"] = cpuDataDay;
                else {
                    dataCpu[0]["values"] = cpuData;

                }

                if (currentTab == NavigationTabs.DBMonitor && currentView == graphView && cpuChart.is(":visible")) {
                    d3.select('#visualisationCpu')
                        .datum(dataCpu)
                        .transition().duration(500)
                        .call(ChartCpu);
                }
            }
            if (timeStamp > monitor.cpuMaxTimeStamp)
                monitor.cpuMaxTimeStamp = timeStamp;
            cpuSecCount++;
            cpuMinCount++;
        };

        var saveLocalStorageInterval = function(rawDataArr, newItem){
            var interval_end = new Date()
            var interval_start = new Date()
            interval_end.setMinutes(interval_end.getMinutes() - RETAINED_TIME_INTERVAL);
            var dataArr = [];
            for(var i = 0; i < rawDataArr.length; i++){
                var timeStamp =  new Date(rawDataArr[i].timestamp);
                if(timeStamp.getTime() >= interval_end.getTime() && timeStamp.getTime() <= interval_start.getTime()){
                    dataArr.push(rawDataArr[i])
                }
            }
            dataArr.push(newItem)
            return dataArr;
        }

        var getFormattedDataFromLocalStorage = function(rawDataArr){
            var interval_end = new Date()
            var interval_start = new Date()
            interval_end.setMinutes(interval_end.getMinutes() - RETAINED_TIME_INTERVAL);
            var dataArr = [];
            for(var i = 0; i < rawDataArr.length; i++){
                var timeStamp =  new Date(rawDataArr[i].timestamp);
                if(timeStamp.getTime() >= interval_end.getTime() && timeStamp.getTime() <= interval_start.getTime()){
                    dataArr.push(rawDataArr[i])
                }
            }
            return dataArr;
        }

        var getFormattedPartitionDataFromLocalStorage = function(rawDataArr){
            var interval_end = new Date()
            var interval_start = new Date()
            interval_end.setMinutes(interval_end.getMinutes() - RETAINED_TIME_INTERVAL);
            var partitionData = []
            for(var i = 0; i< rawDataArr.length; i++){
                var keyIndex =  i;
                partitionData[keyIndex] = {}
                partitionData[keyIndex]["values"] = []
                partitionData[keyIndex]["key"] = rawDataArr[keyIndex]["key"]
                partitionData[keyIndex]["color"] = rawDataArr[keyIndex]["color"]
                for(var b = 0; b < rawDataArr[i]["values"].length; b++){
                    var timeStamp =  new Date(rawDataArr[i]["values"][b].x);
                    if(timeStamp.getTime() >= interval_end.getTime() && timeStamp.getTime() <= interval_start.getTime()){
                        partitionData[keyIndex]["values"].push(rawDataArr[i]["values"][b])
                    }
                }
            }
            return partitionData;
        }

        var savePartitionDataToLocalStorage = function(data, newItem, keyIndex){
            var interval_end = new Date()
            var interval_start = new Date()
            interval_end.setMinutes(interval_end.getMinutes() - RETAINED_TIME_INTERVAL);
            var values = data[keyIndex].values
            var dataArr = [];
            for(var i = 0; i < values.length; i++){
                var timeStamp =  new Date(values[i].x);
                if(timeStamp.getTime() >= interval_end.getTime() && timeStamp.getTime() <= interval_start.getTime()){
                    dataArr.push(values[i])
                }
            }
            dataArr.push(newItem)
            data[keyIndex].values = dataArr
            return data;
        }

        function getPartitionData() {
            var monitor = Monitors;
            monitor.partitionData = getEmptyDataForPartition();
            monitor.partitionDataMin = getEmptyDataForPartitionForMinutes();
            monitor.partitionDataDay = getEmptyDataForPartitionForDay();
        }

        this.RefreshPartitionIdleTime = function (partitionDetails, currentServer, graphView, currentTab) {
            var monitor = Monitors;

            if (monitor.partitionData.length < 1 || monitor.partitionDataMin.length < 1 || monitor.partitionDataDay.length < 1) {
                getPartitionData();
            }

            if (dataMapperSec == undefined || $.isEmptyObject(dataMapperSec))
                return

            if (dataMapperDay == undefined || $.isEmptyObject(dataMapperDay))
                return

            if (dataMapperMin == undefined || $.isEmptyObject(dataMapperMin))
                return

            var partitionData = monitor.partitionData;
            var partitionDataMin = monitor.partitionDataMin;
            var partitionDataDay = monitor.partitionDataDay;
            var partitionDetail = partitionDetails;
            var partitionDetailsArr = [];
            var partitionDetailsArrMin = [];
            var partitionDetailsArrDay = [];

            if(localStorage.partitionDetailsMin != undefined){
                partitionDetailsArrMin = getFormattedPartitionDataFromLocalStorage(JSON.parse(localStorage.partitionDetailsMin))
            } else {
                partitionDetailsArrMin = JSON.stringify(convertDataFormatForPartition(partitionDataMin))
                partitionDetailsArrMin = JSON.parse(partitionDetailsArrMin)
            }

            if(localStorage.partitionDetailsDay != undefined){
                partitionDetailsArrDay = getFormattedPartitionDataFromLocalStorage(JSON.parse(localStorage.partitionDetailsDay))
            } else {
                partitionDetailsArrDay = JSON.stringify(convertDataFormatForPartition(partitionDataDay))
                partitionDetailsArrDay = JSON.parse(partitionDetailsArrDay)
            }
            if(localStorage.partitionDetails != undefined){
                partitionDetailsArr = getFormattedPartitionDataFromLocalStorage(JSON.parse(localStorage.partitionDetails))
            } else {
                partitionDetailsArr = JSON.stringify(convertDataFormatForPartition(partitionData))
                partitionDetailsArr = JSON.parse(partitionDetailsArr)
            }

            if(monitor.partitionFirstData){
                for(var i = 0; i< partitionDetailsArr.length; i++){
                    var keyIndexSec =  i;
                    if(partitionDetailsArr[i]["values"].length > 0 && !(currentTime.getTime() - (new Date(partitionDetailsArr[i]["values"][partitionDetailsArr[i]["values"].length - 1].timestamp)).getTime() > MonitorGraphUI.enumMaxTimeGap.secGraph)){
                        partitionData[keyIndexSec]["values"] = []
                        for(var b = 0; b < partitionDetailsArr[i]["values"].length; b++){
                            partitionData[keyIndexSec]["values"] = sliceFirstData(partitionData[keyIndexSec]["values"], dataView.Seconds);
                            partitionData[keyIndexSec]["values"].push({"x": new Date(partitionDetailsArr[i]["values"][b].x), "y": partitionDetailsArr[i]["values"][b].y})
                        }
                    }
                }

                for(var j = 0; j< partitionDetailsArrMin.length; j++){
                    var keyIndexMin =  j;
                    if(partitionDetailsArrMin[j]["values"].length > 0 && !(currentTime.getTime() - (new Date(partitionDetailsArrMin[j]["values"][partitionDetailsArrMin[j]["values"].length - 1].timestamp)).getTime() > MonitorGraphUI.enumMaxTimeGap.minGraph)){
                        partitionDataMin[keyIndexMin]["values"] = []
                        for(var a = 0; a < partitionDetailsArrMin[j]["values"].length; a++){
                            partitionDataMin[keyIndexMin]["values"] = sliceFirstData(partitionDataMin[keyIndexMin]["values"], dataView.Minutes)
                            partitionDataMin[keyIndexMin]["values"].push({"x": new Date(partitionDetailsArrMin[j]["values"][a].x), "y": partitionDetailsArrMin[j]["values"][a].y})
                        }
                    }
                }

                for(var k = 0; k< partitionDetailsArrDay.length; k++){
                    var keyIndexDay = k;
                    if(partitionDetailsArrDay[k]["values"].length > 0 && !(currentTime.getTime() - (new Date(partitionDetailsArrDay[k]["values"][partitionDetailsArrDay[k]["values"].length - 1].timestamp)).getTime() > MonitorGraphUI.enumMaxTimeGap.dayGraph)){
                        partitionDataDay[keyIndexMin]["values"] = []
                        for(var c = 0; c < partitionDetailsArrDay[k]["values"].length; c++){
                            partitionDataDay[keyIndexDay]["values"] = sliceFirstData(partitionDataDay[keyIndexDay]["values"], dataView.Days)
                            partitionDataDay[keyIndexDay]["values"].push({"x": new Date(partitionDetailsArrDay[k]["values"][c].x), "y": partitionDetailsArrDay[k]["values"][c].y})
                        }
                    }
                }
            }

            if ($.isEmptyObject(partitionDetail) || partitionDetail == undefined ||partitionDetail["partitionDetail"]["timeStamp"] == undefined)
                return;

            var timeStamp = partitionDetails["partitionDetail"]["timeStamp"];
            if (timeStamp >= monitor.partitionMaxTimeStamp) {
                $.each(partitionDetail["partitionDetail"], function(datatype, datavalue) {
                    $.each(datavalue, function(partitionKey, partitionValue) {
                        var keyValue = partitionKey;
                        var percentValue = partitionValue;

                        if (percentValue < 0)
                            percentValue = 0;
                        else if (percentValue > 100)
                            percentValue = 100;
                        if (partitionSecCount >= 6 || monitor.partitionFirstData) {
                            if (!partitionDataMin.hasOwnProperty(keyValue)) {
                                var keyIndex = dataMapperMin[keyValue];
                                partitionDataMin[keyIndex]["values"] = sliceFirstData(partitionDataMin[keyIndex]["values"], dataView.Minutes);
                                if (timeStamp == monitor.partitionMaxTimeStamp) {
                                    partitionDataMin[keyIndex]["values"].push({"x": new Date(timeStamp), "y": partitionDataMin[keyIndex]["values"][partitionDataMin[keyIndex]["values"].length - 1].y });
                                    partitionDetailsArrMin = savePartitionDataToLocalStorage(partitionDetailsArrMin, {"x": new Date(timeStamp), "y": partitionDataMin[keyIndex]["values"][partitionDataMin[keyIndex]["values"].length - 1].y }, keyIndex)
                                } else {
                                    partitionDataMin[keyIndex]["values"].push({ 'x': new Date(timeStamp), 'y': percentValue });
                                    partitionDetailsArrMin = savePartitionDataToLocalStorage(partitionDetailsArrMin, { 'x': new Date(timeStamp), 'y': percentValue }, keyIndex)
                                }
                                Monitors.partitionDataMin = partitionDataMin;
                            }
                        }

                        if (partitionMinCount >= 60 || monitor.partitionFirstData) {
                            var keyIndexDay = dataMapperDay[keyValue];
                            partitionDataDay[keyIndexDay]["values"] = sliceFirstData(partitionDataDay[keyIndexDay]["values"], dataView.Days);
                            if (timeStamp == monitor.partitionMaxTimeStamp) {
                                partitionDataDay[keyIndexDay]["values"].push({ "x": new Date(timeStamp), "y": partitionDataDay[keyIndexDay]["values"][partitionDataDay[keyIndexDay]["values"].length - 1].y });
                                partitionDetailsArrDay = savePartitionDataToLocalStorage(partitionDetailsArrDay, { "x": new Date(timeStamp), "y": partitionDataDay[keyIndexDay]["values"][partitionDataDay[keyIndexDay]["values"].length - 1].y }, keyIndexDay)
                            } else {
                                partitionDataDay[keyIndexDay]["values"].push({ 'x': new Date(timeStamp), 'y': percentValue });
                                partitionDetailsArrDay = savePartitionDataToLocalStorage(partitionDetailsArrDay, { 'x': new Date(timeStamp), 'y': percentValue }, keyIndexDay)
                            }
                            Monitors.partitionDataDay = partitionDataDay;
                        }

                        var keyIndexSec = dataMapperSec[keyValue];

                        partitionData[keyIndexSec]["values"] = sliceFirstData(partitionData[keyIndexSec]["values"], dataView.Seconds);
                        if (timeStamp == monitor.partitionMaxTimeStamp) {
                            partitionData[keyIndexSec]["values"].push({"x": new Date(timeStamp), "y": partitionData[keyIndexSec]["values"][partitionData[keyIndexSec]["values"].length - 1].y });
                            partitionDetailsArr = savePartitionDataToLocalStorage(partitionDetailsArr, {"x": new Date(timeStamp), "y": partitionData[keyIndexSec]["values"][partitionData[keyIndexSec]["values"].length - 1].y }, keyIndexSec)
                        } else {
                            partitionData[keyIndexSec].values.push({ 'x': new Date(timeStamp), 'y': percentValue });
                            partitionDetailsArr = savePartitionDataToLocalStorage(partitionDetailsArr, { 'x': new Date(timeStamp), 'y': percentValue }, keyIndexSec  )

                        }
                        Monitors.partitionData = partitionData;
                    });
                });

                localStorage.partitionDetails = JSON.stringify(partitionDetailsArr)
                localStorage.partitionDetailsMin = JSON.stringify(partitionDetailsArrMin)
                localStorage.partitionDetailsDay = JSON.stringify(partitionDetailsArrDay)
                if (monitor.partitionFirstData) {
                    $(".legend").css("display", "block");
                }
                monitor.partitionFirstData = false;
                if (partitionSecCount >= 6)
                    partitionSecCount = 0;
                if (partitionMinCount >= 60)
                    partitionMinCount = 0;

                if (graphView == 'Minutes')
                    dataPartitionIdleTime = partitionDataMin;
                else if (graphView == 'Days')
                    dataPartitionIdleTime = partitionDataDay;
                else {
                    dataPartitionIdleTime = partitionData;
                }

                if (currentTab == NavigationTabs.DBMonitor && currentView == graphView && partitionChart.is(":visible")) {
                    d3.select('#visualisationPartitionIdleTime')
                        .datum(dataPartitionIdleTime)
                        .transition().duration(500)
                        .call(ChartPartitionIdleTime);
                }
            }
            if (timeStamp > monitor.partitionMaxTimeStamp)
                monitor.partitionMaxTimeStamp = timeStamp;

            partitionSecCount++;
            partitionMinCount++;
        };

        this.RefreshDrReplicationGraph = function (drDetails, currentServer, graphView, currentTab) {
            var monitor = Monitors;
            var drData = monitor.drReplicationData;
            var drDataMin = monitor.drReplicationDataMin;
            var drDataDay = monitor.drReplicationDataDay;
            var drDetail = drDetails;
            var drDetailsArr = []
            var drDetailsArrMin = []
            var drDetailsArrDay = []

            if ($.isEmptyObject(drDetail) || drDetail == undefined || drDetail["DR_GRAPH"].REPLICATION_RATE_1M == undefined || drDetail["DR_GRAPH"].TIMESTAMP == undefined)
                return;

            if(localStorage.drDetailsMin != undefined){
                drDetailsArrMin = getFormattedDataFromLocalStorage(JSON.parse(localStorage.drDetailsMin))
            } else {
                drDetailsArrMin =  JSON.stringify(convertDataFormat(drDataMin, 'timestamp', 'outstandingTxn'))
                drDetailsArrMin = JSON.parse(drDetailsArrMin)
            }

            if(localStorage.drDetailsDay != undefined){
                drDetailsArrDay = getFormattedDataFromLocalStorage(JSON.parse(localStorage.drDetailsDay))
            } else {
                drDetailsArrDay =  JSON.stringify(convertDataFormat(drDataDay, 'timestamp', 'outstandingTxn'))
                drDetailsArrDay = JSON.parse(drDetailsArrDay)
            }

            if(localStorage.drDetails != undefined){
                drDetailsArr = getFormattedDataFromLocalStorage(JSON.parse(localStorage.drDetails))
            } else {
                drDetailsArr =  JSON.stringify(convertDataFormat(drData, 'timestamp', 'outstandingTxn'))
                drDetailsArr = JSON.parse(drDetailsArr)
            }

            if(monitor.drFirstData){
                if(drDetailsArr.length > 0 && !(currentTime.getTime() - (new Date(drDetailsArr[drDetailsArr.length - 1].timestamp)).getTime() > MonitorGraphUI.enumMaxTimeGap.secGraph)){
                    drData = []
                    for(var i = 0; i< drDetailsArr.length; i++){
                        drData = sliceFirstData(drData, dataView.Seconds);
                        drData.push({"x": new Date(drDetailsArr[i].timestamp),
                            "y": drDetailsArr[i].replicationRate
                        })
                    }
                }

                if(drDetailsArrMin.length > 0 && !(currentTime.getTime() - (new Date(drDetailsArrMin[drDetailsArrMin.length - 1].timestamp)).getTime() > MonitorGraphUI.enumMaxTimeGap.minGraph)){
                    drDataMin = []
                    for(var j = 0; j< drDetailsArrMin.length; j++){
                        drDataMin = sliceFirstData(drDataMin, dataView.Minutes);
                        drDataMin.push({"x": new Date(drDetailsArrMin[j].timestamp),
                            "y": drDetailsArrMin[j].replicationRate
                        })
                    }
                }

                if(drDetailsArrDay.length > 0 && !(currentTime.getTime() - (new Date(drDetailsArrDay[drDetailsArrDay.length - 1].timestamp)).getTime() > MonitorGraphUI.enumMaxTimeGap.dayGraph)){
                    drDataDay = []
                    for(var k = 0; k< drDetailsArrDay.length; k++){
                        drDataDay = sliceFirstData(drDataDay, dataView.Days );
                        drDataDay.push({"x": new Date(drDetailsArrDay[k].timestamp),
                            "y": drDetailsArrDay[k].replicationRate
                        })
                    }
                }
            }

            var timeStamp = drDetail["DR_GRAPH"].TIMESTAMP;
            if (timeStamp >= monitor.drMaxTimeStamp) {
                var plottingPoint = parseFloat(drDetail["DR_GRAPH"].REPLICATION_RATE_1M).toFixed(1) * 1;

                if (drSecCount >= 6 || monitor.drFirstData) {
                    drDataMin = sliceFirstData(drDataMin, dataView.Minutes);
                    if (timeStamp == monitor.drMaxTimeStamp) {
                        drDataMin.push({ "x": new Date(timeStamp), "y": drDataMin[drDataMin.length - 1].y });
                        drDetailsArrMin = saveLocalStorageInterval(drDetailsArrMin, {"timestamp": new Date(timeStamp), "replicationRate": drDataMin[drDataMin.length - 1].y})
                    } else {
                        drDataMin.push({ "x": new Date(timeStamp), "y": plottingPoint });
                        drDetailsArrMin = saveLocalStorageInterval(drDetailsArrMin, {"timestamp": new Date(timeStamp), "replicationRate": plottingPoint})
                    }
                    Monitors.drReplicationDataMin = drDataMin;
                    drSecCount = 0;
                }
                if (drMinCount >= 60 || monitor.drFirstData) {
                    drDataDay = sliceFirstData(drDataDay, dataView.Days);
                    if (timeStamp == monitor.drMaxTimeStamp) {
                        drDataDay.push({ "x": new Date(timeStamp), "y": drDataDay[drDataDay.length - 1].y });
                        drDetailsArrDay = saveLocalStorageInterval(drDetailsArrDay, {"timestamp": new Date(timeStamp), "replicationRate": drDataDay[drDataDay.length - 1].y})
                    } else {
                        drDataDay.push({ "x": new Date(timeStamp), "y": plottingPoint });
                        drDetailsArrDay = saveLocalStorageInterval(drDetailsArrDay, {"timestamp": new Date(timeStamp), "replicationRate": plottingPoint})
                    }
                    Monitors.drReplicationDataDay = drDataDay;
                    drMinCount = 0;
                }
                drData = sliceFirstData(drData, dataView.Seconds);
                if (timeStamp == monitor.drMaxTimeStamp) {
                    drData.push({ "x": new Date(timeStamp), "y": drData[drData.length - 1].y });
                    drDetailsArr = saveLocalStorageInterval(drDetailsArr, {"timestamp": new Date(timeStamp), "replicationRate": drData[drData.length - 1].y})
                } else {
                    drData.push({ "x": new Date(timeStamp), "y": plottingPoint });
                    drDetailsArr = saveLocalStorageInterval(drDetailsArr, {"timestamp": new Date(timeStamp), "replicationRate": plottingPoint})
                }

                localStorage.drDetails = JSON.stringify(drDetailsArr)
                localStorage.drDetailsMin = JSON.stringify(drDetailsArrMin)
                localStorage.drDetailsDay = JSON.stringify(drDetailsArrDay)

                Monitors.drReplicationData = drData;
                monitor.drFirstData = false;

                if (graphView == 'Minutes')
                    dataDrReplicationRate[0]["values"] = drDataMin;
                else if (graphView == 'Days')
                    dataDrReplicationRate[0]["values"] = drDataDay;
                else {
                    dataDrReplicationRate[0]["values"] = drData;

                }

                if (currentTab == NavigationTabs.DBMonitor && currentView == graphView && drReplicationChart.is(":visible")) {
                    d3.select('#visualizationDrReplicationRate')
                        .datum(dataDrReplicationRate)
                        .transition().duration(500)
                        .call(ChartDrReplicationRate);
                }
            }
            if (timeStamp > monitor.drMaxTimeStamp)
                monitor.drMaxTimeStamp = timeStamp;
            drSecCount++;
            drMinCount++;
        };

        this.RefreshCommandLog = function (cmdLogDetails, currentServer, graphView, currentTab) {
            var monitor = Monitors;
            var cmdLogData = monitor.cmdLogData;
            var cmdLogDataMin = monitor.cmdLogDataMin;
            var cmdLogDataDay = monitor.cmdLogDataDay;
            var cmdLogDetail = cmdLogDetails;
            var cmdLogArr = []
            var cmdLogArrMin = []
            var cmdLogArrDay = []
            var overlayDataArr = []
            var overlayDataArrMin = []
            var overlayDataArrDay = []

            if(localStorage.cmdLogMin != undefined)
                cmdLogArrMin = getFormattedDataFromLocalStorage(JSON.parse(localStorage.cmdLogMin))
            else{
                cmdLogArrMin =  JSON.stringify(convertDataFormat(cmdLogDataMin))
                cmdLogArrMin = JSON.parse(cmdLogArrMin)
            }
            if(localStorage.cmdLogDay != undefined)
                cmdLogArrDay = getFormattedDataFromLocalStorage(JSON.parse(localStorage.cmdLogDay))
            else {
                cmdLogArrDay = JSON.stringify(convertDataFormat(cmdLogDataDay))
                cmdLogArrDay = JSON.parse(cmdLogArrDay)
            }

            if(localStorage.cmdLog != undefined)
                cmdLogArr = getFormattedDataFromLocalStorage(JSON.parse(localStorage.cmdLog))
            else{
                cmdLogArr =  JSON.stringify(convertDataFormat(cmdLogData))
                cmdLogArr =  JSON.parse(cmdLogArr)
            }

            if(localStorage.SnapshotOverlayData != undefined)
                overlayDataArr =  JSON.parse(localStorage.SnapshotOverlayData)

            if(localStorage.SnapshotOverlayDataMin != undefined)
                overlayDataArrMin = JSON.parse(localStorage.SnapshotOverlayDataMin)

            if(localStorage.SnapshotOverlayDataDay != undefined)
                overlayDataArrDay = JSON.parse(localStorage.SnapshotOverlayDataDay)

            if(monitor.cmdLogFirstData){
                if(cmdLogArr.length > 0 && !(currentTime.getTime() - (new Date(cmdLogArr[cmdLogArr.length - 1].timestamp)).getTime() > MonitorGraphUI.enumMaxTimeGap.secGraph)){
                    cmdLogData = []
                    for(var i = 0; i< cmdLogArr.length; i++){
                        cmdLogData = sliceFirstData(cmdLogData, dataView.Seconds);
                        cmdLogData.push({"x": new Date(cmdLogArr[i].timestamp),
                            "y": cmdLogArr[i].outstandingTxn
                        })
                    }
                }

                if(cmdLogArrMin.length > 0 && !(currentTime.getTime() - (new Date(cmdLogArrMin[cmdLogArrMin.length - 1].timestamp)).getTime() > MonitorGraphUI.enumMaxTimeGap.minGraph)){
                    cmdLogDataMin = []
                    for(var j = 0; j< cmdLogArrMin.length; j++){
                        cmdLogDataMin = sliceFirstData(cmdLogDataMin, dataView.Minutes);
                        cmdLogDataMin.push({"x": new Date(cmdLogArrMin[j].timestamp),
                            "y": cmdLogArrMin[j].outstandingTxn
                        })
                    }
                }

                if(cmdLogArrDay.length > 0 && !(currentTime.getTime() - (new Date(cmdLogArrDay[cmdLogArrDay.length - 1].timestamp)).getTime() > MonitorGraphUI.enumMaxTimeGap.dayGraph)){
                    cmdLogDataDay = []
                    for(var k = 0; k< cmdLogArrDay.length; k++){
                        cmdLogDataDay = sliceFirstData(cmdLogDataDay, dataView.Days);
                        cmdLogDataDay.push({"x": new Date(cmdLogArrDay[k].timestamp),
                            "y": cmdLogArrDay[k].outstandingTxn
                        })
                    }
                }
                var overlayData = GetSnapshotOverlay(overlayDataArr)
                if(overlayData.length != 0 && !(currentTime.getTime() - (new Date(overlayData[overlayData.length - 1].endTime)).getTime() > MonitorGraphUI.enumMaxTimeGap.secGraph)){
                    cmdLogOverlay = []
                    cmdLogOverlay = overlayData
                }

                var overlayDataMin = GetSnapshotOverlay(overlayDataArrMin)
                if(overlayDataMin.length != 0 && !(currentTime.getTime() - (new Date(overlayDataMin[overlayDataMin.length - 1].endTime)).getTime() > MonitorGraphUI.enumMaxTimeGap.minGraph)){
                    cmdLogOverlayMin = overlayDataMin
                    overlayDataMin = []
                }

                var overlayDataDay = GetSnapshotOverlay(overlayDataArrDay)
                if(overlayDataDay.length != 0 && !(currentTime.getTime() - (new Date(overlayDataDay[overlayDataDay.length - 1].endTime)).getTime() > MonitorGraphUI.enumMaxTimeGap.dayGraph)){
                    cmdLogOverlayDay = overlayDataDay
                    overlayDataDay = []
                }
            }

            if ($.isEmptyObject(cmdLogDetail) || cmdLogDetail == undefined || cmdLogDetail[currentServer].OUTSTANDING_TXNS == undefined || cmdLogDetail[currentServer].TIMESTAMP == undefined)
                return;

            var timeStamp = cmdLogDetail[currentServer].TIMESTAMP;
            if (timeStamp >= monitor.cmdLogMaxTimeStamp) {
                var outStandingTxn = parseFloat(cmdLogDetail[currentServer].OUTSTANDING_TXNS).toFixed(1) * 1;

                if (cmdLogSecCount >= 6 || monitor.cmdLogFirstData) {
                    cmdLogDataMin = sliceFirstData(cmdLogDataMin, dataView.Minutes);
                    if (timeStamp == monitor.cmdLogMaxTimeStamp) {
                        cmdLogDataMin.push({ "x": new Date(timeStamp), "y": cmdLogDataMin[cmdLogDataMin.length - 1].y });
                        cmdLogArrMin = saveLocalStorageInterval(cmdLogArrMin, {"timestamp": new Date(timeStamp), "outstandingTxn": cmdLogDataMin[cmdLogDataMin.length - 1].y})
                    } else {
                        cmdLogDataMin.push({ "x": new Date(timeStamp), "y": outStandingTxn });
                        cmdLogArrMin = saveLocalStorageInterval(cmdLogArrMin, {"timestamp": new Date(timeStamp), "outstandingTxn": outStandingTxn})
<<<<<<< HEAD
                    }
                    Monitors.cmdLogDataMin = cmdLogDataMin;

                    var isDuplicate = false;
                    if (!$.isEmptyObject(cmdLogDetail[currentServer].SNAPSHOTS)) {
                        for (var i = 0; i < cmdLogDetail[currentServer].SNAPSHOTS.length; i++) {
                            isDuplicate = false;
                            for(var j = 0;j < cmdLogOverlayMin.length;j++){
                                var x1 = cmdLogOverlayMin[j].startTime;
                                if (x1 == cmdLogDetail[currentServer].SNAPSHOTS[i].START_TIME){
                                    isDuplicate = true;
                                    break;
                                }
                            }
                            if (!isDuplicate){
                                cmdLogOverlayMin.push({ "startTime": cmdLogDetail[currentServer].SNAPSHOTS[i].START_TIME, "endTime": cmdLogDetail[currentServer].SNAPSHOTS[i].END_TIME });
                                overlayDataArrMin.push({ "startTime": cmdLogDetail[currentServer].SNAPSHOTS[i].START_TIME, "endTime": cmdLogDetail[currentServer].SNAPSHOTS[i].END_TIME })
                            }
                        }
                        cmdLogOverlayMin = GetSnapshotOverlay(cmdLogOverlayMin, 90)
                    }
=======
                    }
                    Monitors.cmdLogDataMin = cmdLogDataMin;

                    var isDuplicate = false;
                    if (!$.isEmptyObject(cmdLogDetail[currentServer].SNAPSHOTS)) {
                        for (var i = 0; i < cmdLogDetail[currentServer].SNAPSHOTS.length; i++) {
                            isDuplicate = false;
                            for(var j = 0;j < cmdLogOverlayMin.length;j++){
                                var x1 = cmdLogOverlayMin[j].startTime;
                                if (x1 == cmdLogDetail[currentServer].SNAPSHOTS[i].START_TIME){
                                    isDuplicate = true;
                                    break;
                                }
                            }
                            if (!isDuplicate){
                                cmdLogOverlayMin.push({ "startTime": cmdLogDetail[currentServer].SNAPSHOTS[i].START_TIME, "endTime": cmdLogDetail[currentServer].SNAPSHOTS[i].END_TIME });
                                overlayDataArrMin.push({ "startTime": cmdLogDetail[currentServer].SNAPSHOTS[i].START_TIME, "endTime": cmdLogDetail[currentServer].SNAPSHOTS[i].END_TIME })
                            }
                        }
                        cmdLogOverlayMin = GetSnapshotOverlay(cmdLogOverlayMin, 90)
                    }
>>>>>>> ba132aa6

                    localStorage.SnapshotOverlayDataMin = JSON.stringify(GetSnapshotOverlay(overlayDataArrMin))
                    overlayDataArrMin = []
                    cmdLogSecCount = 0;
                }
                if (cmdLogMinCount >= 60 || monitor.cmdLogFirstData) {
                    cmdLogDataDay = sliceFirstData(cmdLogDataDay, dataView.Days);
                    if (timeStamp == monitor.cmdLogMaxTimeStamp) {
                        cmdLogDataDay.push({ "x": new Date(timeStamp), "y": cmdLogDataDay[cmdLogDataDay.length - 1].y });
                        cmdLogArrDay = saveLocalStorageInterval(cmdLogArrDay, {"timestamp": new Date(timeStamp), "outstandingTxn": cmdLogDataDay[cmdLogDataDay.length - 1].y})
                    } else {
                        cmdLogDataDay.push({ "x": new Date(timeStamp), "y": outStandingTxn });
                        cmdLogArrDay = saveLocalStorageInterval(cmdLogArrDay, {"timestamp": new Date(timeStamp), "outstandingTxn": outStandingTxn})
                    }
                    Monitors.cmdLogDataDay = cmdLogDataDay;

                    var isDuplicate = false;
                    if (!$.isEmptyObject(cmdLogDetail[currentServer].SNAPSHOTS)) {
                        for (var i = 0; i < cmdLogDetail[currentServer].SNAPSHOTS.length; i++) {
                            isDuplicate = false
                            for(var j = 0;j < cmdLogOverlayDay.length;j++){
                                var x1 = cmdLogOverlayDay[j].startTime;
                                if (x1 == cmdLogDetail[currentServer].SNAPSHOTS[i].START_TIME){
                                    isDuplicate = true;
                                    break;
                                }
                            }
                            if (!isDuplicate){
                                cmdLogOverlayDay.push({ "startTime": cmdLogDetail[currentServer].SNAPSHOTS[i].START_TIME, "endTime": cmdLogDetail[currentServer].SNAPSHOTS[i].END_TIME });
                                overlayDataArrDay.push({ "startTime": cmdLogDetail[currentServer].SNAPSHOTS[i].START_TIME, "endTime": cmdLogDetail[currentServer].SNAPSHOTS[i].END_TIME })
                            }
                        }
                        cmdLogOverlayDay = GetSnapshotOverlay(cmdLogOverlayDay, 2400)
                    }
                    localStorage.SnapshotOverlayDataDay = JSON.stringify(GetSnapshotOverlay(overlayDataArrDay))
                    overlayDataArrDay = []
                    cmdLogMinCount = 0;
                }
                cmdLogData = sliceFirstData(cmdLogData, dataView.Seconds);
                if (timeStamp == monitor.cmdLogMaxTimeStamp) {
                    cmdLogData.push({ "x": new Date(timeStamp), "y": cmdLogData[cmdLogData.length - 1].y });
                    cmdLogArr = saveLocalStorageInterval(cmdLogArr, {"timestamp": new Date(timeStamp), "outstandingTxn": cmdLogData[cmdLogData.length - 1].y})

                } else {
                    cmdLogData.push({ "x": new Date(timeStamp), "y": outStandingTxn });
                    cmdLogArr = saveLocalStorageInterval(cmdLogArr, {"timestamp": new Date(timeStamp), "outstandingTxn": outStandingTxn})
                }
                Monitors.cmdLogData = cmdLogData;

                localStorage.cmdLog = JSON.stringify(cmdLogArr)
                localStorage.cmdLogMin = JSON.stringify(cmdLogArrMin)
                localStorage.cmdLogDay = JSON.stringify(cmdLogArrDay)

                var isDuplicate = false;
                if (!$.isEmptyObject(cmdLogDetail[currentServer].SNAPSHOTS)) {
                    for (var i = 0; i < cmdLogDetail[currentServer].SNAPSHOTS.length; i++) {
                        isDuplicate = false;
                        for(var j = 0;j < cmdLogOverlay.length;j++){
                            var x1 = cmdLogOverlay[j].startTime;
                            if (x1 == cmdLogDetail[currentServer].SNAPSHOTS[i].START_TIME){
                                isDuplicate = true;
                                break;
                            }
                        }
                        if (!isDuplicate){
                            cmdLogOverlay.push({ "startTime": cmdLogDetail[currentServer].SNAPSHOTS[i].START_TIME, "endTime": cmdLogDetail[currentServer].SNAPSHOTS[i].END_TIME });
                            overlayDataArr.push({ "startTime": cmdLogDetail[currentServer].SNAPSHOTS[i].START_TIME, "endTime": cmdLogDetail[currentServer].SNAPSHOTS[i].END_TIME });
                        }
                    }
                    cmdLogOverlay = GetSnapshotOverlay(cmdLogOverlay, 15)
                }
                localStorage.SnapshotOverlayData = JSON.stringify(GetSnapshotOverlay(overlayDataArr))

                if (monitor.cmdLogFirstData) {
                    $(".cmdLogLegend").css("display", "block");
                }
                monitor.cmdLogFirstData = false;

                dataOverlay = [];
                if (graphView == 'Minutes'){
                    dataCommandLog[0]["values"] = cmdLogDataMin;
                    dataOverlay = cmdLogOverlayMin;
                } else if (graphView == 'Days'){
                    dataCommandLog[0]["values"] = cmdLogDataDay;
                    dataOverlay = cmdLogOverlayDay;
                } else {
                    dataCommandLog[0]["values"] = cmdLogData;
                    dataOverlay = cmdLogOverlay;
                }

                if (currentTab == NavigationTabs.DBMonitor && currentView == graphView && cmdLogChart.is(":visible")) {
                    d3.select('#visualisationCommandLog')
                        .datum(dataCommandLog)
                        .transition().duration(500)
                        .call(ChartCommandlog);
                }

<<<<<<< HEAD
                //cmdLogOverlay = []
=======
>>>>>>> ba132aa6
                $('.overlayGraph').detach()

                for(var i = 0; i < dataOverlay.length; i++){
                    var x1 = ChartCommandlog.xScale()(dataOverlay[i].startTime);
                    var x2 = ChartCommandlog.xScale()(dataOverlay[i].endTime);
                    var opacity = 1;
                    if (x1 > 3 && x1 < 560 && (x2 - x1 > 0)) {
                        opacity = ((x2 - x1) > 4) ? 0.2 : 1;
                        d3.select('#visualisationCommandLog .nv-y')
                            .append('rect')
                            .attr('x', x1)
                            .attr('width', (x2 - x1))
                            .style('fill', 'red')
                            .style('opacity', opacity)
                            .attr('y', 0)
                            .attr('class', 'overlayGraph')
                            .attr('height', ChartCommandlog.yAxis.range()[0]);

                    }
                }

            }
            if (timeStamp > monitor.cmdLogMaxTimeStamp) {
                monitor.cmdLogMaxTimeStamp = timeStamp;
            }
            cmdLogSecCount++;
            cmdLogMinCount++;
        };

        var convertDataFormat = function(cmdLogData){
            var requiredFormat = []
            for(var i = 0; i < cmdLogData.length; i++){
                requiredFormat.push({"timestamp": cmdLogData[i].x, "outstandingTxn": cmdLogData[i].y})
            }
            return requiredFormat;
        }

        var convertDataFormatForPartition = function(partitionData){
            var requiredFormat = []
            for(var i = 0; i < partitionData.length; i++){
                requiredFormat.push({"key": partitionData[i].key, "values": partitionData[i].values, "color": partitionData[i].color})
            }
            return requiredFormat;
        }

        var GetSnapshotOverlay = function(snapshotData, timeInterval){
            var interval_end = new Date()
            var interval_start = new Date()
            var interval = timeInterval == undefined ? RETAINED_TIME_INTERVAL : timeInterval;
            interval_end.setMinutes(interval_end.getMinutes() - interval);
            var snapshotDataArr = [];
            for(var i = 0; i < snapshotData.length; i++){
                var start_timeStamp =  snapshotData[i].startTime;
                var stop_timeStamp = snapshotData[i].endTime;
                if(start_timeStamp >= interval_end.getTime() && start_timeStamp <= interval_start.getTime()
                && start_timeStamp >= interval_end.getTime() && start_timeStamp <= interval_start.getTime()){
                    snapshotDataArr.push(snapshotData[i])
                }
            }
            return snapshotDataArr;
        }

        this.refreshGraphCmdLog = function () {
            if ($.isFunction(ChartCommandlog.update))
                ChartCommandlog.update();
        };

        this.refreshGraphDR = function () {
            if ($.isFunction(ChartDrReplicationRate.update))
                ChartDrReplicationRate.update();
        };
    });



    window.MonitorGraphUI = new IMonitorGraphUI();
})(window);
<|MERGE_RESOLUTION|>--- conflicted
+++ resolved
@@ -269,21 +269,6 @@
             },
             callback: function (p) {
                 ChartCpu.useInteractiveGuideline(true);
-<<<<<<< HEAD
-                //var tooltip = ChartCpu.tooltip;
-                //tooltip.gravity('s');
-                //tooltip.contentGenerator(function (d) {
-                //    var html = '';
-                //    d.series.forEach(function (elem) {
-                //        html += "<h3>"
-                //            + elem.key + "</h3>";
-                //    });
-                //    html = html + "<h2>" + parseFloat(d.point.y).toFixed(2) + "% at " + d3.time.format('%d %b %X')(new Date(d.point.x)) + "</h2>";
-
-                //    return html;
-                //});
-=======
->>>>>>> ba132aa6
                 return ChartCpu;
             }
         });
@@ -316,22 +301,6 @@
             },
             callback: function (p) {
                 ChartRam.useInteractiveGuideline(true);
-<<<<<<< HEAD
-                //var tooltip = ChartRam.tooltip;
-
-                //tooltip.contentGenerator(function (d) {
-                //    var html = '';
-                //    d.series.forEach(function (elem) {
-                //        html += "<h3>"
-                //            + elem.key + "</h3>";
-                //    });
-                //    html = html + "<h2>" + parseFloat(d.point.y).toFixed(4) + " GB at " + d3.time.format('%d %b %X')(new Date(d.point.x)) + "</h2>";
-
-                //    return html;
-                //});
-
-=======
->>>>>>> ba132aa6
                 return ChartCpu;
             }
         });
@@ -364,26 +333,6 @@
             },
             callback: function(p) {
                 ChartLatency.useInteractiveGuideline(true);
-<<<<<<< HEAD
-                //var tooltip = ChartLatency.tooltip;
-
-                //tooltip.contentGenerator(function (d) {
-                //    var html = '';
-                //    d.series.forEach(function (elem) {
-                //        html += "<h3>"
-                //            + elem.key + "</h3>";
-                //    });
-                //    html = html + "<h2>" + parseFloat(d.point.y).toFixed(2) + " ms at " + d3.time.format('%d %b %X')(new Date(d.point.x)) + "</h2>";
-
-                //    //d.series.forEach(function (elem) {
-                //    //    html += "<table><tr><td colspan='3'><strong class='x=value'>" + d3.time.format('%d %b %X')(new Date(d.point.x)) + "</strong></td></tr></thead>" +
-                //    //        "<tbody><tr><td class='legend-color-guide'><div style='background-color: rgb(27,135,200);'</div></td><td class='key'>Latency</td><td class='value'>" + parseFloat(d.point.y).toFixed(2) + "</td></tr></tbody>";
-                //    //});
-
-                //    return html;
-                //});
-=======
->>>>>>> ba132aa6
                 return ChartLatency;
             }
         });
@@ -417,20 +366,6 @@
            },
            callback: function(p) {
                ChartTransactions.useInteractiveGuideline(true);
-<<<<<<< HEAD
-               //var tooltip = ChartTransactions.tooltip;
-               //tooltip.contentGenerator(function (d) {
-               //    var html = '';
-               //    d.series.forEach(function (elem) {
-               //        html += "<h3>"
-               //            + elem.key + "</h3>";
-               //    });
-               //    html = html + "<h2>" + parseFloat(d.point.y).toFixed(2) + " tps at " + d3.time.format('%d %b %X')(new Date(d.point.x)) + "</h2>";
-
-               //    return html;
-               //});
-=======
->>>>>>> ba132aa6
                return ChartTransactions;
            }
         });
@@ -497,20 +432,6 @@
             },
             callback: function() {
                 ChartDrReplicationRate.useInteractiveGuideline(true);
-<<<<<<< HEAD
-                //var tooltip = ChartDrReplicationRate.tooltip;
-                //tooltip.contentGenerator(function (d) {
-                //    debugger;
-                //    var html = '';
-                //    d.series.forEach(function (elem) {
-                //        html += "<h3>"
-                //            + elem.key + "</h3>";
-                //    });
-                //    html = html + "<h2>" + parseFloat(d.point.y).toFixed(2) + " KBps at " + d3.time.format('%d %b %X')(new Date(d.point.x)) + "</h2>";
-                //    return html;
-                //});
-=======
->>>>>>> ba132aa6
                 return ChartDrReplicationRate;
             }
         });
@@ -544,20 +465,6 @@
            },
             callback:function() {
                ChartCommandlog.useInteractiveGuideline(true);
-<<<<<<< HEAD
-               //var tooltip = ChartCommandlog.tooltip;
-               //tooltip.contentGenerator(function (d) {
-               //    var html = '';
-               //    d.series.forEach(function (elem) {
-               //        html += "<h3>"
-               //            + elem.key + "</h3>";
-               //    });
-               //    html = html + "<h2>" + parseFloat(d.point.y).toFixed(2) + " Pending at " + d3.time.format('%d %b %X')(new Date(d.point.x)) + "</h2>";
-
-               //    return html;
-               //});
-=======
->>>>>>> ba132aa6
                return ChartCommandlog;
            }
         });
@@ -2070,7 +1977,6 @@
                     } else {
                         cmdLogDataMin.push({ "x": new Date(timeStamp), "y": outStandingTxn });
                         cmdLogArrMin = saveLocalStorageInterval(cmdLogArrMin, {"timestamp": new Date(timeStamp), "outstandingTxn": outStandingTxn})
-<<<<<<< HEAD
                     }
                     Monitors.cmdLogDataMin = cmdLogDataMin;
 
@@ -2092,29 +1998,6 @@
                         }
                         cmdLogOverlayMin = GetSnapshotOverlay(cmdLogOverlayMin, 90)
                     }
-=======
-                    }
-                    Monitors.cmdLogDataMin = cmdLogDataMin;
-
-                    var isDuplicate = false;
-                    if (!$.isEmptyObject(cmdLogDetail[currentServer].SNAPSHOTS)) {
-                        for (var i = 0; i < cmdLogDetail[currentServer].SNAPSHOTS.length; i++) {
-                            isDuplicate = false;
-                            for(var j = 0;j < cmdLogOverlayMin.length;j++){
-                                var x1 = cmdLogOverlayMin[j].startTime;
-                                if (x1 == cmdLogDetail[currentServer].SNAPSHOTS[i].START_TIME){
-                                    isDuplicate = true;
-                                    break;
-                                }
-                            }
-                            if (!isDuplicate){
-                                cmdLogOverlayMin.push({ "startTime": cmdLogDetail[currentServer].SNAPSHOTS[i].START_TIME, "endTime": cmdLogDetail[currentServer].SNAPSHOTS[i].END_TIME });
-                                overlayDataArrMin.push({ "startTime": cmdLogDetail[currentServer].SNAPSHOTS[i].START_TIME, "endTime": cmdLogDetail[currentServer].SNAPSHOTS[i].END_TIME })
-                            }
-                        }
-                        cmdLogOverlayMin = GetSnapshotOverlay(cmdLogOverlayMin, 90)
-                    }
->>>>>>> ba132aa6
 
                     localStorage.SnapshotOverlayDataMin = JSON.stringify(GetSnapshotOverlay(overlayDataArrMin))
                     overlayDataArrMin = []
@@ -2212,10 +2095,6 @@
                         .call(ChartCommandlog);
                 }
 
-<<<<<<< HEAD
-                //cmdLogOverlay = []
-=======
->>>>>>> ba132aa6
                 $('.overlayGraph').detach()
 
                 for(var i = 0; i < dataOverlay.length; i++){
