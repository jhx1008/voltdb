--- conflicted
+++ resolved
@@ -2395,11 +2395,7 @@
             return portConfigValues;
         };
 
-<<<<<<< HEAD
-        var getCountDetails = function (connection, countDetails, processName) {
-=======
         var getCountDetails = function(connection, countDetails) {
->>>>>>> e519ac00
             var colIndex = {};
             var counter = 0;
             var hostCount = 0;
@@ -2414,26 +2410,12 @@
                 counter++;
             });
 
-<<<<<<< HEAD
-            connection.Metadata['@Statistics_STARVATION' + suffix].data.forEach(function (info) {
-                if (hostName != info[colIndex["HOSTNAME"]]) {
-                    hostName = info[colIndex["HOSTNAME"]];
-                    hostCount++;
-                }
-
-                if (hostName != "") {
-                    if (siteCount[hostName] == undefined)
-                        siteCount[hostName] = 1;
-                    else
-                        siteCount[hostName]++;
-=======
             connection.Metadata['@SystemInformation_DEPLOYMENT'].data.forEach(function (info) {
                 if (info[colIndex["PROPERTY"]] == "hostcount") {
                     hostCount = info[colIndex["VALUE"]];
                 }
                 if (info[colIndex["PROPERTY"]] == "sitesperhost") {
                     siteCount = info[colIndex["VALUE"]];
->>>>>>> e519ac00
                 }
             });
             if (!countDetails.hasOwnProperty("DETAILS")) {
