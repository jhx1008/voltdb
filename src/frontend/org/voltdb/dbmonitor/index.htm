﻿<!DOCTYPE html>
<html xmlns="http://www.w3.org/1999/xhtml">
<head>
    <title>VoltDB Management Center</title>
    <meta http-equiv="Content-Type" content="text/html; charset=utf-8" />
    <meta http-equiv="X-UA-Compatible" content="IE=edge,chrome=1">
    <meta name="viewport" content="width=device-width, height=device-height, initial-scale=1">
    <meta name="description" content="">
    <meta name="author" content="">
    <link href="css/resources/layout.css" rel="stylesheet" />
    <link href="css/resources/aero.css" rel="stylesheet" />
    <link href="css/resources/nv.d3.css" rel="stylesheet" />
    <link href="css/resources/tablesorter.css" rel="stylesheet" />
    <link href="css/resources/schema/bootstrap.min.css" id="styleBootstrapMin" disabled rel="stylesheet">
    <link href="css/resources/schema/bootstrap-responsive.css" id="styleBootstrapResponsive" disabled rel="stylesheet">
    <link href="css/resources/schema/theme.bootstrap.css" id="styleThemeBootstrap" disabled rel="stylesheet">
    <script type="text/javascript" src="js/jquery-1.11.1.min.js"></script>
    <script type="text/javascript" src="js/d3/d3.v3.min.js"></script>
    <script type="text/javascript" src="js/d3/nv.d3.min.js"></script>
    <script type="text/javascript" src="js/jquery.slimscroll.min.js"></script>
    <script type="text/javascript" src="js/jquery.popup.js"></script>
    <script type="text/javascript" src="js/jquery.cookie.js"></script>
    <script type="text/javascript" src="js/voltdb.config.js"></script>
    <script type="application/javascript" src="js/jquery-ui.js"></script>
    <script type="text/javascript" src="js/voltdb.core.js"></script>
    <script type="text/javascript" src="js/voltdb.service.js"></script>
    <script type="text/javascript" src="js/voltdb.render.js"></script>
    <script type="text/javascript" src="js/voltdb.ui.js"></script>
    <script type="text/javascript" src="js/voltdb.graph.js"></script>
    <script type="text/javascript" src="js/jquery.tooltipster.js"></script>
    <script type="text/javascript" src="js/voltdb.sqlquery.ui.js"></script>
    <script type="text/javascript" src="js/voltdb.queryrender.js"></script>
    <script type="text/javascript" src="js/sorttable.js"></script>
    <script type="text/javascript" src="js/shortcut.js"></script>
    <script type="text/javascript" src="js/jquery.getSelectedText.min.js"></script>
    <script type="text/javascript" src="js/icheck.js"></script>
    <script type="text/javascript" src="js/voltdb.admin.ui.js"></script>
    <script type="text/javascript" src="js/jquery.validate.min.js"></script>
    <link href="css/resources/datatables/dataTables_page.css" rel="stylesheet" />
    <link href="css/resources/datatables/dataTables_table.css" rel="stylesheet" />
    <link href="css/resources/datatables/jquery.dataTables.css" rel="stylesheet" />
    <!--<link href="css/resources/datatables/jquery.dataTables.min.css" rel="stylesheet" />-->
    <link href="css/resources/datatables/theme.default.min.css" rel="stylesheet" />
    <script src="js/jquery.dataTables.js"></script>
    <script src="js/jqueryDatatablePlugins.js"></script>
    <script src="js/sha256.js"></script>
</head>
<body>
    <iframe name="versioncheck" id="versioncheck" style="display: none;" width="1" height="1" frameborder="0" src="about:blank"></iframe>
    <div class="page-wrap">
        <div class="snapshotStatusBar" style="display: none" id="snapshotBar">Snapshot saved successfully.</div>
        <div id="wrapper">
            <div class="header" id="headerMain">
                <div class="headLeft">
                    <div class="logo">
                        <img src="css/resources/images/voltdb-logo.png" alt="VoltDB" />
                    </div>
                    <div class="menu" id="toggle">
                        <div class="toggleMenu" id="toggleMenu">Menu</div>
                        <nav id="nav">
                            <ul>
                                <li id="navDbmonitor" class="active"><a href="#" class="linkFirst">DB Monitor</a></li>
                                <li id="navAdmin" style="display: none;"><a href="#">Admin</a></li>
                                <li id="navSchema"><a href="#o">Schema</a></li>
                                <li id="navSqlQuery"><a href="#">SQL Query</a></li>
                            </ul>
                        </nav>
                    </div>
                    <div class="clear"></div>
                </div>
                <div class="headRight">
                    <ul class="topRightList" id="userSection">
                        <li>
                            <a href="#logoutPopup" id="btnlogOut">
                                <div class="userN" title=""></div>
                            </a>
                        </li>
                        <li>
                            <a href="#logoutPopup" id="logOut">
                                <div class="user" title="Log Out"></div>
                            </a>
                        </li>
                        <li class="line" id="userLine"></li>
<<<<<<< HEAD
                        <li class="help"><a href="#help" id="showMyHelp">Help</a></li>
                        <li class="line" id="Li1"></li>
                        <li class="help"><a href="#About" id="ShowAbout">About</a></li>
=======
                        <li>
                            <div class="menuHome">
                            <ul class="menuHomeList">
                                <li>
                                    <a href="#" style="float:left">Help</a>
                                    <div class="helpDrop"></div>
                                    <div class="clear"></div>
                                    <ul>
                                        <li><a href="#help" id="showMyHelp">DB Monitor Help</a></li>
                                        <li><a href="#About" id="ShowAbout">About</a></li>
                                    </ul>
                                </li>
                            </ul>
                            </div>
                        </li>
>>>>>>> e519ac00
                        <li class="responsiveMenuPlaceHolder">&nbsp;</li>
                    </ul>
                </div>
                <div class="clear"></div>
            </div>
            <div class="contents">
                <!-- Loading -->
                <div id="overlay" style="display: none;">
                    <div class="loading"></div>
                </div>
                <!-- Loading -->
                <div class="container" id="containerMain">
                    <div class="clusterDetailsWrapper" id="clusterDetails">
                        <div class="clusterDetailsContLeft" id="clusterDetailsLeft">
                            <h1 class="headText clusterIcon">Cluster</h1>
                            <ul class="clusterStat" id="clusterHealth">
                                <li class="activeIcon">Active <span>()</span></li>
                                <li class="joiningIcon">Joining <span>()</span></li>
                                <li class="missingIcon">Missing <span>()</span></li>
                                <li style="display: none;" class="alertIcon"><a href="#memoryAlerts" id="showMemoryAlerts">Alert <span>()</span></a></li>
                            </ul>
                            <div class="clear"></div>
                        </div>
                        <div class="clusterDetailsContRight" id="clusterDetailsRight">
                            <ul class="serverStat" id="serverStatSection">
                                <li>Monitoring</li>
                                <li class="activeServerName" id="activeServerName" title=""></li>
                            </ul>
                            <div style="float: right; padding: 0 0 0 10px;"><a href="#" id="btnPopServerList" class="btn showServers">Server</a></div>
                            <div class="clear"></div>
                        </div>
                        <div class="clear"></div>
                        <!-- Server List popup-->
                        <div id="popServerList" style="display: none;">
                            <div class="slide-pop-wrapper">
                                <div class="slide-pop-title">
                                    <div class="icon-server searchLeft">Servers</div>
                                    <div class="searchRight">
                                        <div class="search">
                                            <input type="text" id="popServerSearch" class="icon-search" onclick="this.value = '';" onblur="this.value=!this.value?'Search Server':this.value;" value="Search Server" />
                                        </div>
                                        <div class="thresholdVal">
                                            Alert Threshold
                                            <input type="text" id="threshold" class="theVal" maxlength="3" />
                                            % <a href="#" id="saveThreshold" class="setVal">Set</a>
                                        </div>
                                        <div class="clear"></div>
                                    </div>
                                    <div class="clear"></div>
                                </div>
                                <div class="slide-pop-content">
                                    <div class="server-info-heading">
                                        <span class="server">Server Name</span> <span class="memory-use">Memory Usage</span>
                                        <div class="clear"></div>
                                    </div>
                                    <div id="serverListWrapper">
                                        <ul class="servers-list" id="serversList"></ul>
                                    </div>
                                </div>
                            </div>
                        </div>
                    </div>
                    <div class="content displayPre" id="contentServer">
                        <div class="leftShowhide">
                            <div id="GraphBlock" class="">
                                <h1 class="headText1"><a href="#" id="showHideGraphBlock" class="showhideIcon expanded arrowAdjust">Show/Hide Graph</a></h1>
                            </div>
                        </div>
                        <div class="rightShowhide">
                            <ul class="rightShowhideList" id="showHideRightlist">
                                <li class="viewSelect">
                                    <label>View</label>
                                    <select id="graphView">
                                        <option selected="selected">Seconds</option>
                                        <option>Minutes</option>
                                        <option>Days</option>
                                    </select>
                                </li>
                            </ul>
                            <div class="preBtn"><a href="#myPreference" class="btn" id="showMyPreference">Display Preference</a> </div>
                        </div>
                        <div class="clear"></div>
                    </div>
                    <div id="mainGraphBlock">
                        <div class="graphChart" id="graphChart">
                            <div id="chartServerCPU" class="chart">
                                <div class="chartHeader" id="chartHead">
                                    <h1>Server CPU <span class="activeServerName" title=""></span></h1>
                                </div>
                                <svg id="visualisationCpu" width="100%" height="350"></svg>
                            </div>
                            <div id="chartServerRAM" class="chart">
                                <div class="chartHeader" id="chartRamHeader">
                                    <h1>Server RAM<span class="activeServerName" title=""></span></h1>
                                </div>
                                <svg id="visualisationRam" width="100%" height="400"></svg>
                            </div>
                            <div id="chartClusterLatency" class="chart">
                                <div class="chartHeader">
                                    <h1>Cluster Latency (99th percentile, ms)</h1>
                                </div>
                                <svg id="visualisationLatency" width="100%" height="400"></svg>
                            </div>
                            <div id="chartClusterTransactions" class="chart">
                                <div class="chartHeader">
                                    <h1>Cluster Transactions (tps)</h1>
                                </div>
                                <svg id="visualisationTransaction" width="100%" height="400"></svg>
                            </div>
                            <div id="chartPartitionIdleTime" class="chart left">
                                <div class="chartHeader">
                                    <h1>Partition Idle Time</h1>
                                </div>
                                <div class="legend" style="display:none;">
                                    <ul>
                                        <li><div class="dotGray"></div>Local partitions </li>
                                        <li><div class="dotBlue"></div>Cluster-wide Maximum / Minimum</li>
                                        <li><div class="dotOrange"></div>Multi-partition</li>
                                    </ul>
                                </div>
                                <svg id="visualisationPartitionIdleTime" class="partitionHeight"></svg>
                            </div>
                            <div id="ChartDrReplicationRate" class="chart right" style="display: none">
                                <div class="chartHeader">
                                    <h1>Database Replication (DR)</h1>
                                </div>
                                <svg id="visualizationDrReplicationRate" width="100%" height="400"></svg>
                            </div>
                            <div class="clear"></div>
                        </div>
                    </div>
                    <div class="data">
                        <div id="firstpane" class="menu_list">
                            <!--Code for menu starts here-->
                            <div class="menu_head expanded">
                                <h1 id="ShowHideBlock">Show/Hide Data</h1>
                            </div>
                            <div class="menu_body" style="display: block;">
                                <div id="tblStoredProcedures" class="storedProcWrapper">
                                    <div class="tabs-filter-wrapper">
                                        <div class="tableTitle icon-procedures">Stored Procedures (Cluster)</div>
                                        <div class="filter">
                                            <input name="filter" id="filterStoredProc" type="text" class="search-box" onblur="this.value=!this.value?'Search Stored Procedures':this.value;" value="Search Stored Procedures" placeholder="Search Stored Procedures" />
                                            <a id="searchStoredProc" href="javascript:void(0)" class="icon-search" title="Search">search</a>
                                        </div>
                                        <div class="pagination">
                                            <a id="previousProcedures" href="javascript:void(0)" class="prev" title="Previous Page">Prev</a>Page
                                            <label id="lblPrevious"></label>
                                            of
                                            <label id="lblTotalPages"></label>
                                            <a id="nextProcedures" href="javascript:void(0)" class="next" title="Next Page">Next</a>
                                        </div>
                                        <div class="clear"></div>
                                    </div>
                                    <div class="tblScroll">
                                        <table width="100%" border="0" cellspacing="0" cellpadding="0" class="storeTbl">
                                            <thead>
                                                <tr>
                                                    <th id="PROCEDURE" width="30%" data-name="ascending" class="sorttable_sorted">Stored Procedure</th>
                                                    <th id="INVOCATIONS" width="10%" data-name="none">Invocations</th>
                                                    <th id="MIN_LATENCY" width="15%" data-name="none">Min Latency (ms)</th>
                                                    <th id="MAX_LATENCY" width="15%" data-name="none">Max Latency (ms)</th>
                                                    <th id="AVG_LATENCY" width="15%" data-name="none">Avg Latency (ms)</th>
                                                    <th id="PERC_EXECUTION" width="15%" data-name="none">% Time of Execution</th>
                                                </tr>
                                            </thead>
                                            <tbody id="storeProcedureBody"></tbody>
                                        </table>
                                    </div>
                                </div>
                                <div id="tblDataTables" class="dataTablesWrapper">
                                    <div class="tabs-filter-wrapper">
                                        <div class="tableTitle icon-tables">Database Tables</div>
                                        <div class="filter">
                                            <input name="filter" id="filterDatabaseTable" type="text" class="search-box" onblur="this.value=!this.value?'Search Database Tables':this.value;" value="Search Database Tables" placeholder="Search Database Tables" />
                                            <a id="searchDataTable" href="javascript:void(0)" class="icon-search" title="Search">search</a>
                                        </div>
                                        <div class="pagination">
                                            <a id="previousTables" href="javascript:void(0)" class="prev" title="Previous Page">Prev</a>Page
                                            <label id="lblPreviousTable"></label>
                                            of
                                            <label id="lblTotalPagesofTables"></label>
                                            <a id="nextTables" href="javascript:void(0)" class="next" title="Next Page">Next</a>
                                        </div>
                                        <div class="clear"></div>
                                    </div>
                                    <div class="tblScroll">
                                        <table width="100%" border="0" cellspacing="0" cellpadding="0" class="storeTbl">
                                            <thead>
                                                <tr>
                                                    <th id="TABLE_NAME" width="30%" data-name="ascending" class="sorttable_sorted">Table</th>
                                                    <th id="TUPLE_COUNT" width="10%" data-name="none">Row Count</th>
                                                    <th id="MAX_ROWS" width="15%" data-name="none">Max Rows (per partition)</th>
                                                    <th id="MIN_ROWS" width="15%" data-name="none">Min Rows (per partition)</th>
                                                    <th id="AVG_ROWS" width="15%" data-name="none">Avg Rows (per partition)</th>
                                                    <th id="TABLE_TYPE" width="15%" data-name="none">Type</th>
                                                </tr>
                                            </thead>
                                            <tbody id="tablesBody"></tbody>
                                        </table>
                                    </div>
                                </div>
                            </div>
                        </div>
                    </div>
                    <div class="drWrapper" id="divDrReplication" style="display:none">
                        <div class="content drHeader" id="drHeader">
                            <div class="leftShowhide">
                                <div class="dr">
                                    <h1 class="headText1">
                                        <a href="javascript:void(0);" id="showHideDrBlock" class="showhideIcon collapsed arrowAdjust">Show/Hide Database Replication (DR)</a>
                                    </h1>
                                </div>
                            </div>
                            <div class="rightShowhide">
                                <ul class="drList">
                                    <li>Mode</li>
                                    <li id="dbDrMode" class="drArrow">Master</li>
                                </ul>
                                <ul class="drList">
                                    <!-- <li>State</li>
                                     <li class="drArrow">On</li>-->
                                    <li class="alertIcon warningDr" style="display: none">
                                        <a id="drWarning" href="#drPartitionWarning" class="drWarning">
                                            <span style="margin:0 0 0 24px">Warning</span>
                                        </a>
                                    </li>
                                </ul>
                                <div class="clear"></div>
                            </div>
                            <div class="clear"></div>
                        </div>
                        <div id="drSection" class="drShowHide" style="display:none;">
                            <div id="drMasterSection" class="masterWrapper" style="display:block;">
                                <div id="tblMAster_wrapper" class="dataTables_wrapper no-footer">
                                    <div class="tabs-filter-wrapperDR">
                                        <div class="drTitle icon-master">Master</div>
                                        <div class="filter"><input name="filter" id="filterPartitionId" type="text" class="search-box" onblur="" placeholder="Search Partition ID"><a id="searchDrMasterData" href="javascript:void(0)" class="icon-search drIcon" title="Search">search</a></div>
                                        <div class="clear"></div>
                                    </div>
                                    <div class="clear"></div>
                                    <div class="dataTables_paginate paging_extStyleLF paginationDefault" id="tblDrMAster_paginate">
                                        <span class="paginate_disabled_previous paginate_button" title="Previous Page">Prev</span>
                                        <div class="navigationLabel">Page <span class="pageIndex"> 0 </span> of <span class="totalPages">0</span></div>
                                        <span class="paginate_enabled_next paginate_button" title="Next Page">Next</span>
                                    </div>
                                    <div class="drMasterContainer">
                                        <table width="100%" border="0" cellspacing="0" id="tblDrMAster" cellpadding="0" class="storeTbl drTbl no-footer dataTable" aria-describedby="tblDrMAster_info" role="grid">
                                            <thead>
                                                <tr role="row">
                                                    <th id="Th1" width="25%" data-name="none" class="" tabindex="0" aria-controls="tblDrMAster" rowspan="1" colspan="1" aria-sort="ascending" aria-label="Partition ID: activate to sort column descending">Partition ID</th>
                                                    <th id="Th2" width="20%" data-name="none" class="sorting" tabindex="0" aria-controls="tblDrMAster" rowspan="1" colspan="1" aria-label="Status: activate to sort column ascending">Status</th>
                                                    <th id="Th3" width="10%" data-name="none" class="sorting" tabindex="0" aria-controls="tblDrMAster" rowspan="1" colspan="1" aria-label="Total Buffer: activate to sort column ascending">Total Buffer</th>
                                                    <th id="Th4" width="10%" data-name="none" class="sorting" tabindex="0" aria-controls="tblDrMAster" rowspan="1" colspan="1" aria-label="Buffer on disk: activate to sort column ascending">Buffer on disk</th>
                                                    <th id="Th5" width="15%" data-name="none" class="sorting" tabindex="0" aria-controls="tblDrMAster" rowspan="1" colspan="1" aria-label="Replica Latency (ms): activate to sort column ascending">Replica Latency (ms)</th>
                                                    <th id="Th6" width="20%" data-name="none" class="sorting" tabindex="0" aria-controls="tblDrMAster" rowspan="1" colspan="1" aria-label="Replica latency (in transactions): activate to sort column ascending">Replica latency (in transactions)</th>
                                                </tr>
                                            </thead>
                                            <tbody><tr><td colspan="6"> No data to be displayed</td></tr></tbody>
                                        </table>
                                    </div>
                                </div>
                            </div>
                            <div id="drReplicaSection" class="replicaWrapper" style="display:block">
                                <div id="tblReplica_wrapper" class="dataTables_wrapper no-footer">
                                    <div class="tabs-filter-wrapperDR">
                                        <div class="drTitle icon-replica">Replica</div>
                                        <div class="filter"><input name="filter" id="filterHostID" type="text" class="search-box" onblur="" placeholder="Search Host ID"><a id="searchDrMasterData" href="javascript:void(0)" class="icon-search drIcon" title="Search">search</a></div>
                                        <div class="clear"></div>
                                    </div>
                                    <div class="clear"></div>
                                    <div class="dataTables_paginate paging_extStyleLF paginationDefault" id="tblDrReplica_paginate">
                                        <span class="paginate_disabled_previous paginate_button" title="Previous Page">Prev</span>
                                        <div class="navigationLabel">Page <span class="pageIndex"> 0 </span> of <span class="totalPages">0</span></div>
                                        <span class="paginate_enabled_next paginate_button" title="Next Page">Next</span>
                                    </div>
                                    <div class="drReplicaContainer">
                                        <table width="100%" border="0" cellspacing="0" id="tblDrReplica" cellpadding="0" class="storeTbl drTbl no-footer dataTable" aria-describedby="tblDrReplica_info" role="grid">
                                            <thead>
                                                <tr>
                                                    <th id="Th7" width="25%" data-name="none">Host ID</th>
                                                    <th id="Th8" width="25%" data-name="none">Status</th>
                                                    <th id="Th9" width="25%" data-name="none">Replication rate (last 1 minute)</th>
                                                    <th id="Th10" width="25%" data-name="none">Replication rate (last 5 minutes)</th>
                                                </tr>
                                            </thead>
                                            <tbody><tr><td colspan="6"> No data to be displayed</td></tr></tbody>
                                        </table>
                                    </div>
                                </div>
                            </div>
                        </div>
                    </div>
                </div>
            </div>
            <!--Admin-->
            <div id="admin" class="container contents">
                <!-- Loading -->
                <div id="adminActionOverlay" style="display: none;">
                    <div class="loading"></div>
                </div>
                <!-- Loading -->
                <div class="adminWrapper">
                    <div class="adminLeft">
                        <h1 class="headText clusterIcon">Cluster</h1>
                        <div class="adminClusterProperties">
                            <ul class="adminClusterList">
                                <li><a href="#pauseConfirmationPop" class="resume" id="pauseConfirmation">Pause</a> <a href="#resumeConfirmationPop" class="pause" id="resumeConfirmation" style="display: none;">Resume</a> </li>
                                <li><a href="#promoteConfirmationPop" class="promote-disabled" id="promoteConfirmation">Promote</a></li>
                                <li><a href="#savePop" id="saveConfirmation" class="saveme">Save</a></li>
                                <li><a href="#restorePop" id="restoreConfirmation" class="restoreConfirmationDisable">Restore</a></li>
                                <li><a href="#shutDownConfirmationPop" class="shutdown" id="shutDownConfirmation">Shutdown</a></li>
                            </ul>
                        </div>
                        <div class="clear"></div>
                    </div>
                    <div class="adminRight">
                        <div class="downloadConfig">
                            <a id="downloadAdminConfigurations" href="javascript:void(0)" download="deployment.xml" class="btnDown">Download Configuration</a>
                        </div>
                        <div class="adminServer">
                            <div class="serverName" id="serverName">Server<span class="setServer adminIcons"></span></div>
                            <!-- <div class="setServer adminIcons" id="btnServerConfigAdmin"></div>-->
                            <!-- server list -->
                            <div id="serverConfigAdmin" style="display: none;">
                                <div class="slide-pop-wrapper">
                                    <div class="slide-pop-title ">
                                        <div class="icon-server searchLeft searchLeftAdmin">Servers</div>
                                        <div class="searchRight">
                                            <div class="search">
                                                <!-- <input type="text" id="popServerSearchAdmin" class="icon-search icoSS" onclick="this.value='';" onblur="this.value=!this.value?'Search Server':this.value;" value="Search Server" placeholder="Search Server"> -->
                                            </div>
                                        </div>
                                        <div class="clear"></div>
                                    </div>
                                    <div class="slide-pop-content" style="padding: 0 0 15px 0;">
                                        <div id="serverListWrapperAdmin">
                                            <table width="100%" border="0" cellspacing="0" cellpadding="0" class="tblshutdown">
                                                <tbody></tbody>
                                            </table>
                                        </div>
                                    </div>
                                </div>
                            </div>
                            <!-- server list -->
                        </div>
                        <div class="clear"></div>
                    </div>
                    <div class="clear"></div>
                </div>
                <div class="adminContainer">
                    <div class="adminContentLeft">
                        <div class="headerAdminContent">
                            <h1>Overview</h1>
                        </div>
                        <div class="overviewTbl">
                            <table width="100%" border="0" cellspacing="0" cellpadding="0" class="adminTbl1">
                                <tr>
                                    <td width="62%" class="configLabel">Sites Per Host</td>
                                    <td id="sitePerHost" width="20%" align="right"></td>
                                    <td width="2%">&nbsp;</td>
                                    <td width="16%">&nbsp;</td>
                                </tr>
                                <tr>
                                    <td class="configLabel">K-Safety </td>
                                    <td id="kSafety" align="right"></td>
                                    <td>&nbsp;</td>
                                    <td>&nbsp;</td>
                                </tr>
                                <tr>
                                    <td class="configLabel">Partition Detection </td>
                                    <td align="right">
                                        <div id="partitionDetectionIcon" class="onIcon"></div>
                                    </td>
                                    <td id="partitionDetectionLabel"></td>
                                    <td>&nbsp;</td>
                                </tr>
                                <!--<tr class="security" id="securityRow">
                                    <td class="configLabel">Security</td>-->
                                <tr class="hasSubLabel parent security" id="row-6">
                                    <td class="configLabel"><a href="javascript:void(0)" class="labelCollapsed">Security</a></td>
                                    <td align="right" class="securitytd">
                                        <div id="securityOptionIcon" class="offIcon"></div>
                                        <input type="checkbox" id="chkSecurity" class="chkSecurity" />
                                        <div id="loadingSecurity" class="loading-small" style="display: none"></div>
                                    </td>
                                    <td><span id="spanSecurity" style="display: inline"></span></td>
                                    <td>
                                        <a id="btnEditSecurityOk" href="#securityPop" class="editOk" title="Save" style="">Ok</a>
                                        <a id="btnEditSecurityCancel" href="javascript:void(0)" class="editCancel" title="Cancel" style="">Cancel</a>
                                        <a href="#securityPop" id="securityEdit" class="edit" title="Edit">&nbsp;</a>
                                    </td>
                                </tr>
                                <tr class="child-row-6 subLabelRow">
                                    <td colspan="4">
                                        <div id="loadingUserList" class="userSecurity" style="display: none;">
                                            <div class="loading-small loadingSecurity"></div>
                                        </div>
                                        <div class="securWrapper" id="UsersList">
                                            <!--<table width="100%" cellpadding="0" cellspacing="0" class="secTbl">
                                                    <tr>
                                                        <th>Username</th>
                                                        <th>Password</th>
                                                        <th>Role</th>
                                                    </tr>
                                                    <tr>
                                                        <td>Test</td>
                                                        <td>Test</td>
                                                        <td>User</td>
                                                    </tr>
                                                </table>-->
                                        </div>
                                        <div class="securWrapper" id="UsersListEditable" style="display: none;">
                                            <div class="userName">Users</div>
                                            <div class="editBtn"><a href="javascript:void(0)" class="btnEd" id="addmorePOIbutton" onclick="insRow()"><span class="userPlus">+</span> Add User</a> </div>
                                            <div class="clear secLine"></div>
                                            <form id="frmUserList" method="get" action="">
                                                <div id="editUserList">
                                                </div>
                                            </form>
                                        </div>
                                    </td>
                                </tr>
                                <tr class="hasSubLabel parent" id="row-1">
                                    <td class="configLabel"><a href="javascript:void(0)" class="labelCollapsed">HTTP Access</a></td>
                                    <td align="right">
                                        <div id="httpAccessIcon" class="onIcon"></div>
                                    </td>
                                    <td id="httpAccessLabel"></td>
                                    <td>&nbsp;</td>
                                </tr>
                                <tr class="child-row-1 subLabelRow">
                                    <td class="configLabel">JSON API</td>
                                    <td align="right">
                                        <div id="jsonAPIIcon" class="onIcon"></div>
                                    </td>
                                    <td id="txtJsonAPI"></td>
                                    <td>&nbsp;</td>
                                </tr>
                                <tr class="hasSubLabel parent" id="row-2">
                                    <td class="configLabel"><a href="javascript:void(0)" class="labelCollapsed">Auto Snapshots</a></td>
                                    <td align="right" id="autoSnapshotOption" class="snapshottd">
                                        <div id="autoSnapshotIcon" class="onIcon"></div>
                                        <input style="display: none;" type="checkbox" id="chkAutoSnapshot" checked="checked" class="snapshot" />
                                        <div id="loadingSnapshot" class="loading-small" style="display: none"></div>
                                    </td>
                                    <td>
                                        <div id="txtAutoSnapshot" class="SnapshotsOn"></div>
                                    </td>
                                    <td><a id="btnEditAutoSnapshotOk" href="#autoSnapshotPop" class="editOk" title="Save" style="">Ok</a> <a id="btnEditAutoSnapshotCancel" href="javascript:void(0)" class="editCancel" title="Cancel" style="">Cancel</a> <a href="javascript:void(0)" id="autoSnapshotEdit" class="edit" title="Edit">&nbsp;</a></td>
                                </tr>
                                <tr class="child-row-2 subLabelRow" id="snapshotPrefixRow">
                                    <td class="configLabel">File Prefix </td>
                                    <td align="right" class="tdSnapshotPrefix">
                                        <form id="frmSnapshotFilePrefix" method="get" action="">
                                            <div id="loadingSnapshotPrefix" class="loading-small" style="display: none;"></div>
                                            <span id="prefixSpan"></span>
                                            <input id="txtPrefix" name="txtPrefix" class="exitableTxtBx exitableFilePrefix" type="text" style="display: none" />
                                            <label id="errorSnapshotFilePrefix" for="txtPrefix" class="error" style="display: none;"></label>
                                        </form>
                                    </td>
                                    <td>&nbsp;</td>
                                    <td>&nbsp;</td>
                                </tr>
                                <tr class="child-row-2 subLabelRow" id="snapshotFrequencyRow">
                                    <td class="configLabel">Frequency </td>
                                    <td align="right" class="tdSnapshotFrequency">
                                        <form id="frmSnapshotFrequency" method="get" action="">
                                            <div id="loadingSnapshotFrequency" class="loading-small" style="display: none;"></div>
                                            <span id="frequencySpan"></span>
                                            <input id="txtFrequency" name="txtFrequency" class="exitableTxtBx" type="text" style="display: none" />
                                            <span id="spanFrequencyUnit"></span>
                                            <select id="ddlfrequencyUnit" style="display: none;">
                                                <option>Hrs</option>
                                                <option>Min</option>
                                                <option>Sec</option>
                                            </select>
                                            <label id="errorSnapshotFrequency" for="txtFrequency" class="error" style="display: none;"></label>
                                        </form>
                                    </td>
                                    <td>&nbsp;</td>
                                    <td>&nbsp;</td>
                                </tr>
                                <tr class="child-row-2 subLabelRow" id="snapshotRetainedRow">
                                    <td class="configLabel">Retained </td>
                                    <td align="right" class="tdSnapshotRetained">
                                        <form id="frmSnapshotRetained" method="get" action="">
                                            <div id="loadingSnapshotRetained" class="loading-small" style="display: none;"></div>
                                            <span id="retainedSpan"></span>
                                            <input id="txtRetained" name="txtRetained" class="exitableTxtBx" type="text" style="display: none" />
                                            <span id="retainedSpanUnit"></span>
                                            <label id="errorSnapshotRetained" for="txtRetained" class="error" style="display: none;"></label>
                                        </form>
                                    </td>
                                    <td>&nbsp;</td>
                                    <td>&nbsp;</td>
                                </tr>
                                <tr class="hasSubLabel parent" id="row-3">
                                    <td class="configLabel"><a href="javascript:void(0)" class="labelCollapsed">Command Logging</a></td>
                                    <td align="right">
                                        <div id="commandLogIcon" class="offIcon"></div>
                                    </td>
                                    <td id="commandLogLabel"></td>
                                    <td>&nbsp;</td>
                                </tr>
                                <tr class="child-row-3 subLabelRow">
                                    <td class="configLabel">Log Frequency Time </td>
                                    <td align="right">
                                        <span id="commandLogFrequencyTime"></span>
                                        <span id="commandLogFrequencyUnit"></span>
                                    </td>
                                    <td>&nbsp;</td>
                                    <td>&nbsp;</td>
                                    <td>&nbsp;</td>
                                </tr>
                                <tr class="child-row-3 subLabelRow">
                                    <td class="configLabel">Log Frequency Transactions </td>
                                    <td id="commandLogFrequencyTxns" align="right"></td>
                                    <td>&nbsp;</td>
                                    <td>&nbsp;</td>
                                </tr>
                                <tr class="child-row-3 subLabelRow">
                                    <td class="configLabel">Log Size</td>
                                    <td align="right">
                                        <span id="commandLogSegmentSize"></span>
                                        <span id="commandLogSegmentSizeUnit"></span>
                                    </td>
                                    <td>&nbsp;</td>
                                    <td>&nbsp;</td>
                                </tr>
                                <tr class="hasSubLabel parent" id="row-4">
                                    <td class="configLabel"><a href="javascript:void(0)" class="labelCollapsed">Export</a></td>
                                    <td align="right"></td>
                                    <td>&nbsp;</td>
                                    <td>
                                        <a href="javascript:void(0);" id="addNewConfigLink" class="plusAdd" style="display: block;" title="Add Configuration">&nbsp;</a>
                                        <div id="loadingConfiguration" class="loading-small loadExport" style="display: none"></div>
                                        <a href="#addConfigPopup" id="addConfigPopupLink" data-id="-1" title="Add Configuration" style="display: none">Add Configuration</a>
                                    </td>
                                </tr>
                                <tr class="child-row-4 subLabelRow">
                                    <td class="configLabel">Export Tables</td>
                                    <td align="right">
                                        &nbsp;
                                    </td>
                                    <td></td>
                                    <td>
                                        <a href="javascript:void(0);" id="lstExportTbl" class="drTblBtn" style="display: block;" title="List of Export Tables">Export Tables</a>
                                        <a href="#exportTablePopup" id="lstExportTblLink" data-id="-1" title="Add Configuration" style="display: none">Add Configuration</a>
                                    </td>
                                </tr>
                                <tbody id="exportConfiguration" data-status="value" style="display: none;"></tbody>
                                <tr class="hasSubLabel parent" id="row-5">
                                    <td class="configLabel"><a href="javascript:void(0)" class="labelCollapsed">Advanced</a></td>
                                    <td>&nbsp;</td>
                                    <td>&nbsp;</td>
                                    <td>&nbsp;</td>
                                </tr>
                                <tr class="child-row-5 subLabelRow">
                                    <td class="configLabel">Max Java Heap </td>
                                    <td align="right">
                                        <span id="maxJavaHeap"></span>
                                        <span id="maxJavaHeapUnit"></span>
                                    </td>
                                    <td>&nbsp;</td>
                                    <td>&nbsp;</td>
                                    <td>&nbsp;</td>
                                </tr>
                                <tr class="child-row-5 subLabelRow" id="heartbeatTimeoutRow">
                                    <td class="configLabel">Heartbeat Timeout </td>
                                    <td align="right" class="heartbeattd">
                                        <form id="formHeartbeatTimeout" method="get" action="">
                                            <div id="loadingHeartbeatTimeout" class="loading-small" style="display: none;"></div>
                                            <span id="hrtTimeOutSpan"></span>
                                            <input id="txtHrtTimeOut" name="txtHrtTimeOut" class="exitableTxtBx" type="text" style="display: none" />
                                            <span id="hrtTimeOutUnitSpan"></span>
                                            <label id="errorHeartbeatTimeout" for="txtHrtTimeOut" class="error" style="display: none;"></label>
                                        </form>
                                    </td>
                                    <td>&nbsp;</td>
                                    <td><a id="btnEditHeartbeatTimeoutOk" href="#HrtTimeOutPopup" class="editOk" title="Save" style="">Ok</a> <a id="btnEditHeartbeatTimeoutCancel" href="javascript:void(0)" class="editCancel" title="Cancel" style="">Cancel</a> <a id="btnEditHrtTimeOut" href="javascript:void(0)" class="edit" title="Edit">&nbsp;</a></td>
                                </tr>
                                <tr class="child-row-5 subLabelRow" id="queryTimoutRow">
                                    <td class="configLabel">Query Timeout</td>
                                    <td align="right" class="queryTimeOut">
                                        <form id="formQueryTimeout" method="get" action="">
                                            <div id="loadingQueryTimeout" class="loading-small" style="display: none;"></div>
                                            <span id="queryTimeOutSpan"></span>
                                            <input id="txtQueryTimeout" name="txtQueryTimeout" class="exitableTxtBx" type="text" style="display: none" />
                                            <span id="queryTimeOutUnitSpan"></span>
                                            <label id="errorQueryTimeout" for="txtQueryTimeout" class="error" style="display: none;"></label>
                                        </form>
                                    </td>
                                    <td>&nbsp;</td>
                                    <td><a id="btnEditQueryTimeoutOk" href="#QueryTimeOutPopup" class="editOk" title="Save" style="">Ok</a> <a id="btnEditQueryTimeoutCancel" href="javascript:void(0)" class="editCancel" title="Cancel" style="">Cancel</a> <a id="btnEditQueryTimeout" href="javascript:void(0)" class="edit" title="Edit">&nbsp;</a></td>
                                </tr>
                                <tr class="child-row-5 subLabelRow">
                                    <td class="configLabel">Max Temp Table Memory</td>
                                    <td align="right">
                                        <span id="temptablesmaxsize"></span>
                                        <span id="temptablesmaxsizeUnit"></span>
                                    </td>
                                    <td>&nbsp;</td>
                                    <td>&nbsp;</td>
                                </tr>
                                <tr class="child-row-5 subLabelRow">
                                    <td class="configLabel">Snapshot Priority</td>
                                    <td id="snapshotpriority" align="right"></td>
                                    <td>&nbsp;</td>
                                    <td>&nbsp;</td>
                                </tr>
                            </table>
                        </div>
                        <div class="drWrapperAdmin" id="divDrWrapperAdmin" style="display:none">
                            <div class="headerAdminContent">
                                <h1>
                                    <div class="drAdminHeaderLeft">Database Replication (DR)</div>
                                    <div class="drAdminHeaderRight">
                                        <ul class="drList">
                                            <li>Mode</li>
                                            <li id="drMode" class="drArrow"></li>
                                        </ul>
                                        <div class="clear"></div>
                                    </div>
                                    <div class="clear"></div>
                                </h1>
                            </div>
                            <div class="drContent">
                                <table width="100%" border="0" cellspacing="0" cellpadding="0" class="adminTbl1">
                                    <!--<tr>
                                        <td width="62%" class="configLabel">State</td>
                                        <td width="20%" align="right">
                                            <div id="drStateIcon" class="onIcon"></div>
                                            <input style="display: none;" type="checkbox" id="chkDrState" checked="checked" class="drstate" />
                                            <div id="loadingDrState" class="loading-small" style="display: none"></div>
                                        </td>
                                         <td width="2%"><div id="txtDrState" class="drStateOn">On</div></td>
                                        <td width="16%"><a id="btnEditDrStateOk" href="#drStatePop" class="editOk" title="Save" style="">Ok</a> <a id="btnEditDrStateCancel" href="javascript:void(0)" class="editCancel" title="Cancel" style="">Cancel</a> <a href="javascript:void(0)" id="drStateEdit" class="edit" title="Edit">&nbsp;</a></td>
                                    </tr>-->
                                    <tr>
                                        <td width="62%" class="configLabel">ID</td>
                                        <td id="drId" width="20%" align="right"></td>
                                        <td width="2%">&nbsp;</td>
                                        <td width="16%">&nbsp;</td>
                                    </tr>
                                    <tr id="row-DrConfig">
                                        <td class="configLabel">Master</td>
                                        <td align="right" class="tdDrConfig">
                                            <div id="drMasterIcon" class="offIcon"></div>
                                            <input style="display: none;" type="checkbox" checked="checked" id="chkDrMaster" />
                                            <div id="loadingDrMaster" class="loading-small" style="display: none"></div>
                                        </td>
                                        <td><div id="txtDrMaster" class="drMasterOn"></div></td>
                                        <td>
                                            <a id="btnEditDrMasterOk" href="#drMasterPop" class="editOk" title="Save" style="">Ok</a>
                                            <a id="btnEditDrMasterCancel" href="javascript:void(0)" class="editCancel" title="Cancel" style="">Cancel</a>
                                            <a href="javascript:void(0);" id="drMasterEdit" class="edit" title="Edit">&nbsp;</a>
                                        </td>
                                    </tr>
                                    <tr>
                                        <td class="configLabel">Replica <span id="replicaSource" style="font-weight:normal"></span></td>
                                        <td align="right">
                                            <div id="drReplicaIcon" class="offIcon" title=""></div>
                                            <input style="display: none;" type="checkbox" id="chkDrReplica" checked="checked" />
                                            <div id="loadingDrReplica" class="loading-small" style="display: none"></div>
                                        </td>
                                        <td><div id="txtDrReplica" class="drReplicaOn" title=""></div></td>
                                        <td><!--<a id="btnEditDrReplicaOk" href="#drReplicaPop" class="editOk" title="Save" style="">Ok</a> <a id="btnEditDrReplicaCancel" href="javascript:void(0)" class="editCancel" title="Cancel" style="">Cancel</a> <a href="javascript:void(0);" id="drReplicaEdit" class="edit" title="Edit">&nbsp;</a>--> &nbsp;</td>
                                    </tr>
                                    <tr>
                                        <td class="configLabel">DR Tables</td>

                                        <td></td>
                                        <td><a href="#replicatedTablePopup" id="lstDrTblLink" data-id="-1" title="Add Configuration" style="display: none">Add Configuration</a></td>
                                        <td align="right"><a href="javascript:void(0);" id="lstDrTbl" class="drTblBtn" style="display: block;" title="List of DR Tables">DR Tables</a></td>
                                    </tr>
                                </table>
                            </div>
                        </div>
                    </div>
                    <div class="adminContentRight">
                        <div class="adminPorts">
                            <div class="headerAdminContent">
                                <h1>Network Interfaces</h1>
                            </div>
                            <div style="overflow: auto">
                                <table width="100%" border="0" cellspacing="0" cellpadding="0" class="adminTbl2 network">
                                    <tr>
                                        <th width="30%">Port Name</th>
                                        <th width="45%" id="hServerSettings">Server Settings</th>
                                        <th width="25%">Cluster Settings</th>
                                    </tr>
                                    <tr>
                                        <td>Client Port</td>
                                        <td id="clientport"></td>
                                        <td id="clusterClientport"></td>
                                    </tr>
                                    <tr>
                                        <td>Admin Port</td>
                                        <td id="adminport"></td>
                                        <td id="clusterAdminport"></td>
                                    </tr>
                                    <tr>
                                        <td>HTTP Port</td>
                                        <td id="httpport"></td>
                                        <td id="clusterHttpport"></td>
                                    </tr>
                                    <tr>
                                        <td>Internal Port</td>
                                        <td id="internalPort"></td>
                                        <td id="clusterInternalPort"></td>
                                    </tr>
                                    <tr>
                                        <td>Zookeeper Port</td>
                                        <td id="zookeeperPort"></td>
                                        <td id="clusterZookeeperPort"></td>
                                    </tr>
                                    <tr>
                                        <td>Replication Port</td>
                                        <td id="replicationPort"></td>
                                        <td id="clusterReplicationPort"></td>
                                    </tr>
                                </table>
                            </div>
                        </div>
                        <div class="adminDirectories">
                            <div class="headerAdminContent">
                                <h1>Directories</h1>
                            </div>
                            <div class="adminDirect">
                                <table width="100%" border="0" cellspacing="0" cellpadding="0" class="adminTbl2">
                                    <tr>
                                        <td width="76%">Root (Destination)</td>
                                        <td id="voltdbroot" width="24%"></td>
                                    </tr>
                                    <tr>
                                        <td>Snapshot</td>
                                        <td id="snapshotpath"></td>
                                    </tr>
                                    <tr>
                                        <td>Export Overflow</td>
                                        <td id="exportOverflow"></td>
                                    </tr>
                                    <tr>
                                        <td>Command Log</td>
                                        <td id="commandlogpath"></td>
                                    </tr>
                                    <tr>
                                        <td>Command Log Snapshots</td>
                                        <td id="commandlogsnapshotpath"></td>
                                    </tr>
                                </table>
                            </div>
                        </div>
                    </div>
                    <div class="clear"></div>
                </div>
            </div>
            <!--Schema Tab-->
            <div id="schema" class="contents">
            </div>
            <!--Sql Query Tab-->
            <div id="sqlQuery" class="containerStudio contents">
                <div class="blockWrapper" id="BlockContainer01">
                    <div class="objectExplorer">
                        <!-- Loading -->
                        <div id="sqlQueryOverlay" style="display: none;">
                            <div class="loading-medium"></div>
                        </div>
                        <!-- Loading -->
                        <div class="explorer">
                            <!--tab-->
                            <div class="tabContant" id="tabMain">
                                <button class="refreshBtn">Refresh</button>
                                <ul class="tabs">
                                    <li><a href="#tab1">Tables</a></li>
                                    <li><a href="#tab2">Views</a></li>
                                    <li><a href="#tab3">Stored Procedures</a></li>
                                </ul>
                                <div class="tab_container">
                                    <div id="tabScroller">
                                        <div id="tab1" class="tab_content">
                                            <div id="accordionTable">
                                            </div>
                                        </div>
                                        <div id="tab2" class="tab_content">
                                            <div id="accordionViews"></div>
                                        </div>
                                        <div id="tab3" class="tab_content">
                                            <div id="accordionProcedures"></div>
                                        </div>
                                    </div>
                                </div>
                            </div>
                        </div>
                        <div class="clear"></div>
                    </div>
                    <div class="queryInput" id="inputQuery">
                        <ul class="btnList" id="queryBtnList">
                            <li>
                                <button class="btnStudio" id="runBTn">Run</button>
                            </li>
                            <li>
                                <button class="btnStudio" id="clearQuery">Clear</button>
                            </li>
                        </ul>
                        <h1 class="theHeading icon-query">Query</h1>
                        <div class="query">
                            <form name="" id="queryForm">
                                <div class="textWritingArea">
                                    <textarea id="theQueryText"></textarea>
                                </div>
                            </form>
                        </div>
                    </div>
                    <div class="clear"></div>
                </div>
                <div class="blockWrapper" id="blockContainer02">
                    <div class="exportType">
                        <form name="" id="queryResult">
                            <select id="exportType">
                                <option selected="selected">HTML</option>
                                <option>CSV</option>
                                <option>Monospace</option>
                            </select>
                        </form>
                    </div>
                    <h1 class="theHeading icon-queryResult">Query Result</h1>
                    <div class="queryResult">
                        <div id="resultHtml" style="display: block;" class="resultHtml"></div>
                        <div id="resultCsv" style="display: none;" class="resultCsv"></div>
                        <div id="resultMonospace" style="display: none;" class="resultMonospace">
                            <pre>
                    </pre>
                        </div>
                    </div>
                    <div id="queryResults" class="queryStatus"></div>
                </div>
            </div>
        </div>
    </div>
    <div class="footer" id="mainFooter">
        <p>Copyright © 2015 VoltDB. All rights reserved. </p>
    </div>
    <!-- POPUP Saved Preferences -->
    <div id="myPreference" style="display: none">
        <div class="overlay-title">Graph/Data Preferences</div>
        <div class="clear"></div>
        <div class="overlay-content graphPop">
            <form name="popupForm" id="formPopup" method="post">
                <ul class="user-preferences" id="userPreferences">
                    <li class="pref-graph">
                        Server CPU
                        <input type="checkbox" id="ServerCPU" name="" value="cpu" checked="checked" />
                    </li>
                    <li class="pref-graph">
                        Server RAM
                        <input type="checkbox" id="ServerRAM" name="" value="ram" checked="checked" />
                    </li>
                    <li class="pref-graph">
                        Cluster Latency
                        <input type="checkbox" id="ClusterLatency" name="" value="latency" checked="checked" />
                    </li>
                    <li class="pref-graph">
                        Cluster Transactions
                        <input type="checkbox" id="ClusterTransactions" name="" value="transaction" checked="checked" />
                    </li>
                    <li class="pref-graph">
                        Partition Idle Time
                        <input type="checkbox" id="PartitionIdleTime" name="" value="transaction" checked="checked" />
                    </li>
                    <li class="pref-graph" id="liDrReplication" style="display:none">
                        Data Replication (DR)
                        <input type="checkbox" id="DrReplicationRate" name="" value="drReplication" checked="checked" />
                    </li>
                    <li class="pref-storedProc">
                        Stored Procedures
                        <input type="checkbox" id="StoredProcedures" name="" value="stored_proc" checked="checked" />
                    </li>
                    <li class="last pref-tables" id="liTables">
                        Database Tables
                        <input type="checkbox" id="DatabaseTables" name="" value="table" checked="checked" />
                    </li>
                    <li class="pref-tables" id="liDrTables" style="display:none">
                        Data Replication Tables
                        <input type="checkbox" id="DRTables" name="" value="table" checked="checked" />
                    </li>
                </ul>
                <input type="submit" name="account_details" id="account_details" value="Save" class="input-submit left" hidden="hidden" style="display: none;" />
            </form>
        </div>
        <div class="overlay-btns"><a href="#" class="btn" id="savePreference">Save</a></div>
    </div>
    <!-- POPUP Saved Preferences -->
    <!-- POPUP Alerts -->
    <div id="memoryAlerts" style="display: none">
        <div class="overlay-title">Memory Usage Alerts</div>
        <div class="clear"></div>
        <div class="overlay-content">
            <div class="server-info-heading"><span class="server">Server Name</span><span class="memory-use">Memory Usage</span></div>
            <ul class="servers-list" id="memoryAlertsList"></ul>
        </div>
    </div>
    <!-- POPUP Alerts -->
    <div style="display: none"><a href="#error" id="errorPopup">Error</a></div>
    <!--Error popup-->
    <div id="error" style="display: none">
        <div class="overlay-title errorIcon ">Error</div>
        <div class="clear"></div>
        <div class="overlay-contentError errorMsg">
            <p id="errorMessage"></p>
            <br />
            <div class="overlay-btns" style="padding: 0"><a href="#" class="btn" id="btnOk">Ok</a></div>
        </div>
    </div>
    <!--Error popup-->
    <!--Logout popup-->
    <div id="logoutPopup" style="display: none">
        <div class="overlay-title ">
            <img src="css/resources/images/Information.png" class="imgError" />Logout
        </div>
        <div class="clear"></div>
        <div class="overlay-contentError errorMsg">
            <p>Do you want to logout?</p>
            <br />
            <ul class="btnList" id="Ul1">
                <li>
                    <div class="overlay-btns" style="padding: 0"><a href="javascript:void(0)" class="btn" id="A1" onclick="logout();">Ok</a></div>
                </li>
                <li>
                    <div class="overlay-btns" style="padding: 0"><a class="btn" id="btnCancel">Cancel</a></div>
                </li>
            </ul>
        </div>
    </div>
    <!--Logout popup-->
    <!--Connection popup-->
    <div style="display: none"><a href="#connectionPopup" id="conPopup">Connection Error</a></div>
    <div id="connectionPopup" style="display: none">
        <div id="conpop">
            <div class="overlay-title ">
                <img src="css/resources/images/error.png" class="imgError" />Error
            </div>
            <div class="clear"></div>
            <div class="overlay-contentError errorMsg">
                <p>Lost connection to Database. Please click ok when the server is back online. </p>
                <br />
                <div class="overlay-btns" style="padding: 0"><a class="btn" id="btnConOk">Ok</a></div>
            </div>
        </div>
    </div>
    <!--Connection popup-->
    <!--Server Shutdown Information-->
    <div style="display: none"><a href="#shutdownInfoPopup" id="serverShutdownPopup">Cluster Shutdown</a></div>
    <div id="shutdownInfoPopup" style="display: none">
        <div id="shutdownPop">
            <div class="overlay-title ">
                <img src="css/resources/images/error.png" class="imgError" />Error
            </div>
            <div class="clear"></div>
            <div class="overlay-contentError errorMsg">
                <p>Database has been shutdown. Please click ok when the server is back online. </p>
                <br />
                <div class="overlay-btns" style="padding: 0"><a class="btn" id="btnServerShutdownOk">Ok</a></div>
            </div>
        </div>
    </div>
    <!--Server Shutdown Information-->
    <!--Server not available popup-->
    <div style="display: none"><a href="#serverUnavailablePopup" id="serUnavailablePopup">Connection Error</a></div>
    <div id="serverUnavailablePopup" style="display: none">
        <div id="servUnavailablePop">
            <div class="overlay-title ">
                <img src="css/resources/images/error.png" class="imgError" />Error
            </div>
            <div class="clear"></div>
            <div class="overlay-contentError errorMsg">
                <p>
                    Could not establish connection to Database. The service is either down, very slow to respond or the server refused connection.
                    Please click ok when the server is back online.
                </p>
                <br />
                <div class="overlay-btns" style="padding: 0"><a class="btn" id="serverUnavailableBtn">Ok</a></div>
            </div>
        </div>
    </div>
    <!--Server not available popup-->
    <!--Help popup-->
    <div id="help" style="display: none">
        <div class="overlay-title helpIcon ">Help</div>
        <div class="clear"></div>
        <div class="overlay-contentHelp">
            <!-- <h1>VoltDB Management Center: DB Monitor</h1> -->
            <div class="VDBMonitorHelp" id="VDBMonHelp">
                <p>The <span class="helpStyleTitle">VoltDB Management Center DB Monitor</span> lets you track the performance and health of your cluster. The monitor is divided into three parts: </p>
                <ul class="helpList">
                    <li>Cluster health at-a-glance</li>
                    <li>Performance Graphs</li>
                    <li>Performance Data</li>
                </ul>
                <br />
                <h2 class="help">Cluster Health At-a-Glance</h2>
                <p>The cluster health bar provides a quick look at the current health of the database cluster, including:</p>
                <ul class="helpList">
                    <li>How many servers are in the cluster</li>
                    <li>How many are joining</li>
                    <li>How many are missing (that is, servers that have stopped either intentionally or by accident)</li>
                    <li>If any servers are running low on memory</li>
                </ul>
                <p>
                    The cluster health bar also indicates which server you are currently connected to and contains a pulldown menu (from the <span class="helpStyleButton">&raquo;&nbsp;Server</span> button on the right) that lists all of the servers in the cluster and their current memory usage. Click on a server name in the list to switch to view statistics from that server. You can also use the input field and the <span class="helpStyleButton">Set</span> button to set the threashold for out-of-memory alerts. Any servers using more than the threshold percent of total memory will be highlighted with an alert status.
                    <h2 class="help">Performance Graphs</h2>
                <p>The second section of the monitor shows graphs for CPU and memory usage of the current server and 99th percentile query latency and transactions per sectond for the entire cluster. You can use the pull down "View" menu to change the scale and update rate of the graphs between seconds, minutes, and days.</p>
                <h2 class="help">Performance Data</h2>
                <p>The third and last section of the monitor shows data charts of performance metrics for each stored procedure and the number of rows for each table and view. You can sort by any of the columns in the charts by clicking on the column heading. Or you can filter by the procedure names using the search box above the chart. </p>
                <h2 class="help">Additional Controls</h2>
                <p>To quckly hide or show either the graphs or the charts, you can click on the "Show/Hide" triangle above each section. You can also choose to display or hide specific charts and graphs using the <span class="helpStyleButton">Display&nbsp;Preference</span> button above the graphs. Clear the checkbox next to the graphs and/or charts you want to hide and press "Save". This setting is saved as a browser cookie so will be retained across sessions. </p>
            </div>
            <div class="VDBMonitorHelp" id="VDBAdmHelp" style="display: none;">
                <p>
                    The <span class="helpStyleTitle">VoltDB Management Center Admin</span> lets authorized users perform
                    administrative functions on the cluster. Supported tasks include pausing and resuming the database,
                    saving and restoring snapshots, as well as reviewing and editing the database configuration.
                    The Administration page is divided into four parts:
                </p>
                <ul class="helpList">
                    <li>Control Bar</li>
                    <li>Configuration Overview</li>
                    <li>Network Interfaces &amp; Directories</li>
                </ul>
                <br>
                <h2 class="help">Control Bar</h2>
                <p>The control bar at the top of the page lets you perform common administrative functions to a running database. The buttons on the control bar perform the following actions:</p>
                <ul class="helpList">
                    <li>
                        <span class="helpStyleTitle">Pause &amp; Resume</span> &mdash; To pause the database click on the pause button.
                        When you pause the database, the button's icon changes to "resume" to indicate it will now resume the database next time you click on it.
                    </li>
                    <li><span class="helpStyleTitle">Promote</span> &mdash; If the database was started as a replica for database replication (DR), the Promote button lets you stop DR, exit read-only mode and promote the database to normal mode.</li>
                    <li>
                        <span class="helpStyleTitle">Save &amp; Restore</span> &mdash; There are separate buttons for saving and restoring snapshots.
                        For saving, you must provide an absolute directory path where the snapshot files will be stored and a unique identifier.
                        For restoring, specify an absolute path and click search to see a list of available snapshots.
                    </li>
                    <li><span class="helpStyleTitle">Shutdown</span> &mdash; The shutdown button lets you shutdown the database.</li>
                </ul>
                <p>
                    The right side of the control bar includes two additional controls. The "Download Configuration" button lets you download a text file of the current deployment file settings.
                    The server pull-down menu to the far right lets you change which server you are administering.
                    You can also use the server menu to stop an individual node in a K-safe cluster. (For example, if you need to perform maintenance on the server hardware.)
                </p>
                <h2 class="help">Configuration Overview</h2>
                <p>
                    The configuration overview shows the settings for various database features that are configurable in the deployment file. If a setting is editable on the running cluster,
                    a pencil icon appears to the right of the option. Click on the pencil to edit the setting then click on OK to save and apply your changes.
                </p>
                <h2 class="help">Network Interfaces &amp; Directories</h2>
                <p>
                    To the right of the configuration overview is a list of the network interfaces, ports, and directories configured for the cluster. These settings are also settable in the
                    deployment file or on the command line when starting the database. However, they are not editable after the server is running and so this section is for reference only.
                </p>
            </div>
            <div class="VDBSchemaHelp" id="VDBSchHelp" style="display: none;">
                <p>The <strong class="helpStyleTitle">VoltDB Management Center Schema</strong> viewer lets you examine the logical definition of your database, including the tables, views, indexes, and stored procedures. Five tabs along the top of the viewer let you choose between: </p>
                <ul class="helpSchemaList">
                    <li><span class="helpStyleTitle">Overview</span> &mdash; A summary of the software version, database schema, and its contents.</li>
                    <li><span class="helpStyleTitle">Schema</span> &mdash; Detailed description of all the tables and views, including indexes and constraints. Click on a table or view's name to expand it and see the details. Click on the column headings to sort the list.</li>
                    <li><span class="helpStyleTitle">Procedures &amp; SQL</span> &mdash; A list of all of the user-defined stored procedures and their attributes. Click on a procedure name to view the SQL statements it contains. Click on the SQL statements to see their execution plans.</li>
                    <li><span class="helpStyleTitle">Size Worksheet</span> &mdash; An interactive worksheet that helps you estimate the amount of memory required based on the current schema and estimated row counts you enter.all of the user-defined stored procedures and their attributes. Click on a procedure name to view the SQL statements it contains. Click on the SQL statements to see their execution plans.</li>
                    <li><span class="helpStyleTitle">DDL Source</span> &mdash; A complete listing of the DDL source statements for the current schema.</li>
                </ul>
                <br />
            </div>
            <div class="VDBQueryHelp" id="VDBQHelp" style="display: none;">
                <p>The <strong class="helpStyleTitle">VoltDB Management Center SQL Query</strong> page lets you execute SQL queries interactively. Simply type your query into the box on the right and click "Run". A list of database tables, views, and stored procedures are provided to the left for reference. Click on a table or view to expand it and see the columns. Click on a stored procedure to see the datatypes of its input parameters and return value. </p>
                <p>You can enter individual queries or multiple queries separated by semi-colons. If there are several queries in the input box, you can execute selected queries by highlighting the queries you want to execute before clicking <span class="helpStyleButton">Run </span>.</p>
                <p>In addition to SQL queries, you can invoke stored procedures using the EXEC (or EXECUTE) directive:</p>
                <blockquote>EXEC {procedure-name} [parameter] ... </blockquote>
                <p>Finally, you can change the format of the output using the pull-down menu above and to the right of the query results pane. The results can be displayed as a formatted (HTML) table, comma-separated value (CSV) lines, or as monospaced text.</p>
            </div>
        </div>
    </div>
    <!--help popup ends-->
    <!--About popup-->
    <div id="About" style="display: none">
        <div class="overlay-title helpIcon ">System Overview</div>
        <div class="clear"></div>
        <div class="overlay-contentAbout">
            <!-- <h1>VoltDB Management Center: DB Monitor</h1> -->
            <div class="dataBlock">
<<<<<<< HEAD
                <div class="dataBlockContent systemOver" style="padding:0;">
                    <table class="table table-condensed">
                        <tbody>
                            <tr>
                                <td>Mode</td>
                                <td id="mode"></td>
                                <td></td>
                            </tr>
                            <tr>
                                <td>VoltDB Version</td>
                                <td id="voltdbVersion"></td>
                                <td></td>
                            </tr>
                            <tr>
                                <td>Buildstring</td>
                                <td id="buildString"></td>
                                <td></td>
                            </tr>
                            <tr>
                                <td>Cluster Composition</td>
                                <td id="clusterComposition"></td>
                                <td></td>
                            </tr>
                            <tr>
                                <td>Running Since</td>
                                <td id="runningSince"></td>
                                <td></td>
                            </tr>
                        </tbody>
                    </table>
                    <p></p>
=======
                    <div class="dataBlockContent systemOver" style="padding:0;">
                        <table id="tblSystemOverview" class="table table-condensed">
                            <tbody>
                                <tr>
                                    <td>Mode</td>
                                    <td id="mode"></td>
                                    <td></td>
                                </tr>
                                <tr>
                                    <td>VoltDB Version</td>
                                    <td id="voltdbVersion"></td>
                                    <td></td>
                                </tr>
                                <tr>
                                    <td>Buildstring</td>
                                    <td id="buildString"></td>
                                    <td></td>
                                </tr>
                                <tr>
                                    <td>Cluster Composition</td>
                                    <td id="clusterComposition"></td>
                                    <td></td>
                                </tr>
                                <tr><td>Running Since</td>
                                    <td id="runningSince"></td>
                                    <td></td>
                                </tr>
                            </tbody>
                        </table>
                        <p></p>
                    </div>
>>>>>>> e519ac00
                </div>
            </div>
        </div>
    </div>
    <!--help popup ends-->
    <!-- POPUP shutDownConfirmationPop -->
    <div id="shutDownConfirmationPop" style="display: none">
        <div class="overlay-title icon-alert">Shutdown: Confirmation</div>
        <div class="clear"></div>
        <div class="overlay-content">
            <p class="txt-bold">Are you sure you want to shutdown the cluster?</p>
            <p>Any data not saved to a snapshot or command log will be lost.</p>
            <p>Continue with the shutdown?</p>
        </div>
        <div class="overlay-btns"><a id="btnShutdownConfirmationOk" class="btn">Ok</a> <a id="btnShutdownConfirmationCancel" class="btn btn-gray">Cancel</a></div>
    </div>
    <!-- POPUP shutDownConfirmationPop -->
    <!-- POPUP stopConfirmationPop -->
    <div id="stopConfirmationPop" style="display: none">
        <div class="overlay-title icon-alert">Stop: Confirmation</div>
        <div class="clear"></div>
        <div class="overlay-content">
            <p class="txt-bold">Are you sure you want to stop the Server?</p>
        </div>
        <div class="overlay-btns"><a id="StopConfirmOK" class="btn closeBtn">Ok</a> <a id="StopConfirmCancel" class="btn btn-gray closeBtn">Cancel</a></div>
    </div>
    <!-- POPUP stopConfirmationPop -->
    <!-- POPUP stopConfirmationPop -->
    <div id="startConfirmationPop" style="display: none">
        <div class="overlay-title icon-alert">Start: Confirmation</div>
        <div class="clear"></div>
        <div class="overlay-content">
            <p class="txt-bold">Are you sure you want to start the Server?</p>
        </div>
        <div class="overlay-btns"><a id="startConfirmOk" class="btn">Ok</a> <a id="startConfirmCancel" class="btn btn-gray">Cancel</a></div>
    </div>
    <!-- POPUP stopConfirmationPop -->
    <!-- POPUP promoteConfirmationPop -->
    <div id="promoteConfirmationPop" style="display: none">
        <div class="overlay-title icon-alert">Promote: Confirmation</div>
        <div class="clear"></div>
        <div class="overlay-content">
            <p class="txt-bold">Do you want to promote the cluster?</p>
        </div>
        <div class="overlay-btns"><a id="promoteConfirmOk" class="btn">Ok</a> <a id="promoteConfirmCancel" class="btn btn-gray">Cancel</a></div>
    </div>
    <!-- POPUP promoteConfirmationPop -->
    <!-- POPUP pauseConfirmationPop 1 -->
    <div id="pauseConfirmationPop" style="display: none">
        <div class="overlay-title icon-alert">Pause: Confirmation</div>
        <div class="clear"></div>
        <div class="overlay-content">
            <p class="txt-bold">Do you want to pause the cluster and enter admin mode?</p>
        </div>
        <div class="overlay-btns"><a id="btnPauseConfirmationOk" class="btn">Ok</a> <a id="btnPauseConfirmationCancel" class="btn btn-gray">Cancel</a></div>
    </div>
    <!-- POPUP pauseConfirmationPop -->
    <!-- POPUP shutdownPopupPop 2 -->
    <div id="shutdownPopupPop" style="display: none">
        <div class="overlay-title icon-alert">Server</div>
        <div class="clear"></div>
        <div class="overlay-content">
            <p class="txt-bold">Are you sure you want to stop this node?</p>
            <p>Continue with the shutdown?</p>
        </div>
        <div class="overlay-btns"><a class="btn closeBtn">Ok</a> <a class="btn btn-gray closeBtn">Cancel</a></div>
    </div>
    <!-- POPUP shutdownPopupPop -->
    <!-- POPUP shutdownPopupPop -->
    <div id="shutdownPopupPop1" style="display: none">
        <div class="overlay-title icon-alert">Server</div>
        <div class="clear"></div>
        <div class="overlay-content">
            <p class="txt-bold">Are you sure you want to enable this node?</p>
            <p>Continue with the enable?</p>
        </div>
        <div class="overlay-btns"><a class="btn closeBtn">Ok</a> <a class="btn btn-gray closeBtn">Cancel</a></div>
    </div>
    <!-- POPUP shutdownPopupPop -->
    <!-- POPUP shutdownClusterPopupPop -->
    <div id="shutdownClusterPopupPop" style="display: none">
        <div class="overlay-title icon-alert">Shutdown</div>
        <div class="clear"></div>
        <div class="overlay-content">
            <p class="txt-bold">Are you sure you want to shutdown the cluster?</p>
            <p>Any data not saved to a snapshot or command log will be lost.</p>
            <p>Continue with the shutdown?</p>
        </div>
        <div class="overlay-btns"><a class="btn closeBtn">Ok</a> <a class="btn btn-gray closeBtn">Cancel</a></div>
    </div>
    <!-- POPUP shutdownPopupPop -->
    <!-- POPUP resumeConfirmationPop -->
    <div id="resumeConfirmationPop" style="display: none">
        <div class="overlay-title icon-alert">Resume: Confirmation</div>
        <div class="clear"></div>
        <div class="overlay-content">
            <p class="txt-bold">Do you want to resume the cluster and exit admin mode?</p>
        </div>
        <div class="overlay-btns"><a id="btnResumeConfirmationOk" class="btn">Ok</a> <a id="btnResumeConfirmationCancel" class="btn btn-gray">Cancel</a></div>
    </div>
    <!-- POPUP resumeConfirmationPop -->
    <!-- POPUP autoSnapshotyPop -->
    <div id="autoSnapshotPop" style="display: none">
        <div class="overlay-title icon-alert">Auto Snapshots</div>
        <div class="clear"></div>
        <div class="overlay-content confirmationHeight">
            <p class="txt-bold">Do you want to save the value?</p>
        </div>
        <div class="overlay-btns"><a id="btnSaveSnapshot" class="btn">Ok</a> <a id="btnPopupAutoSnapshotCancel" class="btn btn-gray">Cancel</a></div>
    </div>
    <!-- POPUP autoSnapshotyPop -->
    <!-- POPUP securityPop -->
    <div id="securityPop" style="display: none">
        <div class="overlay-title icon-alert">Security: Confirmation</div>
        <div class="clear"></div>
        <div class="overlay-content confirmationHeight">
            <p class="txt-bold">Do you want to change Security?</p>
        </div>
        <div class="overlay-btns"><a class="btn" id="btnSecurityOk">Ok</a> <a id="btnPopupSecurityCancel" class="btn btn-gray">Cancel</a></div>
    </div>
    <!-- POPUP securityPop -->
    <!-- POPUP securityWarningPop -->
    <div style="display: none"><a id="loginWarnPopup" href="#loginWarningPopup">login error</a></div>
    <div id="loginWarningPopup" style="display: none">
        <div class="overlay-title ">
            <img src="css/resources/images/error.png" class="imgError" />Error
        </div>
        <div class="clear"></div>
        <div class="overlay-contentError errorMsg">
            <p id="loginWarningPopupMsg">Security settings have been changed. You no longer have permission to view this page.</p>
            <br />
            <div class="overlay-btns"><a class="btn" id="btnLoginWarningOk">Ok</a></div>
        </div>
    </div>
    <!-- POPUP securityWarningPop -->
    <!-- POPUP savePop -->
    <div id="savePop" style="display: none">
        <div class="overlay-title icon-alert">Save</div>
        <div class="clear"></div>
        <div id="saveSnapshot">
            <div class="overlay-content ">
                <form id="formSaveSnapshot" method="get" action="">
                    <table width="100%" border="0" cellspacing="0" cellpadding="0" class="tblSave">
                        <tr>
                            <td>Directory:<br />(absolute path)</td>
                            <td id="tdSnapshotDirectory"></td>
                        </tr>
                        <tr>
                            <td>Snapshot Name:</td>
                            <td id="tdSnapshotName"></td>
                        </tr>
                    </table>
                </form>
            </div>
            <div class="overlay-btns"><a id="btnSaveSnapshots" class="btn">Save</a> <a id="btnSaveSnapshotCancel" class="btn btn-gray">Cancel</a> </div>
        </div>
    </div>
    <!-- POPUP savePop -->
    <!-- POPUP restorePop -->
    <div id="restorePop" style="display: none">
        <div id="restoredPopup">
            <div class="overlay-title icon-alert">Restore</div>
            <div class="clear"></div>
            <div class="restoreInfo">
                <div class="overlay-content">
                    <div class="restoreCont">
                        <form id="formSearchSnapshot" method="get" action="">
                            <div class="directoryRestore">
                                <table width="100%" border="0" cellspacing="0" cellpadding="0" class="tblRestore">
                                    <tr>
                                        <th align="left">Directory <br />(absolute path)</th>
                                        <td align="left" id="tdSearchSnapshots">
                                            <!--<input id="txtSearchSnapshots" type="text">-->
                                        </td>
                                        <td align="left" id="tdSearchSnapshotsBtn">
                                            <!--<a id="btnSearchSnapshots" class="save-search" title="Search" href="#">Search</a>-->
                                        </td>
                                    </tr>
                                </table>
                            </div>
                        </form>
                        <form id="formRestoreSnapshot" method="get" action="">
                            <div class="restoreSnapshot">
                                <table width="100%" border="0" cellspacing="0" cellpadding="0" class="tblRestore" id="tblSearchList"></table>
                            </div>
                            <div id="errorRestoreMsgContainer" class="errorLabelMsg"></div>
                        </form>
                    </div>
                </div>
                <div class="overlay-btns"><a id="btnRestore" class="btn restoreBtn">Restore</a> <a id="btnRestoreCancel" class="btn btn-gray">Cancel</a></div>
            </div>
            <div id="restoreConfirm" class="restoreConfirmation" style="display: none;">
                <div class="overlay-content ">
                    <div class="confirmationInfo">Are you sure you want to Restore?</div>
                </div>
                <div id="divConfirm" class="overlay-btns"><a id="btnRestoreSnapshotOk" class="btn">Yes</a> <a class="btn btn-gray confirmNoRestore">No</a> </div>
            </div>
        </div>
    </div>
    <!-- POPUP restorePop -->
    <!-- POPUP restorePop -->
    <div id="HrtTimeOutPopup" style="display: none">
        <div class="overlay-title icon-alert">Heartbeat Timeout</div>
        <div class="clear"></div>
        <div class="overlay-content confirmationHeight">
            <p class="txt-bold">Do you want to save the value?</p>
        </div>
        <div class="overlay-btns"><a class="btn" id="btnPopupHeartbeatTimeoutOk">Ok</a> <a class="btn btn-gray" id="btnPopupHeartbeatTimeoutCancel">Cancel</a> </div>
    </div>
    <!-- POPUP restorePop -->
    <!-- POPUP Query timeout Popup -->
    <div id="QueryTimeOutPopup" style="display: none">
        <div class="overlay-title icon-alert">Query Timeout</div>
        <div class="clear"></div>
        <div class="overlay-content confirmationHeight">
            <p class="txt-bold">Do you want to save the value?</p>
        </div>
        <div class="overlay-btns"><a class="btn" id="btnPopupQueryTimeoutOk">Ok</a> <a class="btn btn-gray" id="btnPopupQueryTimeoutCancel">Cancel</a> </div>
    </div>
    <!-- POPUP Query timeout Popup -->
    <!-- POPUP saveConfirmationPopup -->
    <div id="Div2" style="display: none">
        <div class="overlay-title icon-alert">Save Confirmation</div>
        <div class="clear"></div>
        <div class="overlay-content">
            <p class="txt-bold">Do you want to save the value?</p>
        </div>
        <div class="overlay-btns"><a class="btn closeBtn" id="btnDone">Ok</a> <a class="btn btn-gray closeBtn">Cancel</a></div>
    </div>
    <!-- POPUP saveConfirmationPopup -->
    <!-- POPUP RestoreConfirmationPopup -->
    <div id="Div3" style="display: none">
        <div class="overlay-title icon-alert">Restore Confirmation</div>
        <div class="clear"></div>
        <div class="overlay-content">
            <p class="txt-bold">Do you want to save the value?</p>
        </div>
        <div class="overlay-btns"><a class="btn closeBtn" id="A4">Ok</a> <a class="btn btn-gray closeBtn">Cancel</a></div>
    </div>
    <!-- POPUP RestoreConfirmationPopup -->
    <!-- POPUP SaveSnapshotPopup -->
    <div style="display: none"><a href="#saveSnapShotPopup" id="btnSaveSnapshotPopup">Save Snapshot</a></div>
    <div id="saveSnapShotPopup" style="display: none">
        <div id="saveSnaps">
            <div class="overlay-title ">
                <img id="imgSaveSnapshotStatus" src="css/resources/images/Information.png" class="imgError" /> <span id="saveSnapshotStatus"></span>
            </div>
            <div class="clear"></div>
            <div class="overlay-contentError ">
                <p id="saveSnapshotMessage" class="snapshotErrorMsg"></p>
                <br />
                <div class="overlay-btns" style="padding: 0"><a class="btn" id="btnSaveSnapshotStatus">Ok</a></div>
            </div>
        </div>
    </div>
    <!-- POPUP SaveSnapshotPopup -->
    <!-- Error Promote Popup-->
    <div style="display: none"><a href="#errorPromotePopup" id="btnErrorPromotePopup">Cluster Promote Error</a></div>
    <div id="errorPromotePopup" style="display: none">
        <div id="errorPromote">
            <div class="overlay-title ">
                <img src="css/resources/images/Information.png" class="imgError" /><span id="promoteErrorHeader">Failed to promote cluster</span>
            </div>
            <div class="clear"></div>
            <div class="overlay-contentError ">
                <p id="promoteErrorMessage" class="snapshotErrorMsg"></p>
                <br />
                <div class="overlay-btns" style="padding: 0"><a class="btn" id="btnPromoteErrorOk">Ok</a></div>
            </div>
        </div>
    </div>
    <!-- Error Promote Popupp -->
    <!--Update error Popup-->
    <div style="display: none"><a href="#updateErrorPopup" id="updateErrorPopupLink">Update Error</a></div>
    <div id="updateErrorPopup" style="display: none">
        <div id="updateInnerErrorPopup">
            <div class="overlay-title ">
                <img src="css/resources/images/error.png" class="imgError" />Error
            </div>
            <div class="clear"></div>
            <div class="overlay-contentError errorMsg">
                <p>
                    Could not update the value of <span id="updateErrorFieldMsg"></span>
                </p>
                <br />
                <div class="overlay-btns" style="padding: 0"><a class="btn" id="btnUpdateErrorOk">Ok</a></div>
            </div>
        </div>
    </div>
    <!--Update error Popup-->
    <!--Update error Auto Snapshot Popup-->
    <div style="display: none"><a href="#updateSnapshotErrorPopup" id="updateErrorSnapshotPopupLink">Update Error</a></div>
    <div id="updateSnapshotErrorPopup" style="display: none">
        <div id="updateInnerSnapshotErrorPopup">
            <div class="overlay-title ">
                <img src="css/resources/images/error.png" class="imgError" />Error
            </div>
            <div class="clear"></div>
            <div class="overlay-contentError errorMsg">
                <p>
                    Could not update the value of <span id="updateSnapshotErrorFieldMsg"></span>
                </p>
                <br />
                <div class="overlay-btns" style="padding: 0"><a class="btn" id="btnUpdateSnapshotErrorOk">Ok</a></div>
            </div>
        </div>
    </div>
    <!--Update error Popup-->
    <!--Update error DR Master Popup-->
    <div style="display: none"><a href="#updateDrMasterErrorPopup" id="updateErrorDrMasterPopupLink">Update Error</a></div>
    <div id="updateDrMasterErrorPopup" style="display: none">
        <div id="updateInnerDrMasterErrorPopup">
            <div class="overlay-title ">
                <img src="css/resources/images/error.png" class="imgError" />Error
            </div>
            <div class="clear"></div>
            <div class="overlay-contentError errorMsg">
                <p>
                    Could not update the value of <span id="updateDrMasterErrorFieldMsg"></span>
                </p>
                <br />
                <div class="overlay-btns" style="padding: 0"><a class="btn" id="btnUpdateDrMasterOk">Ok</a></div>
            </div>
        </div>
    </div>
    <!--Update error Popup-->
    <!--Update Query Timeout error Popup-->
    <div style="display: none"><a href="#queryTimeoutUpdateErrorPopup" id="queryTimeoutUpdateErrorPopupLink">Update Error</a></div>
    <div id="queryTimeoutUpdateErrorPopup" style="display: none">
        <div id="queryTimeoutUpdateInnerErrorPopup">
            <div class="overlay-title ">
                <img src="css/resources/images/error.png" class="imgError" />Error
            </div>
            <div class="clear"></div>
            <div class="overlay-contentError errorMsg">
                <p>
                    Could not update the value of <span id="queryTimeoutUpdateErrorFieldMsg"></span>
                </p>
                <br />
                <div class="overlay-btns" style="padding: 0"><a class="btn" id="btnQueryTimeoutUpdateErrorOk">Ok</a></div>
            </div>
        </div>
    </div>
    <!--Update error Popup-->
    <!--Update error Security User-->
    <div style="display: none"><a href="#securityUserErrorPopup" id="sercurityUserPopupLink">Update Error</a></div>
    <div id="securityUserErrorPopup" style="display: none">
        <div id="securityUserInnerErrorPopup">
            <div class="overlay-title ">
                <img src="css/resources/images/error.png" class="imgError" />Error
            </div>
            <div class="clear"></div>
            <div class="overlay-contentError errorMsg">
                <p>
                    <span id="securityUserErrorFieldMsg"></span>
                </p>
                <br />
                <div class="overlay-btns" style="padding: 0"><a class="btn" id="btnSecurityUserErrorOk">Ok</a></div>
            </div>
        </div>
    </div>
    <!--Update error Popup-->
    <!-- POPUP StopServerErrorPopup-->
    <div id="divStopServerError" style="display: none;">
        <div class="overlay-title icon-alert">Stop Error</div>
        <div class="clear"></div>
        <div class="overlay-content resizeCon">
            <p id="errorLabel" class="txt-bold resizeRestore">Server could not be stopped at the moment</p>
        </div>
        <div class="overlay-btns"><a class="btn closeBtn" id="A2">Ok</a></div>
    </div>
    <!-- POPUP StopServerErrorPopup-->
    <!--Add Configuration Popup-->
    <div id="addConfigPopup" style="display: none">
        <div id="addConfigInnerPopup">
            <div class="overlay-title icon-alert">
                <div id="addConfigHeader" class="addConfigHeader">Add Configuration</div>
                <div id="deleteAddConfig" class="deleteAddConfig "><a href="javascript:void(0);"><span class="iconDeleteAddConfig"></span>Delete this Configuration</a></div>
                <div class="clear"></div>
            </div>
            <div id="addConfigControls">
                <div class="clear"></div>
                <form id="formAddConfiguration" method="get" action="" novalidate style="overflow:auto;">
                    <div id="addConfigWrapper" class="configWrapper">
                    </div>
                </form>
                <br />
                <div class="overlay-btns"><a id="btnAddConfigSave" class="btn">Save</a> <a id="btnAddConfigCancel" class="btn btn-gray">Cancel</a></div>
            </div>
            <div id="saveConfigConfirmation" style="display: none;">
                <div class="overlay-content ">
                    <div class="confirmationInfo">Are you sure you want to <span data-state="edit" id="expotSaveConfigText">save</span>?</div>
                </div>
                <div class="overlay-btns"><a id="btnSaveConfigOk" class="btn closeBtn">Yes</a> <a id="btnSaveConfigCancel" class="btn btn-gray confirmNoSave">No</a> </div>
            </div>
        </div>
    </div>
    <div id="replicatedTablePopup" style="display:none">
        <div class="overlay-title icon-alert">DR Tables</div>
        <div class="overlay-content resizeCon">
            <div id="drPopup" class="repliWrapper">
                <table width="100%" border="0" cellspacing="0" cellpadding="0" class="tblPopup">
                    <tbody id="replicatedTableBody"></tbody>
                </table>
            </div>
        </div>
        <div class="overlay-btns"><a class="btn closeBtn" id="A2">Ok</a></div>
    </div>
    <div id="exportTablePopup" style="display:none">
        <div class="overlay-title icon-alert">Export Tables</div>
        <div class="overlay-content resizeCon">
            <div id="exportPopup" class="repliWrapper">
                <table width="100%" border="0" cellspacing="0" cellpadding="0" class="tblPopup">
                    <tbody id="exportTableBody"></tbody>
                </table>
            </div>
        </div>
        <div class="overlay-btns"><a class="btn closeBtn" id="A2">Ok</a></div>
    </div>
    <!--Add Configuration Popup-->
    <!-- Query error because of Paused Database Popup-->
    <div style="display: none"><a href="#queryDatabasePausedErrorPopup" id="queryDatabasePausedErrorPopupLink">Query Error</a></div>
    <div id="queryDatabasePausedErrorPopup" style="display: none">
        <div id="queryDatabasePausedInnerErrorPopup">
            <div class="overlay-title ">
                <img src="css/resources/images/error.png" class="imgError" />Query Execution Error
            </div>
            <div class="clear"></div>
            <div class="overlay-contentError errorQueryDbPause">
                <p>
                    The query could not be executed because the database is Paused. You can run the query by switching to admin port.
                </p>
                <p>&nbsp;</p>
                <p>
                    <span style="font-weight: bold">Do you want to switch to admin port?</span>
                </p>
                <br />
                <div class="overlay-btns" style="padding: 0"><a class="btn" id="btnQueryDatabasePausedErrorOk">Ok</a> <a id="btnQueryDatabasePausedErrorCancel" class="btn btn-gray closeBtn">Cancel</a></div>
            </div>
        </div>
    </div>
    <!-- Query error because of Paused Database Popup-->
    <a href="#addUserPopup" id="addNewUserLink" class="plusAdd" title="Add User" style="display: none;">&nbsp;</a>
    <div id="addUserPopup" style="display: none">
        <div id="addUserInnerPopup" data-isupdate="" data-username="" data-role="">
            <div class="overlay-title icon-alert">
                <div id="addUserHeader" class="addConfigHeader">Add User</div>
                <div id="deleteUser" class="deleteAddConfig"><a id="deleteSecUser" href="javascript:void(0);"><span class="iconDeleteAddConfig"></span>Delete this User</a></div>
                <div class="clear"></div>
            </div>
            <div id="addUserControl">
                <div class="clear"></div>
                <form id="frmAddUser" method="get" action="" novalidate style="overflow:auto;">
                    <div id="addUserWrapper" class="editUserWrapper">
                    </div>
                </form>
                <br />
                <div class="overlay-btns"><a id="btnSaveUser" class="btn">Save</a> <a id="btnCancelUser" class="btn btn-gray">Cancel</a></div>
            </div>
            <div id="saveUserControl" style="display: none;">
                <div class="overlay-content ">
                    <div class="confirmationInfo">Are you sure you want to <span id="userSaveDelete" data-status=""></span>?</div>
                </div>
                <div class="overlay-btns"><a id="btnSaveSecUser" class="btn closeBtn">Yes</a> <a id="btnCancelSaveSecUser" class="btn btn-gray confirmNoSave">No</a> </div>
            </div>
        </div>
    </div>
    <!--DR warning POPUP  -->
    <div id="drPartitionWarning" style="display: none">
        <div class="overlay-title"><div class="warninghead"><img src="css/resources/images/Information.png" />Warning</div></div>
        <div class="clear"></div>
        <div class="overlay-content warning">
            <p id="drPartitionWarningMsg"></p>
            <div class="overlay-btns" style="padding:0;">
                <a id="btnDrPartitionWarning" class="btn">Ok</a>
                <div class="clear"></div>
            </div>
        </div>
    </div>
    <!-- DR warning POPUP end  -->
    <!-- POPUP DRStatePop -->
    <div id="drStatePop" style="display: none">
        <div class="overlay-title icon-alert">DR State</div>
        <div class="clear"></div>
        <div class="overlay-content confirmationHeight">
            <p class="txt-bold">Do you want to save the value?</p>
        </div>
        <div class="overlay-btns"><a id="btnSaveDrState" class="btn">Ok</a> <a id="btnPopupDrStateCancel" class="btn btn-gray">Cancel</a></div>
    </div>
    <!-- POPUP DRStatePop -->
    <!-- POPUP DRMasterPop -->
    <div id="drMasterPop" style="display: none">
        <div class="overlay-title icon-alert">DR Master</div>
        <div class="clear"></div>
        <div class="overlay-content confirmationHeight">
            <p class="txt-bold">Do you want to save the value?</p>
        </div>
        <div class="overlay-btns"><a id="btnSaveDrMaster" class="btn">Ok</a> <a id="btnPopupDrMasterCancel" class="btn btn-gray">Cancel</a></div>
    </div>
    <!-- POPUP DRStatePop -->
    <!-- POPUP DRReplicaPop -->
    <div id="drReplicaPop" style="display: none">
        <div class="overlay-title icon-alert">DR Replica</div>
        <div class="clear"></div>
        <div class="overlay-content confirmationHeight">
            <p class="txt-bold">Do you want to save the value?</p>
        </div>
        <div class="overlay-btns"><a id="btnSaveDrReplica" class="btn">Ok</a> <a id="btnPopupDrReplicaCancel" class="btn btn-gray">Cancel</a></div>
    </div>
    <!-- POPUP DRReplicaPop -->
    <!-- Placed at the end of the document so the pages load faster -->
    <script src="http://assets.voltdb.com/b/js/bootstrap.js"></script>
    <script src="http://assets.voltdb.com/t/js/jquery.tablesorter.js"></script>
    <script src="http://assets.voltdb.com/t/js/jquery.tablesorter.widgets.js"></script>
    <!-- Placed at the end of the document so the pages load faster -->
</body>
</html><|MERGE_RESOLUTION|>--- conflicted
+++ resolved
@@ -81,11 +81,6 @@
                             </a>
                         </li>
                         <li class="line" id="userLine"></li>
-<<<<<<< HEAD
-                        <li class="help"><a href="#help" id="showMyHelp">Help</a></li>
-                        <li class="line" id="Li1"></li>
-                        <li class="help"><a href="#About" id="ShowAbout">About</a></li>
-=======
                         <li>
                             <div class="menuHome">
                             <ul class="menuHomeList">
@@ -101,7 +96,6 @@
                             </ul>
                             </div>
                         </li>
->>>>>>> e519ac00
                         <li class="responsiveMenuPlaceHolder">&nbsp;</li>
                     </ul>
                 </div>
@@ -1192,39 +1186,6 @@
         <div class="overlay-contentAbout">
             <!-- <h1>VoltDB Management Center: DB Monitor</h1> -->
             <div class="dataBlock">
-<<<<<<< HEAD
-                <div class="dataBlockContent systemOver" style="padding:0;">
-                    <table class="table table-condensed">
-                        <tbody>
-                            <tr>
-                                <td>Mode</td>
-                                <td id="mode"></td>
-                                <td></td>
-                            </tr>
-                            <tr>
-                                <td>VoltDB Version</td>
-                                <td id="voltdbVersion"></td>
-                                <td></td>
-                            </tr>
-                            <tr>
-                                <td>Buildstring</td>
-                                <td id="buildString"></td>
-                                <td></td>
-                            </tr>
-                            <tr>
-                                <td>Cluster Composition</td>
-                                <td id="clusterComposition"></td>
-                                <td></td>
-                            </tr>
-                            <tr>
-                                <td>Running Since</td>
-                                <td id="runningSince"></td>
-                                <td></td>
-                            </tr>
-                        </tbody>
-                    </table>
-                    <p></p>
-=======
                     <div class="dataBlockContent systemOver" style="padding:0;">
                         <table id="tblSystemOverview" class="table table-condensed">
                             <tbody>
@@ -1256,7 +1217,6 @@
                         </table>
                         <p></p>
                     </div>
->>>>>>> e519ac00
                 </div>
             </div>
         </div>
