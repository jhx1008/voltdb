--- conflicted
+++ resolved
@@ -93,13 +93,6 @@
     }
 
     @Override
-<<<<<<< HEAD
     public void noticedTopologyChange(boolean added, boolean removed) {
-        if (ExportManager.instance() != null) {
-            ExportManager.instance().notifyOfClusterTopologyChange();
-        }
-=======
-    public void noticedTopologyChange() {
->>>>>>> 744c7338
     }
 }