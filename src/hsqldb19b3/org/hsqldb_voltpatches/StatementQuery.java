/* Copyright (c) 2001-2009, The HSQL Development Group
 * All rights reserved.
 *
 * Redistribution and use in source and binary forms, with or without
 * modification, are permitted provided that the following conditions are met:
 *
 * Redistributions of source code must retain the above copyright notice, this
 * list of conditions and the following disclaimer.
 *
 * Redistributions in binary form must reproduce the above copyright notice,
 * this list of conditions and the following disclaimer in the documentation
 * and/or other materials provided with the distribution.
 *
 * Neither the name of the HSQL Development Group nor the names of its
 * contributors may be used to endorse or promote products derived from this
 * software without specific prior written permission.
 *
 * THIS SOFTWARE IS PROVIDED BY THE COPYRIGHT HOLDERS AND CONTRIBUTORS "AS IS"
 * AND ANY EXPRESS OR IMPLIED WARRANTIES, INCLUDING, BUT NOT LIMITED TO, THE
 * IMPLIED WARRANTIES OF MERCHANTABILITY AND FITNESS FOR A PARTICULAR PURPOSE
 * ARE DISCLAIMED. IN NO EVENT SHALL HSQL DEVELOPMENT GROUP, HSQLDB.ORG,
 * OR CONTRIBUTORS BE LIABLE FOR ANY DIRECT, INDIRECT, INCIDENTAL, SPECIAL,
 * EXEMPLARY, OR CONSEQUENTIAL DAMAGES (INCLUDING, BUT NOT LIMITED TO,
 * PROCUREMENT OF SUBSTITUTE GOODS OR SERVICES;
 * LOSS OF USE, DATA, OR PROFITS; OR BUSINESS INTERRUPTION) HOWEVER CAUSED AND
 * ON ANY THEORY OF LIABILITY, WHETHER IN CONTRACT, STRICT LIABILITY, OR TORT
 * (INCLUDING NEGLIGENCE OR OTHERWISE) ARISING IN ANY WAY OUT OF THE USE OF THIS
 * SOFTWARE, EVEN IF ADVISED OF THE POSSIBILITY OF SUCH DAMAGE.
 */


package org.hsqldb_voltpatches;

import java.util.ArrayList;

import org.hsqldb_voltpatches.HSQLInterface.HSQLParseException;
import org.hsqldb_voltpatches.HsqlNameManager.HsqlName;
import org.hsqldb_voltpatches.HsqlNameManager.SimpleName;
import org.hsqldb_voltpatches.ParserDQL.CompileContext;
import org.hsqldb_voltpatches.lib.HsqlArrayList;
import org.hsqldb_voltpatches.lib.HsqlList;
import org.hsqldb_voltpatches.lib.OrderedHashSet;
import org.hsqldb_voltpatches.result.Result;
import org.hsqldb_voltpatches.result.ResultMetaData;
import org.hsqldb_voltpatches.types.Type;

/**
 * Implementation of Statement for query expressions.<p>
 *
 * @author Fred Toussi (fredt@users dot sourceforge.net)
 * @version 1.9.0
 * @since 1.9.0
 */
public class StatementQuery extends StatementDMQL {

    StatementQuery(Session session, QueryExpression queryExpression,
                   CompileContext compileContext) {

        super(StatementTypes.SELECT_CURSOR, StatementTypes.X_SQL_DATA,
              session.currentSchema);

        this.queryExpression = queryExpression;

        setDatabseObjects(compileContext);
        checkAccessRights(session);
    }

    StatementQuery(Session session, QueryExpression queryExpression,
                   CompileContext compileContext, HsqlName[] targets) {

        super(StatementTypes.SELECT_SINGLE, StatementTypes.X_SQL_DATA,
              session.currentSchema);

        this.queryExpression = queryExpression;

        setDatabseObjects(compileContext);
        checkAccessRights(session);
    }

    @Override
    Result getResult(Session session) {

        Result result = queryExpression.getResult(session,
            session.getMaxRows());

        result.setStatement(this);

        return result;
    }

    @Override
    public ResultMetaData getResultMetaData() {

        switch (type) {

            case StatementTypes.SELECT_CURSOR :
                return queryExpression.getMetaData();

            case StatementTypes.SELECT_SINGLE :
                return queryExpression.getMetaData();

            default :
                throw Error.runtimeError(
                    ErrorCode.U_S0500,
                    "CompiledStatement.getResultMetaData()");
        }
    }

    @Override
    void getTableNamesForRead(OrderedHashSet set) {

        queryExpression.getBaseTableNames(set);

        for (SubQuery subquerie : subqueries) {
            if (subquerie.queryExpression != null) {
                subquerie.queryExpression.getBaseTableNames(set);
            }
        }
    }

    @Override
    void getTableNamesForWrite(OrderedHashSet set) {}

    private static class Pair<T, U> {
        protected final T m_first;
        protected final U m_second;

        public Pair(T first, U second) {
            m_first = first;
            m_second = second;
        }

        /**
         * @return the first
         */
        public T getFirst() {
            return m_first;
        }

        /**
         * @return the second
         */
        public U getSecond() {
            return m_second;
        }

        /**
         * Convenience class method for constructing pairs using Java's generic type
         * inference.
         */
        public static <T extends Comparable<T>, U> Pair<T, U> of(T x, U y) {
            return new Pair<T, U>(x, y);
        }
    }
    /**
     * Returns true if the specified exprColumn index is in the list of column indices specified by groupIndex
     * @return true/false
     */
    boolean isGroupByColumn(QuerySpecification select, int index) {
        if (!select.isGrouped) {
            return false;
        }
        for (int ii = 0; ii < select.groupIndex.getColumnCount(); ii++) {
            if (index == select.groupIndex.getColumns()[ii]) {
                return true;
            }
        }
        return false;
    }

    /*************** VOLTDB *********************/

    /**
     * VoltDB added method to get a non-catalog-dependent
     * representation of this HSQLDB object.
     * @param session The current Session object may be needed to resolve
     * some names.
     * @return XML, correctly indented, representing this object.
     * @throws HSQLParseException
     */
    @Override
    VoltXMLElement voltGetXML(Session session)
    throws HSQLParseException
    {
        return voltGetXMLExpression(queryExpression, session);
    }
    
    VoltXMLElement voltGetXMLExpression(QueryExpression queryExpr, Session session)
    throws HSQLParseException
    {
        // "select" statements/clauses are always represented by a QueryExpression of type QuerySpecification.
        // The only other instances of QueryExpression are direct QueryExpression instances instantiated in XreadSetOperation
        // to represent UNION, etc.
        int exprType = queryExpr.getUnionType();
        if (exprType == QueryExpression.NOUNION) {
            // "select" statements/clauses are always represented by a QueryExpression of type QuerySpecification.
            if (! (queryExpr instanceof QuerySpecification)) {
                throw new HSQLParseException(queryExpr.operatorName() + " is not supported.");
            }
            QuerySpecification select = (QuerySpecification) queryExpr;
            return voltGetXMLSpecification(select, session);
        } else if (exprType == QueryExpression.UNION || exprType == QueryExpression.UNION_ALL ||
                   exprType == QueryExpression.EXCEPT || exprType == QueryExpression.EXCEPT_ALL ||
                   exprType == QueryExpression.INTERSECT || exprType == QueryExpression.INTERSECT_ALL){
            VoltXMLElement unionExpr = new VoltXMLElement("union");
            unionExpr.attributes.put("uniontype", queryExpr.operatorName());
            VoltXMLElement leftExpr = voltGetXMLExpression(
                    queryExpr.getLeftQueryExpression(), session);
            VoltXMLElement rightExpr = voltGetXMLExpression(
                    queryExpr.getRightQueryExpression(), session);
            unionExpr = voltTransformUnionXMLExpression(unionExpr, leftExpr);
            unionExpr = voltTransformUnionXMLExpression(unionExpr, rightExpr);
            return unionExpr;
        } else {
            throw new HSQLParseException(queryExpression.operatorName() + "  tuple set operator is not supported.");
        }
<<<<<<< HEAD
    }
    
    /**
     * VoltDB added method to transform VoltXMLElement representing tuple set expression.
     * So far the only transformation is to merge parent and the child union nodes with identical set operation 
     * @param unionExpr The parent UNION element
     * @param childExpr The child expression
     * @return VoltXMLElement transformed UNION expression.
     * @throws HSQLParseException
     */
    VoltXMLElement voltTransformUnionXMLExpression(VoltXMLElement parentExpr, VoltXMLElement childExpr)
    throws HSQLParseException
    {
        if ("union".equalsIgnoreCase(childExpr.name) &&
            parentExpr.attributes.get("uniontype").equalsIgnoreCase(childExpr.attributes.get("uniontype"))) {
                parentExpr.children.addAll(childExpr.children);
        } else {
            parentExpr.children.add(childExpr);
        }
        return parentExpr;
    }
    
    VoltXMLElement voltGetXMLSpecification(QuerySpecification select, Session session)
    throws HSQLParseException {
        try {
            getResult(session);
        }
        catch (HsqlException e)
        {
            throw new HSQLParseException(e.getMessage());
        }
        catch (Exception e)
        {
            // XXX coward.
        }
=======

        QuerySpecification select = (QuerySpecification) queryExpression;
>>>>>>> 80293394

        // select
        VoltXMLElement query = new VoltXMLElement("select");
        if (select.isDistinctSelect)
            query.attributes.put("distinct", "true");
        if (select.isGrouped)
            query.attributes.put("grouped", "true");
        if (select.isAggregated)
            query.attributes.put("aggregated", "true");

        // limit
        if ((select.sortAndSlice != null) && (select.sortAndSlice.limitCondition != null)) {
            Expression limitCondition = select.sortAndSlice.limitCondition;
            if (limitCondition.nodes.length != 2) {
                throw new HSQLParseException("Parser did not create limit and offset expression for LIMIT.");
            }
            try {
                // read offset. it may be a parameter token.
                if (limitCondition.nodes[0].isParam() == false) {
                    Integer offset = (Integer)limitCondition.nodes[0].getValue(session);
                    if (offset > 0) {
                        query.attributes.put("offset", offset.toString());
                    }
                }
                else {
                    query.attributes.put("offset_paramid", limitCondition.nodes[0].getUniqueId(session));
                }

                // read limit. it may be a parameter token.
                if (limitCondition.nodes[1].isParam() == false) {
                    Integer limit = (Integer)limitCondition.nodes[1].getValue(session);
                    query.attributes.put("limit", limit.toString());
                }
                else {
                    query.attributes.put("limit_paramid", limitCondition.nodes[1].getUniqueId(session));
                }
            } catch (HsqlException ex) {
                // XXX really?
                ex.printStackTrace();
            }
        }

        // columns that need to be output by the scans
        VoltXMLElement scanCols = new VoltXMLElement("scan_columns");
        query.children.add(scanCols);
        assert(scanCols != null);

        // Just gather a mish-mash of every possible relevant expression
        // and uniq them later
        HsqlList col_list = new HsqlArrayList();
        select.collectAllExpressions(col_list, Expression.columnExpressionSet, Expression.emptyExpressionSet);
        if (select.queryCondition != null)
        {
            Expression.collectAllExpressions(col_list, select.queryCondition,
                                             Expression.columnExpressionSet,
                                             Expression.emptyExpressionSet);
        }
        for (int i = 0; i < select.exprColumns.length; i++) {
            Expression.collectAllExpressions(col_list, select.exprColumns[i],
                                             Expression.columnExpressionSet,
                                             Expression.emptyExpressionSet);
        }
        for (RangeVariable rv : select.rangeVariables)
        {
            if (rv.indexCondition != null)
            {
                Expression.collectAllExpressions(col_list, rv.indexCondition,
                                                 Expression.columnExpressionSet,
                                                 Expression.emptyExpressionSet);

            }
            if (rv.indexEndCondition != null)
            {
                Expression.collectAllExpressions(col_list, rv.indexEndCondition,
                                                 Expression.columnExpressionSet,
                                                 Expression.emptyExpressionSet);

            }
            if (rv.nonIndexJoinCondition != null)
            {
                Expression.collectAllExpressions(col_list, rv.nonIndexJoinCondition,
                                                 Expression.columnExpressionSet,
                                                 Expression.emptyExpressionSet);

            }
        }
        HsqlList uniq_col_list = new HsqlArrayList();
        for (int i = 0; i < col_list.size(); i++)
        {
            Expression orig = (Expression)col_list.get(i);
            if (!uniq_col_list.contains(orig))
            {
                uniq_col_list.add(orig);
            }
        }
        for (int i = 0; i < uniq_col_list.size(); i++)
        {
            VoltXMLElement xml = ((Expression)uniq_col_list.get(i)).voltGetXML(session);
            scanCols.children.add(xml);
            assert(xml != null);
        }

        // columns
        VoltXMLElement cols = new VoltXMLElement("columns");
        query.children.add(cols);
        assert(cols != null);

        ArrayList<Expression> orderByCols = new ArrayList<Expression>();
        ArrayList<Expression> groupByCols = new ArrayList<Expression>();
        ArrayList<Expression> displayCols = new ArrayList<Expression>();
        ArrayList<Pair<Integer, SimpleName>> aliases = new ArrayList<Pair<Integer, SimpleName>>();

        /*
         * select.exprColumn stores all of the columns needed by HSQL to
         * calculate the query's result set. It contains more than just the
         * columns in the output; for example, it contains columns representing
         * aliases, columns for groups, etc.
         *
         * Volt uses multiple collections to organize these columns.
         *
         * Observing this loop in a debugger, the following seems true:
         *
         * 1. Columns in exprColumns that appear in the output schema, appear in
         * exprColumns in the same order that they occur in the output schema.
         *
         * 2. expr.columnIndex is an index back in to the select.exprColumns
         * array. This allows multiple exprColumn entries to refer to each
         * other; for example, an OpType.SIMPLE_COLUMN type storing an alias
         * will have its columnIndex set to the offset of the expr it aliases.
         */
        for (int i = 0; i < select.exprColumns.length; i++) {
            final Expression expr = select.exprColumns[i];

            if (expr.alias != null) {
                /*
                 * Remember how aliases relate to columns. Will iterate again later
                 * and mutate the exprColumn entries setting the alias string on the aliased
                 * column entry.
                 */
                if (expr instanceof ExpressionColumn) {
                    ExpressionColumn exprColumn = (ExpressionColumn)expr;
                    if (exprColumn.alias != null && exprColumn.columnName == null) {
                        aliases.add(Pair.of(expr.columnIndex, expr.alias));
                    }
                } else if (expr.columnIndex > -1) {
                    /*
                     * Only add it to the list of aliases that need to be
                     * propagated to columns if the column index is valid.
                     * ExpressionArithmetic will have an alias but not
                     * necessarily a column index.
                     */
                    aliases.add(Pair.of(expr.columnIndex, expr.alias));
                }
            }

            // If the column doesn't refer to another exprColumn entry, set its
            // column index to itself. If all columns have a valid column index,
            // it's easier to patch up display column ordering later.
            if (expr.columnIndex == -1) {
                expr.columnIndex = i;
            }

            if (isGroupByColumn(select, i)) {
                groupByCols.add(expr);
            } else if (expr.opType == OpTypes.ORDER_BY) {
                orderByCols.add(expr);
            } else if (expr.opType == OpTypes.SIMPLE_COLUMN && expr.isAggregate && expr.alias != null) {
                // Add aggregate aliases to the display columns to maintain
                // the output schema column ordering.
                displayCols.add(expr);
            } else if (expr.opType == OpTypes.SIMPLE_COLUMN) {
                // Other simple columns are ignored. If others exist, maybe
                // volt infers a display column from another column collection?
            } else {
                displayCols.add(expr);
            }
        }

        for (Pair<Integer, SimpleName> alias : aliases) {
            // set the alias data into the expression being aliased.
            select.exprColumns[alias.getFirst()].alias = alias.getSecond();
        }

        /*
         * The columns chosen above as display columns aren't always the same
         * expr objects HSQL would use as display columns - some data were
         * unified (namely, SIMPLE_COLUMN aliases were pushed into COLUMNS).
         *
         * However, the correct output schema ordering was correct in exprColumns.
         * This order was maintained by adding SIMPLE_COLUMNs to displayCols.
         *
         * Now need to serialize the displayCols, serializing the non-simple-columns
         * corresponding to simple_columns for any simple_columns that woodchucks
         * could chuck.
         *
         * Serialize the display columns in the exprColumn order.
         */
        for (int jj=0; jj < displayCols.size(); ++jj) {
            Expression expr = displayCols.get(jj);
            if (expr == null) {
                continue;
            }
            else if (expr.opType == OpTypes.SIMPLE_COLUMN)
            {
                // simple columns are not serialized as display columns
                // but they are place holders for another column
                // in the output schema. Go find that corresponding column
                // and serialize it in this place.
                for (int ii=jj; ii < displayCols.size(); ++ii)
                {
                    Expression otherCol = displayCols.get(ii);
                    if (otherCol == null) {
                        continue;
                    }
                    else if ((otherCol.opType != OpTypes.SIMPLE_COLUMN) &&
                             (otherCol.columnIndex == expr.columnIndex))
                    {
                        // serialize the column this simple column stands-in for
                        VoltXMLElement xml = otherCol.voltGetXML(session);
                        cols.children.add(xml);
                        assert(xml != null);
                        // null-out otherCol to not serialize it twice
                        displayCols.set(ii, null);
                        // quit seeking simple_column's replacement
                        break;
                    }
                }
            }
            else {
                VoltXMLElement xml = expr.voltGetXML(session);
                cols.children.add(xml);
                assert(xml != null);
            }
        }

        // parameters
        VoltXMLElement params = new VoltXMLElement("parameters");
        query.children.add(params);
        assert(params != null);

        for (int i = 0; i < parameters.length; i++) {
            VoltXMLElement parameter = new VoltXMLElement("parameter");
            params.children.add(parameter);
            assert(parameter != null);

            parameter.attributes.put("index", String.valueOf(i));
            ExpressionColumn param = parameters[i];
            parameter.attributes.put("id", param.getUniqueId(session));
            Type paramType = param.getDataType();
            if (paramType != null) {
                parameter.attributes.put("type", Types.getTypeName(paramType.typeCode));
            }
        }

        // scans
        VoltXMLElement scans = new VoltXMLElement("tablescans");
        query.children.add(scans);
        assert(scans != null);

        for (RangeVariable rangeVariable : rangeVariables)
            scans.children.add(rangeVariable.voltGetXML(session));

        // conditions
        if (select.queryCondition != null) {
            VoltXMLElement condition = new VoltXMLElement("querycondition");
            query.children.add(condition);
            assert(condition != null);
            condition.children.add(select.queryCondition.voltGetXML(session));
        }
        else {
            // look for inner joins expressed on range variables
            Expression cond = null;
            for (int rvi=0; rvi < select.rangeVariables.length; ++rvi) {
                RangeVariable rv = rangeVariables[rvi];
                // joins on non-indexed columns for inner join tokens created a range variable
                // and assigned this expression.
                if (rv.nonIndexJoinCondition != null) {
                    if (cond != null) {
                        cond = new ExpressionLogical(OpTypes.AND, cond, rv.nonIndexJoinCondition);
                    } else {
                        cond = rv.nonIndexJoinCondition;
                    }
                }
                // joins on indexed columns for inner join tokens created a range variable
                // and assigned an expression and set the flag isJoinIndex.
                else if (rv.isJoinIndex) {
                    if (rv.indexCondition != null) {
                        if (cond != null) {
                            cond = new ExpressionLogical(OpTypes.AND, cond, rv.indexCondition);
                        } else {
                            cond = rv.indexCondition;
                        }
                    }
                    if (rv.indexEndCondition != null) {
                        if (cond != null) {
                            cond = new ExpressionLogical(OpTypes.AND, cond, rv.indexCondition);
                        } else {
                            cond = rv.indexCondition;
                        }
                    }
                }
            }
            if (cond != null) {
                VoltXMLElement condition = new VoltXMLElement("querycondition");
                query.children.add(condition);
                condition.children.add(cond.voltGetXML(session));
            }
        }

        // having
        if (select.havingCondition != null) {
            throw new HSQLParseException("VoltDB does not yet support the HAVING clause");
        }

        // groupby
        if (select.isGrouped) {
            VoltXMLElement groupCols = new VoltXMLElement("groupcolumns");
            query.children.add(groupCols);
            for (Expression groupByCol : groupByCols) {
                groupCols.children.add(groupByCol.voltGetXML(session));
            }
        }
        // orderby
        if (orderByCols.size() > 0) {
            VoltXMLElement orderCols = new VoltXMLElement("ordercolumns");
            query.children.add(orderCols);
            for (Expression orderByCol : orderByCols) {
                orderCols.children.add(orderByCol.voltGetXML(session));
            }
        }

        return query;
    }
}<|MERGE_RESOLUTION|>--- conflicted
+++ resolved
@@ -214,7 +214,6 @@
         } else {
             throw new HSQLParseException(queryExpression.operatorName() + "  tuple set operator is not supported.");
         }
-<<<<<<< HEAD
     }
     
     /**
@@ -239,21 +238,6 @@
     
     VoltXMLElement voltGetXMLSpecification(QuerySpecification select, Session session)
     throws HSQLParseException {
-        try {
-            getResult(session);
-        }
-        catch (HsqlException e)
-        {
-            throw new HSQLParseException(e.getMessage());
-        }
-        catch (Exception e)
-        {
-            // XXX coward.
-        }
-=======
-
-        QuerySpecification select = (QuerySpecification) queryExpression;
->>>>>>> 80293394
 
         // select
         VoltXMLElement query = new VoltXMLElement("select");
