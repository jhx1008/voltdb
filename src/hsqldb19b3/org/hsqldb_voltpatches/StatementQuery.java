--- conflicted
+++ resolved
@@ -114,11 +114,7 @@
     @Override
     void getTableNamesForWrite(OrderedHashSet set) {}
 
-<<<<<<< HEAD
-    /*************** VOLTDB *********************/
-=======
     /************************* Volt DB Extensions *************************/
->>>>>>> 2244ddbc
 
     private static class Pair<T, U> {
         protected final T m_first;
@@ -182,14 +178,9 @@
         return voltGetXMLExpression(queryExpression, parameters, session);
     }
 
-<<<<<<< HEAD
-    static VoltXMLElement voltGetXMLExpression(QueryExpression queryExpr, ExpressionColumn parameters[], Session session)
-    throws HSQLParseException
-=======
 
     static VoltXMLElement voltGetXMLExpression(QueryExpression queryExpr, ExpressionColumn parameters[], Session session)
     throws org.hsqldb_voltpatches.HSQLInterface.HSQLParseException
->>>>>>> 2244ddbc
     {
         // "select" statements/clauses are always represented by a QueryExpression of type QuerySpecification.
         // The only other instances of QueryExpression are direct QueryExpression instances instantiated in XreadSetOperation
@@ -239,13 +230,8 @@
     }
 
     static VoltXMLElement voltGetXMLSpecification(QuerySpecification select, ExpressionColumn parameters[], Session session)
-<<<<<<< HEAD
-    throws HSQLParseException {
-
-=======
     throws org.hsqldb_voltpatches.HSQLInterface.HSQLParseException
     {
->>>>>>> 2244ddbc
         // select
         VoltXMLElement query = new VoltXMLElement("select");
         if (select.isDistinctSelect)
@@ -503,12 +489,8 @@
      * @param element
      * @param cols - output collection containing the column references
      */
-<<<<<<< HEAD
-    static protected void extractColumnReferences(VoltXMLElement element, List<VoltXMLElement> cols) {
-=======
 
     static protected void extractColumnReferences(VoltXMLElement element, java.util.List<VoltXMLElement> cols) {
->>>>>>> 2244ddbc
         if ("columnref".equalsIgnoreCase(element.name)) {
             cols.add(element);
         } else {
@@ -525,13 +507,9 @@
      * @param columns list of columns to resolve
      * @return rvs list of range variables
      */
-<<<<<<< HEAD
-    static protected void resolveUsingColumns(List<VoltXMLElement> columns, RangeVariable[] rvs) throws HSQLParseException {
-=======
     static protected void resolveUsingColumns(java.util.List<VoltXMLElement> columns, RangeVariable[] rvs)
             throws org.hsqldb_voltpatches.HSQLInterface.HSQLParseException {
 
->>>>>>> 2244ddbc
         // Only one OUTER join for a whole select is supported so far
         for (VoltXMLElement columnElmt : columns) {
             String table = null;
