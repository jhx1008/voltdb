/* This file is part of VoltDB.
 * Copyright (C) 2008-2016 VoltDB Inc.
 *
 * This file contains original code and/or modifications of original code.
 * Any modifications made by VoltDB Inc. are licensed under the following
 * terms and conditions:
 *
 * This program is free software: you can redistribute it and/or modify
 * it under the terms of the GNU Affero General Public License as
 * published by the Free Software Foundation, either version 3 of the
 * License, or (at your option) any later version.
 *
 * This program is distributed in the hope that it will be useful,
 * but WITHOUT ANY WARRANTY; without even the implied warranty of
 * MERCHANTABILITY or FITNESS FOR A PARTICULAR PURPOSE.  See the
 * GNU Affero General Public License for more details.
 *
 * You should have received a copy of the GNU Affero General Public License
 * along with VoltDB.  If not, see <http://www.gnu.org/licenses/>.
 */
/* Copyright (C) 2008 by H-Store Project
 * Brown University
 * Massachusetts Institute of Technology
 * Yale University
 *
 * Permission is hereby granted, free of charge, to any person obtaining
 * a copy of this software and associated documentation files (the
 * "Software"), to deal in the Software without restriction, including
 * without limitation the rights to use, copy, modify, merge, publish,
 * distribute, sublicense, and/or sell copies of the Software, and to
 * permit persons to whom the Software is furnished to do so, subject to
 * the following conditions:
 *
 * The above copyright notice and this permission notice shall be
 * included in all copies or substantial portions of the Software.
 *
 * THE SOFTWARE IS PROVIDED "AS IS", WITHOUT WARRANTY OF ANY KIND,
 * EXPRESS OR IMPLIED, INCLUDING BUT NOT LIMITED TO THE WARRANTIES OF
 * MERCHANTABILITY, FITNESS FOR A PARTICULAR PURPOSE AND NONINFRINGEMENT
 * IN NO EVENT SHALL THE AUTHORS BE LIABLE FOR ANY CLAIM, DAMAGES OR
 * OTHER LIABILITY, WHETHER IN AN ACTION OF CONTRACT, TORT OR OTHERWISE,
 * ARISING FROM, OUT OF OR IN CONNECTION WITH THE SOFTWARE OR THE USE OR
 * OTHER DEALINGS IN THE SOFTWARE.
 */

#include <sstream>
#include <cassert>
#include <cstdio>
#include <boost/foreach.hpp>
#include <boost/scoped_array.hpp>

#include "table.h"
#include "common/debuglog.h"
#include "common/serializeio.h"
#include "common/TupleSchema.h"
#include "common/tabletuple.h"
#include "common/Pool.hpp"
#include "common/FatalException.hpp"
#include "indexes/tableindex.h"
#include "storage/tableiterator.h"
#include "storage/persistenttable.h"

using std::string;

namespace voltdb {

Table::Table(int tableAllocationTargetSize) :
    m_tempTuple(),
    m_schema(NULL),
    m_columnNames(),
    m_columnHeaderData(NULL),
    m_columnHeaderSize(-1),
    m_tupleCount(0),
    m_tuplesPinnedByUndo(0),
    m_columnCount(0),
    m_tuplesPerBlock(0),
    m_nonInlinedMemorySize(0),
    m_databaseId(-1),
    m_name(""),
    m_ownsTupleSchema(true),
    m_tableAllocationTargetSize(tableAllocationTargetSize),
    m_refcount(0),
    m_compactionThreshold(95)
{
}

Table::~Table() {
    // not all tables are reference counted but this should be invariant
    assert(m_refcount == 0);

    // clear the schema
    if (m_ownsTupleSchema) {
        TupleSchema::freeTupleSchema(m_schema);
    }

    m_schema = NULL;

    // clear any cached column serializations
    if (m_columnHeaderData)
        delete[] m_columnHeaderData;
    m_columnHeaderData = NULL;
}

void Table::initializeWithColumns(TupleSchema *schema, const std::vector<string> &columnNames, bool ownsTupleSchema, int32_t compactionThreshold) {

    // copy the tuple schema
    if (m_ownsTupleSchema) {
        TupleSchema::freeTupleSchema(m_schema);
    }
    m_ownsTupleSchema = ownsTupleSchema;
    m_schema  = schema;

    m_columnCount = schema->columnCount();

    m_tupleLength = m_schema->tupleLength() + TUPLE_HEADER_SIZE;
#ifdef MEMCHECK
    m_tuplesPerBlock = 1;
    m_tableAllocationSize = m_tupleLength;
#else
    m_tuplesPerBlock = m_tableAllocationTargetSize / m_tupleLength;
#ifdef USE_MMAP
    if (m_tuplesPerBlock < 1) {
        m_tuplesPerBlock = 1;
        m_tableAllocationSize = nexthigher(m_tupleLength);
    } else {
        m_tableAllocationSize = nexthigher(m_tableAllocationTargetSize);
    }
#else
    if (m_tuplesPerBlock < 1) {
        m_tuplesPerBlock = 1;
        m_tableAllocationSize = m_tupleLength;
    } else {
        m_tableAllocationSize = m_tableAllocationTargetSize;
    }
#endif
#endif

    // initialize column names
    m_columnNames.resize(m_columnCount);
    for (int i = 0; i < m_columnCount; ++i)
        m_columnNames[i] = columnNames[i];

    // initialize the temp tuple
    m_tempTupleMemory.reset(new char[m_schema->tupleLength() + TUPLE_HEADER_SIZE]);
    m_tempTuple = TableTuple(m_tempTupleMemory.get(), m_schema);
    ::memset(m_tempTupleMemory.get(), 0, m_tempTuple.tupleLength());
    // default value of hidden dr timestamp is null
    if (m_schema->hiddenColumnCount() > 0) {
        m_tempTuple.setHiddenNValue(0, NValue::getNullValue(VALUE_TYPE_BIGINT));
    }
    m_tempTuple.setActiveTrue();

    // set the data to be empty
    m_tupleCount = 0;

    m_compactionThreshold = compactionThreshold;
}

// ------------------------------------------------------------------
// COLUMNS
// ------------------------------------------------------------------

int Table::columnIndex(const std::string &name) const {
    for (int ctr = 0, cnt = m_columnCount; ctr < cnt; ctr++) {
        if (m_columnNames[ctr].compare(name) == 0) {
            return ctr;
        }
    }
    return -1;
}

// ------------------------------------------------------------------
// UTILITY
// ------------------------------------------------------------------

std::string Table::debug() {
    VOLT_DEBUG("tabledebug start");
    std::ostringstream buffer;

    buffer << tableType() << "(" << name() << "):\n";
    buffer << "\tAllocated Tuples:  " << allocatedTupleCount() << "\n";
    buffer << "\tNumber of Columns: " << columnCount() << "\n";

    //
    // Columns
    //
    buffer << "===========================================================\n";
    buffer << "\tCOLUMNS\n";
    buffer << m_schema->debug();
    //buffer << " - TupleSchema needs a \"debug\" method. Add one for output here.\n";

    //
    // Tuples
    //
    buffer << "===========================================================\n";
    buffer << "\tDATA\n";

    TableIterator iter = iterator();
    TableTuple tuple(m_schema);
    if (this->activeTupleCount() == 0) {
        buffer << "\t<NONE>\n";
    } else {
        std::string lastTuple = "";
        while (iter.next(tuple)) {
            if (tuple.isActive()) {
                buffer << "\t" << tuple.debug(this->name().c_str()) << "\n";
            }
        }
    }
    buffer << "===========================================================\n";

    std::string ret(buffer.str());
    VOLT_DEBUG("tabledebug end");

    return ret;
}

// ------------------------------------------------------------------
// Serialization Methods
// ------------------------------------------------------------------
int Table::getApproximateSizeToSerialize() const {
    // HACK to get this over quick
    // just max table serialization to 10MB
    return 1024 * 1024 * 10;
}

/*
 * Warn: Iterate all tuples to get accurate size, don't use it on
 * performance critical path if table is large.
 */
size_t Table::getAccurateSizeToSerialize(bool includeTotalSize) {

    // column header size
    size_t bytes = getColumnHeaderSizeToSerialize(includeTotalSize);

    // tuples
    bytes += sizeof(int32_t);  // tuple count
    int64_t written_count = 0;
    TableIterator titer = iterator();
    TableTuple tuple(m_schema);
    while (titer.next(tuple)) {
        bytes += tuple.serializationSize();  // tuple size
        ++written_count;
    }
    assert(written_count == m_tupleCount);

    return bytes;
}

size_t Table::getColumnHeaderSizeToSerialize(bool includeTotalSize) const {
    // table size
    size_t bytes = includeTotalSize ? sizeof(int32_t) : 0;

    // use a cache if possible
    if (m_columnHeaderData) {
        assert(m_columnHeaderSize != -1);
        bytes += m_columnHeaderSize;
    }
    else {
        // column header size, status code, column count
        bytes += sizeof(int32_t) + sizeof(int8_t) + sizeof(int16_t);
        // column types
        bytes += sizeof(int8_t) * m_columnCount;
        // column names
        bytes += sizeof(int32_t) * m_columnCount;
        for (int i = 0; i < m_columnCount; ++i) {
            bytes += static_cast<int32_t>(columnName(i).size());
        }
    }

    return bytes;
}

<<<<<<< HEAD
template<class T> bool Table::serializeColumnHeaderTo(T &serialize_io) {
=======
template<class T> bool Table::serializeColumnHeaderTo(SerializeOutput<T> &serialize_io) {
>>>>>>> 8df4b98a

    /* NOTE:
       VoltDBEngine uses a binary template to create tables of single integers.
       It's called m_templateSingleLongTable and if you are seeing a serialization
       bug in tables of single integers, make sure that's correct.
    */

    // skip header position
    std::size_t start;

    // use a cache
    if (m_columnHeaderData) {
        assert(m_columnHeaderSize != -1);
        serialize_io.writeBytes(m_columnHeaderData, m_columnHeaderSize);
        return true;
    }
    assert(m_columnHeaderSize == -1);

    // skip header position
    start = serialize_io.reserveBytes(sizeof(int));

    //status code
    serialize_io.writeByte(-128);

    // column counts as a short
    serialize_io.writeShort(static_cast<int16_t>(m_columnCount));

    // write an array of column types as bytes
    for (int i = 0; i < m_columnCount; ++i) {
        ValueType type = m_schema->columnType(i);
        serialize_io.writeByte(static_cast<int8_t>(type));
    }

    // write the array of column names as voltdb strings
    // NOTE: strings are ASCII only in metadata (UTF-8 in table storage)
    for (int i = 0; i < m_columnCount; ++i) {
        // column name: write (offset, length) for column definition, and string to string table
        const string& name = columnName(i);
        // column names can't be null, so length must be >= 0
        int32_t length = static_cast<int32_t>(name.size());
        assert(length >= 0);

        // this is standard string serialization for voltdb
        serialize_io.writeInt(length);
        serialize_io.writeBytes(name.data(), length);
    }


    // write the header size which is a non-inclusive int
    size_t position = serialize_io.position();
    size_t columnHeaderSize = static_cast<int32_t>(position - start);
    int32_t nonInclusiveHeaderSize = static_cast<int32_t>(columnHeaderSize - sizeof(int32_t));
    serialize_io.writeIntAt(start, nonInclusiveHeaderSize);

    // cache the results
    if (serialize_io.getSerializer()->data() != NULL) {
        m_columnHeaderSize = columnHeaderSize;
        m_columnHeaderData = new char[m_columnHeaderSize];
        memcpy(m_columnHeaderData, static_cast<const char*>(serialize_io.getSerializer()->data()) + start, m_columnHeaderSize);
    }

    return true;

}
<<<<<<< HEAD
template bool Table::serializeColumnHeaderTo<TypedSerializeOutput<SerializeOutputBuffer>>(TypedSerializeOutput<SerializeOutputBuffer> &serialize_io);
template bool Table::serializeColumnHeaderTo<TypedSerializeOutput<SerializeOutputFile>>(TypedSerializeOutput<SerializeOutputFile> &serialize_io);


template<class T> bool Table::serializeTo(T &serialize_io) {
=======
template bool Table::serializeColumnHeaderTo<ReferenceSerializeOutput>(SerializeOutput<ReferenceSerializeOutput> &serialize_io);
template bool Table::serializeColumnHeaderTo<CopySerializeOutput>(SerializeOutput<CopySerializeOutput> &serialize_io);
template bool Table::serializeColumnHeaderTo<SerializeOutputFile>(SerializeOutput<SerializeOutputFile> &serialize_io);


template<class T> bool Table::serializeTo(SerializeOutput<T> &serialize_io) {
>>>>>>> 8df4b98a
    // The table is serialized as:
    // [(int) total size]
    // [(int) header size] [num columns] [column types] [column names]
    // [(int) num tuples] [tuple data]

    /* NOTE:
       VoltDBEngine uses a binary template to create tables of single integers.
       It's called m_templateSingleLongTable and if you are seeing a serialization
       bug in tables of single integers, make sure that's correct.
    */

    // a placeholder for the total table size
    std::size_t pos = serialize_io.reserveBytes(sizeof(int));

    if (!serializeColumnHeaderTo(serialize_io))
        return false;

    // active tuple counts
    serialize_io.writeInt(static_cast<int32_t>(m_tupleCount));
    int64_t written_count = 0;
    TableIterator titer = iterator();
    TableTuple tuple(m_schema);
    while (titer.next(tuple)) {
        tuple.serializeTo(serialize_io);
        ++written_count;
    }
    assert(written_count == m_tupleCount);

    // length prefix is non-inclusive
    int32_t sz = static_cast<int32_t>(serialize_io.position() - pos - sizeof(int32_t));
    assert(sz > 0);
    serialize_io.writeIntAt(pos, sz);

    return true;
}
<<<<<<< HEAD
template bool Table::serializeTo<TypedSerializeOutput<ReferenceSerializeOutputBuffer>>(TypedSerializeOutput<ReferenceSerializeOutputBuffer> &serialize_io);
template bool Table::serializeTo<TypedSerializeOutput<FallbackSerializeOutputBuffer>>(TypedSerializeOutput<FallbackSerializeOutputBuffer> &serialize_io);
template bool Table::serializeTo<TypedSerializeOutput<CopySerializeOutputBuffer>>(TypedSerializeOutput<CopySerializeOutputBuffer> &serialize_io);
template bool Table::serializeTo<TypedSerializeOutput<SerializeOutputFile>>(TypedSerializeOutput<SerializeOutputFile> &serialize_io);

bool Table::serializeToWithoutTotalSize(TypedSerializeOutput<ReferenceSerializeOutputBuffer> &serialize_io) {
=======
template bool Table::serializeTo<ReferenceSerializeOutput>(SerializeOutput<ReferenceSerializeOutput> &serialize_io);
template bool Table::serializeTo<FallbackSerializeOutput>(SerializeOutput<FallbackSerializeOutput> &serialize_io);
template bool Table::serializeTo<CopySerializeOutput>(SerializeOutput<CopySerializeOutput> &serialize_io);
template bool Table::serializeTo<SerializeOutputFile>(SerializeOutput<SerializeOutputFile> &serialize_io);

bool Table::serializeToWithoutTotalSize(SerializeOutput<ReferenceSerializeOutput> &serialize_io) {
>>>>>>> 8df4b98a
    if (!serializeColumnHeaderTo(serialize_io))
        return false;

    // active tuple counts
    serialize_io.writeInt(static_cast<int32_t>(m_tupleCount));
    int64_t written_count = 0;
    TableIterator titer = iterator();
    TableTuple tuple(m_schema);
    while (titer.next(tuple)) {
        tuple.serializeTo(serialize_io);
        ++written_count;
    }
    assert(written_count == m_tupleCount);

    return true;
}

/**
 * Serialized the table, but only includes the tuples specified (columns data and all).
 * Used by the exception stuff Ariel put in.
 */
<<<<<<< HEAD
bool Table::serializeTupleTo(TypedSerializeOutput<ReferenceSerializeOutputBuffer> &serialize_io, voltdb::TableTuple *tuples, int numTuples) {
=======
bool Table::serializeTupleTo(SerializeOutput<ReferenceSerializeOutput> &serialize_io, voltdb::TableTuple *tuples, int numTuples) {
>>>>>>> 8df4b98a
    //assert(m_schema->equals(tuples[0].getSchema()));

    std::size_t pos = serialize_io.reserveBytes(sizeof(int));

    assert(!tuples[0].isNullTuple());

    if (!serializeColumnHeaderTo(serialize_io))
        return false;

    serialize_io.writeInt(static_cast<int32_t>(numTuples));
    for (int ii = 0; ii < numTuples; ii++) {
        tuples[ii].serializeTo(serialize_io);
    }

    serialize_io.writeIntAt(pos, static_cast<int32_t>(serialize_io.position() - pos - sizeof(int32_t)));

    return true;
}

bool Table::equals(voltdb::Table *other) {
    if (!(columnCount() == other->columnCount())) return false;
    if (!(activeTupleCount() == other->activeTupleCount())) return false;
    if (!(databaseId() == other->databaseId())) return false;
    if (!(name() == other->name())) return false;
    if (!(tableType() == other->tableType())) return false;

    const voltdb::TupleSchema *otherSchema = other->schema();
    if ((!m_schema->equals(otherSchema))) return false;

    voltdb::TableIterator firstTI = iterator();
    voltdb::TableIterator secondTI = other->iterator();
    voltdb::TableTuple firstTuple(m_schema);
    voltdb::TableTuple secondTuple(otherSchema);
    while(firstTI.next(firstTuple)) {
        if (!(secondTI.next(secondTuple))) return false;
        if (!(firstTuple.equals(secondTuple))) return false;
    }
    return true;
}

template <class T> void Table::loadTuplesFromNoHeader(SerializeInputBE &serialize_io,
                                   Pool *stringPool,
<<<<<<< HEAD
                                   T *uniqueViolationOutput,
=======
                                   SerializeOutput<T> *uniqueViolationOutput,
>>>>>>> 8df4b98a
                                   bool shouldDRStreamRow) {
    int tupleCount = serialize_io.readInt();
    assert(tupleCount >= 0);

    TableTuple target(m_schema);

    //Reserve space for a length prefix for rows that violate unique constraints
    //If there is no output supplied it will just throw
    size_t lengthPosition = 0;
    int32_t serializedTupleCount = 0;
    size_t tupleCountPosition = 0;
    if (uniqueViolationOutput != NULL) {
        lengthPosition = uniqueViolationOutput->reserveBytes(4);
    }
    for (int i = 0; i < tupleCount; ++i) {
        nextFreeTuple(&target);
        target.setActiveTrue();
        target.setDirtyFalse();
        target.setPendingDeleteFalse();
        target.setPendingDeleteOnUndoReleaseFalse();

        target.deserializeFrom(serialize_io, stringPool);

        processLoadedTuple(target, uniqueViolationOutput, serializedTupleCount, tupleCountPosition, shouldDRStreamRow);
    }

    //If unique constraints are being handled, write the length/size of constraints that occured
    if (uniqueViolationOutput != NULL) {
        if (serializedTupleCount == 0) {
            uniqueViolationOutput->writeIntAt(lengthPosition, 0);
        } else {
            uniqueViolationOutput->writeIntAt(lengthPosition,
                                              static_cast<int32_t>(uniqueViolationOutput->position() - lengthPosition - sizeof(int32_t)));
            uniqueViolationOutput->writeIntAt(tupleCountPosition,
                                              serializedTupleCount);
        }
    }
}
<<<<<<< HEAD
template void Table::loadTuplesFromNoHeader <TypedSerializeOutput<ReferenceSerializeOutputBuffer>> (SerializeInputBE &serialize_io,
                                   Pool *stringPool,
                                   TypedSerializeOutput<ReferenceSerializeOutputBuffer> *uniqueViolationOutput,
                                   bool shouldDRStreamRow);
template void Table::loadTuplesFromNoHeader <TypedSerializeOutput<FallbackSerializeOutputBuffer>> (SerializeInputBE &serialize_io,
                                   Pool *stringPool,
                                   TypedSerializeOutput<FallbackSerializeOutputBuffer> *uniqueViolationOutput,
=======
template void Table::loadTuplesFromNoHeader <ReferenceSerializeOutput> (SerializeInputBE &serialize_io,
                                   Pool *stringPool,
                                   SerializeOutput<ReferenceSerializeOutput> *uniqueViolationOutput,
                                   bool shouldDRStreamRow);
template void Table::loadTuplesFromNoHeader <FallbackSerializeOutput> (SerializeInputBE &serialize_io,
                                   Pool *stringPool,
                                   SerializeOutput<FallbackSerializeOutput> *uniqueViolationOutput,
>>>>>>> 8df4b98a
                                   bool shouldDRStreamRow);

template <class T> void Table::loadTuplesFrom(SerializeInputBE &serialize_io,
                           Pool *stringPool,
<<<<<<< HEAD
                           T *uniqueViolationOutput,
=======
                           SerializeOutput<T> *uniqueViolationOutput,
>>>>>>> 8df4b98a
                           bool shouldDRStreamRow) {
    /*
     * directly receives a VoltTable buffer.
     * [00 01]   [02 03]   [04 .. 0x]
     * rowstart  colcount  colcount * 1 byte (column types)
     *
     * [0x+1 .. 0y]
     * colcount * strings (column names)
     *
     * [0y+1 0y+2 0y+3 0y+4]
     * rowcount
     *
     * [0y+5 .. end]
     * rowdata
     */

    // todo: just skip ahead to this position
    serialize_io.readInt(); // rowstart

    serialize_io.readByte();

    int16_t colcount = serialize_io.readShort();
    assert(colcount >= 0);

    // Store the following information so that we can provide them to the user
    // on failure
    ValueType types[colcount];
    boost::scoped_array<std::string> names(new std::string[colcount]);

    // skip the column types
    for (int i = 0; i < colcount; ++i) {
        types[i] = (ValueType) serialize_io.readEnumInSingleByte();
    }

    // skip the column names
    for (int i = 0; i < colcount; ++i) {
        names[i] = serialize_io.readTextString();
    }

    // Check if the column count matches what the temp table is expecting
    int16_t expectedColumnCount = static_cast<int16_t>(m_schema->columnCount() + m_schema->hiddenColumnCount());
    if (colcount != expectedColumnCount) {
        std::stringstream message(std::stringstream::in
                                  | std::stringstream::out);
        message << "Column count mismatch. Expecting "
                << expectedColumnCount
                << ", but " << colcount << " given" << std::endl;
        message << "Expecting the following columns:" << std::endl;
        message << debug() << std::endl;
        message << "The following columns are given:" << std::endl;
        for (int i = 0; i < colcount; i++) {
            message << "column " << i << ": " << names[i]
                    << ", type = " << getTypeName(types[i]) << std::endl;
        }
        throw SerializableEEException(VOLT_EE_EXCEPTION_TYPE_EEEXCEPTION,
                                      message.str().c_str());
    }

    loadTuplesFromNoHeader(serialize_io, stringPool, uniqueViolationOutput, shouldDRStreamRow);
}
template void Table::loadTuplesFrom <ReferenceSerializeOutput> (SerializeInputBE &serialize_io,
                           Pool *stringPool,
                           SerializeOutput<ReferenceSerializeOutput> *uniqueViolationOutput,
                           bool shouldDRStreamRow);
template void Table::loadTuplesFrom <FallbackSerializeOutput> (SerializeInputBE &serialize_io,
                           Pool *stringPool,
                           SerializeOutput<FallbackSerializeOutput> *uniqueViolationOutput,
                           bool shouldDRStreamRow);

template void Table::loadTuplesFrom <TypedSerializeOutput<ReferenceSerializeOutputBuffer>> (SerializeInputBE &serialize_io,
                           Pool *stringPool,
                           TypedSerializeOutput<ReferenceSerializeOutputBuffer> *uniqueViolationOutput,
                           bool shouldDRStreamRow);
template void Table::loadTuplesFrom <TypedSerializeOutput<FallbackSerializeOutputBuffer>> (SerializeInputBE &serialize_io,
                           Pool *stringPool,
                           TypedSerializeOutput<FallbackSerializeOutputBuffer> *uniqueViolationOutput,
                           bool shouldDRStreamRow);
}<|MERGE_RESOLUTION|>--- conflicted
+++ resolved
@@ -271,11 +271,7 @@
     return bytes;
 }
 
-<<<<<<< HEAD
 template<class T> bool Table::serializeColumnHeaderTo(T &serialize_io) {
-=======
-template<class T> bool Table::serializeColumnHeaderTo(SerializeOutput<T> &serialize_io) {
->>>>>>> 8df4b98a
 
     /* NOTE:
        VoltDBEngine uses a binary template to create tables of single integers.
@@ -340,20 +336,12 @@
     return true;
 
 }
-<<<<<<< HEAD
 template bool Table::serializeColumnHeaderTo<TypedSerializeOutput<SerializeOutputBuffer>>(TypedSerializeOutput<SerializeOutputBuffer> &serialize_io);
 template bool Table::serializeColumnHeaderTo<TypedSerializeOutput<SerializeOutputFile>>(TypedSerializeOutput<SerializeOutputFile> &serialize_io);
 
 
 template<class T> bool Table::serializeTo(T &serialize_io) {
-=======
-template bool Table::serializeColumnHeaderTo<ReferenceSerializeOutput>(SerializeOutput<ReferenceSerializeOutput> &serialize_io);
-template bool Table::serializeColumnHeaderTo<CopySerializeOutput>(SerializeOutput<CopySerializeOutput> &serialize_io);
-template bool Table::serializeColumnHeaderTo<SerializeOutputFile>(SerializeOutput<SerializeOutputFile> &serialize_io);
-
-
-template<class T> bool Table::serializeTo(SerializeOutput<T> &serialize_io) {
->>>>>>> 8df4b98a
+
     // The table is serialized as:
     // [(int) total size]
     // [(int) header size] [num columns] [column types] [column names]
@@ -389,21 +377,12 @@
 
     return true;
 }
-<<<<<<< HEAD
 template bool Table::serializeTo<TypedSerializeOutput<ReferenceSerializeOutputBuffer>>(TypedSerializeOutput<ReferenceSerializeOutputBuffer> &serialize_io);
 template bool Table::serializeTo<TypedSerializeOutput<FallbackSerializeOutputBuffer>>(TypedSerializeOutput<FallbackSerializeOutputBuffer> &serialize_io);
 template bool Table::serializeTo<TypedSerializeOutput<CopySerializeOutputBuffer>>(TypedSerializeOutput<CopySerializeOutputBuffer> &serialize_io);
 template bool Table::serializeTo<TypedSerializeOutput<SerializeOutputFile>>(TypedSerializeOutput<SerializeOutputFile> &serialize_io);
 
 bool Table::serializeToWithoutTotalSize(TypedSerializeOutput<ReferenceSerializeOutputBuffer> &serialize_io) {
-=======
-template bool Table::serializeTo<ReferenceSerializeOutput>(SerializeOutput<ReferenceSerializeOutput> &serialize_io);
-template bool Table::serializeTo<FallbackSerializeOutput>(SerializeOutput<FallbackSerializeOutput> &serialize_io);
-template bool Table::serializeTo<CopySerializeOutput>(SerializeOutput<CopySerializeOutput> &serialize_io);
-template bool Table::serializeTo<SerializeOutputFile>(SerializeOutput<SerializeOutputFile> &serialize_io);
-
-bool Table::serializeToWithoutTotalSize(SerializeOutput<ReferenceSerializeOutput> &serialize_io) {
->>>>>>> 8df4b98a
     if (!serializeColumnHeaderTo(serialize_io))
         return false;
 
@@ -425,11 +404,7 @@
  * Serialized the table, but only includes the tuples specified (columns data and all).
  * Used by the exception stuff Ariel put in.
  */
-<<<<<<< HEAD
 bool Table::serializeTupleTo(TypedSerializeOutput<ReferenceSerializeOutputBuffer> &serialize_io, voltdb::TableTuple *tuples, int numTuples) {
-=======
-bool Table::serializeTupleTo(SerializeOutput<ReferenceSerializeOutput> &serialize_io, voltdb::TableTuple *tuples, int numTuples) {
->>>>>>> 8df4b98a
     //assert(m_schema->equals(tuples[0].getSchema()));
 
     std::size_t pos = serialize_io.reserveBytes(sizeof(int));
@@ -472,11 +447,7 @@
 
 template <class T> void Table::loadTuplesFromNoHeader(SerializeInputBE &serialize_io,
                                    Pool *stringPool,
-<<<<<<< HEAD
                                    T *uniqueViolationOutput,
-=======
-                                   SerializeOutput<T> *uniqueViolationOutput,
->>>>>>> 8df4b98a
                                    bool shouldDRStreamRow) {
     int tupleCount = serialize_io.readInt();
     assert(tupleCount >= 0);
@@ -515,7 +486,6 @@
         }
     }
 }
-<<<<<<< HEAD
 template void Table::loadTuplesFromNoHeader <TypedSerializeOutput<ReferenceSerializeOutputBuffer>> (SerializeInputBE &serialize_io,
                                    Pool *stringPool,
                                    TypedSerializeOutput<ReferenceSerializeOutputBuffer> *uniqueViolationOutput,
@@ -523,24 +493,11 @@
 template void Table::loadTuplesFromNoHeader <TypedSerializeOutput<FallbackSerializeOutputBuffer>> (SerializeInputBE &serialize_io,
                                    Pool *stringPool,
                                    TypedSerializeOutput<FallbackSerializeOutputBuffer> *uniqueViolationOutput,
-=======
-template void Table::loadTuplesFromNoHeader <ReferenceSerializeOutput> (SerializeInputBE &serialize_io,
-                                   Pool *stringPool,
-                                   SerializeOutput<ReferenceSerializeOutput> *uniqueViolationOutput,
-                                   bool shouldDRStreamRow);
-template void Table::loadTuplesFromNoHeader <FallbackSerializeOutput> (SerializeInputBE &serialize_io,
-                                   Pool *stringPool,
-                                   SerializeOutput<FallbackSerializeOutput> *uniqueViolationOutput,
->>>>>>> 8df4b98a
                                    bool shouldDRStreamRow);
 
 template <class T> void Table::loadTuplesFrom(SerializeInputBE &serialize_io,
                            Pool *stringPool,
-<<<<<<< HEAD
                            T *uniqueViolationOutput,
-=======
-                           SerializeOutput<T> *uniqueViolationOutput,
->>>>>>> 8df4b98a
                            bool shouldDRStreamRow) {
     /*
      * directly receives a VoltTable buffer.
@@ -601,15 +558,6 @@
 
     loadTuplesFromNoHeader(serialize_io, stringPool, uniqueViolationOutput, shouldDRStreamRow);
 }
-template void Table::loadTuplesFrom <ReferenceSerializeOutput> (SerializeInputBE &serialize_io,
-                           Pool *stringPool,
-                           SerializeOutput<ReferenceSerializeOutput> *uniqueViolationOutput,
-                           bool shouldDRStreamRow);
-template void Table::loadTuplesFrom <FallbackSerializeOutput> (SerializeInputBE &serialize_io,
-                           Pool *stringPool,
-                           SerializeOutput<FallbackSerializeOutput> *uniqueViolationOutput,
-                           bool shouldDRStreamRow);
-
 template void Table::loadTuplesFrom <TypedSerializeOutput<ReferenceSerializeOutputBuffer>> (SerializeInputBE &serialize_io,
                            Pool *stringPool,
                            TypedSerializeOutput<ReferenceSerializeOutputBuffer> *uniqueViolationOutput,
