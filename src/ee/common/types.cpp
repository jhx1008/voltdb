/* This file is part of VoltDB.
 * Copyright (C) 2008-2014 VoltDB Inc.
 *
 * This program is free software: you can redistribute it and/or modify
 * it under the terms of the GNU Affero General Public License as
 * published by the Free Software Foundation, either version 3 of the
 * License, or (at your option) any later version.
 *
 * This program is distributed in the hope that it will be useful,
 * but WITHOUT ANY WARRANTY; without even the implied warranty of
 * MERCHANTABILITY or FITNESS FOR A PARTICULAR PURPOSE.  See the
 * GNU Affero General Public License for more details.
 *
 * You should have received a copy of the GNU Affero General Public License
 * along with VoltDB.  If not, see <http://www.gnu.org/licenses/>.
 */

#include "types.h"
#include "common/debuglog.h"
#include "common/ValueFactory.hpp"
#include "common/FatalException.hpp"
#include <string>

namespace voltdb {
using namespace std;

/** Testing utility */
bool isNumeric(ValueType type) {
    switch (type) {
      case (VALUE_TYPE_TINYINT):
      case (VALUE_TYPE_SMALLINT):
      case (VALUE_TYPE_INTEGER):
      case (VALUE_TYPE_BIGINT):
      case (VALUE_TYPE_DOUBLE):
        return true;
      break;
      case (VALUE_TYPE_VARCHAR):
      case (VALUE_TYPE_VARBINARY):
      case (VALUE_TYPE_TIMESTAMP):
      case (VALUE_TYPE_NULL):
      case (VALUE_TYPE_DECIMAL):   // test assumes castAsBigInt() makes sense if isNumeric()
      case (VALUE_TYPE_INVALID):
      case (VALUE_TYPE_ARRAY):
        return false;
      default:
          throw exception();
    }
    throw exception();
}

/** Used in index optimization **/
bool isIntegralType(ValueType type) {
    switch (type) {
      case (VALUE_TYPE_TINYINT):
      case (VALUE_TYPE_SMALLINT):
      case (VALUE_TYPE_INTEGER):
      case (VALUE_TYPE_BIGINT):
        return true;
      break;
      case (VALUE_TYPE_DOUBLE):
      case (VALUE_TYPE_VARCHAR):
      case (VALUE_TYPE_VARBINARY):
      case (VALUE_TYPE_TIMESTAMP):
      case (VALUE_TYPE_NULL):
      case (VALUE_TYPE_DECIMAL):
      case (VALUE_TYPE_ARRAY):
        return false;
      default:
          throw exception();
    }
    throw exception();
}

NValue getRandomValue(ValueType type) {
    switch (type) {
        case VALUE_TYPE_TIMESTAMP:
            return ValueFactory::getTimestampValue(static_cast<int64_t>(time(NULL)));
        case VALUE_TYPE_TINYINT:
            return ValueFactory::getTinyIntValue(static_cast<int8_t>(rand() % 128));
        case VALUE_TYPE_SMALLINT:
            return ValueFactory::getSmallIntValue(static_cast<int16_t>(rand() % 32768));
        case VALUE_TYPE_INTEGER:
            return ValueFactory::getIntegerValue(rand() % (1 << 31));
        case VALUE_TYPE_BIGINT:
            return ValueFactory::getBigIntValue(rand());
        case VALUE_TYPE_DOUBLE:
            return ValueFactory::getDoubleValue((rand() % 10000) / (double)(rand() % 10000));
        case VALUE_TYPE_VARCHAR: {
            int length = (rand() % 10);
            char characters[11];
            for (int ii = 0; ii < length; ii++) {
                characters[ii] = (char)(32 + (rand() % 94)); //printable characters
            }
            characters[length] = '\0';
            //printf("Characters are \"%s\"\n", characters);
            return ValueFactory::getStringValue(string(characters));
        }
        case VALUE_TYPE_VARBINARY: {
            int length = (rand() % 16);
            unsigned char bytes[17];
            for (int ii = 0; ii < length; ii++) {
                bytes[ii] = (unsigned char)rand() % 256; //printable characters
            }
            bytes[length] = '\0';
            //printf("Characters are \"%s\"\n", characters);
            return ValueFactory::getBinaryValue(bytes, length);
        }
            break;
        case VALUE_TYPE_ARRAY:
        default: {
            throwFatalException("Attempted to get a random value of unsupported value type %d", type);
        }
    }
    throw exception();
}

string getTypeName(ValueType type) {
    string ret;
    switch (type) {
        case (VALUE_TYPE_TINYINT):
            ret = "tinyint";
            break;
        case (VALUE_TYPE_SMALLINT):
            ret = "smallint";
            break;
        case (VALUE_TYPE_INTEGER):
            ret = "integer";
            break;
        case (VALUE_TYPE_BIGINT):
            ret = "bigint";
            break;
        case (VALUE_TYPE_DOUBLE):
            ret = "double";
            break;
        case (VALUE_TYPE_VARCHAR):
            ret = "varchar";
            break;
        case (VALUE_TYPE_VARBINARY):
            ret = "varbinary";
            break;
        case (VALUE_TYPE_TIMESTAMP):
            ret = "timestamp";
            break;
        case (VALUE_TYPE_DECIMAL):
            ret = "decimal";
            break;
        case (VALUE_TYPE_BOOLEAN):
            ret = "boolean";
            break;
        case (VALUE_TYPE_ADDRESS):
            ret = "address";
            break;
        case (VALUE_TYPE_INVALID):
            ret = "INVALID";
            break;
        case (VALUE_TYPE_NULL):
            ret = "NULL";
            break;
        case (VALUE_TYPE_FOR_DIAGNOSTICS_ONLY_NUMERIC):
            ret = "numeric";
            break;
        case (VALUE_TYPE_ARRAY):
            ret = "array";
            break;
        default: {
            char buffer[32];
            snprintf(buffer, 32, "UNKNOWN[%d]", type);
            ret = buffer;
        }
    }
    return (ret);
}

std::string tableStreamTypeToString(TableStreamType type) {
    switch (type) {
      case TABLE_STREAM_SNAPSHOT: {
          return "TABLE_STREAM_SNAPSHOT";
      }
      case TABLE_STREAM_ELASTIC_INDEX: {
          return "TABLE_STREAM_ELASTIC_INDEX";
      }
      case TABLE_STREAM_ELASTIC_INDEX_READ: {
          return "TABLE_STREAM_ELASTIC_INDEX_READ";
      }
      case TABLE_STREAM_ELASTIC_INDEX_CLEAR: {
          return "TABLE_STREAM_ELASTIC_INDEX_CLEAR";
      }
      case TABLE_STREAM_RECOVERY: {
          return "TABLE_STREAM_RECOVERY";
      }
      case TABLE_STREAM_NONE: {
          return "TABLE_STREAM_NONE";
      }
      default:
          return "INVALID";
    }
}


string valueToString(ValueType type)
{
    switch (type) {
      case VALUE_TYPE_INVALID: {
          return "INVALID";
      }
      case VALUE_TYPE_NULL: {
          return "NULL";
      }
      case VALUE_TYPE_TINYINT: {
          return "TINYINT";
      }
      case VALUE_TYPE_SMALLINT: {
          return "SMALLINT";
          break;
      }
      case VALUE_TYPE_INTEGER: {
          return "INTEGER";
      }
      case VALUE_TYPE_BIGINT: {
          return "BIGINT";
      }
      case VALUE_TYPE_DOUBLE: {
          return "FLOAT";
      }
      case VALUE_TYPE_VARCHAR: {
          return "VARCHAR";
      }
      case VALUE_TYPE_VARBINARY: {
          return "VARBINARY";
      }
      case VALUE_TYPE_TIMESTAMP: {
          return "TIMESTAMP";
      }
      case VALUE_TYPE_DECIMAL: {
          return "DECIMAL";
      }
      case VALUE_TYPE_FOR_DIAGNOSTICS_ONLY_NUMERIC: {
          return "NUMERIC";
      }
      case VALUE_TYPE_ARRAY: {
          return "ARRAY";
      }
      default:
          return "INVALID";
    }
}

ValueType stringToValue(string str )
{
    if (str == "INVALID") {
        return VALUE_TYPE_INVALID;
    } else if (str == "NULL") {
        return VALUE_TYPE_NULL;
    } else if (str == "TINYINT") {
        return VALUE_TYPE_TINYINT;
    } else if (str == "SMALLINT") {
        return VALUE_TYPE_SMALLINT;
    } else if (str == "INTEGER") {
        return VALUE_TYPE_INTEGER;
    } else if (str == "BIGINT") {
        return VALUE_TYPE_BIGINT;
    } else if (str == "FLOAT") {
        return VALUE_TYPE_DOUBLE;
    } else if (str == "STRING") {
        return VALUE_TYPE_VARCHAR;
    } else if (str == "VARBINARY") {
        return VALUE_TYPE_VARBINARY;
    } else if (str == "TIMESTAMP") {
        return VALUE_TYPE_TIMESTAMP;
    } else if (str == "DECIMAL") {
        return VALUE_TYPE_DECIMAL;
    } else if (str == "ARRAY") {
        return VALUE_TYPE_ARRAY;
    }
    else {
        throwFatalException( "No conversion from string %s.", str.c_str());
    }
    return VALUE_TYPE_INVALID;
}

string joinToString(JoinType type)
{
    switch (type) {
    case JOIN_TYPE_INVALID: {
        return "INVALID";
    }
    case JOIN_TYPE_INNER: {
        return "INNER";
    }
    case JOIN_TYPE_LEFT: {
        return "LEFT";
    }
    case JOIN_TYPE_FULL: {
        return "FULL";
    }
    case JOIN_TYPE_RIGHT: {
        return "RIGHT";
    }
    }
    return "INVALID";
}

JoinType stringToJoin(string str )
{
    if (str == "INVALID") {
        return JOIN_TYPE_INVALID;
    } else if (str == "INNER") {
        return JOIN_TYPE_INNER;
    } else if (str == "LEFT") {
        return JOIN_TYPE_LEFT;
    } else if (str == "FULL") {
        return JOIN_TYPE_FULL;
    } else if (str == "RIGHT") {
        return JOIN_TYPE_RIGHT;
    }
    return JOIN_TYPE_INVALID;
}

string sortDirectionToString(SortDirectionType type)
{
    switch (type) {
    case SORT_DIRECTION_TYPE_INVALID: {
        return "INVALID";
    }
    case SORT_DIRECTION_TYPE_ASC: {
        return "ASC";
    }
    case SORT_DIRECTION_TYPE_DESC: {
        return "DESC";
    }
    }
    return "INVALID";
}

SortDirectionType stringToSortDirection(string str )
{
    if (str == "INVALID") {
        return SORT_DIRECTION_TYPE_INVALID;
    } else if (str == "ASC") {
        return SORT_DIRECTION_TYPE_ASC;
    } else if (str == "DESC") {
        return SORT_DIRECTION_TYPE_DESC;
    }
    return SORT_DIRECTION_TYPE_INVALID;
}

string planNodeToString(PlanNodeType type)
{
    switch (type) {
    case PLAN_NODE_TYPE_INVALID: {
        return "INVALID";
    }
    case PLAN_NODE_TYPE_SEQSCAN: {
        return "SEQSCAN";
    }
    case PLAN_NODE_TYPE_INDEXSCAN: {
        return "INDEXSCAN";
    }
    case PLAN_NODE_TYPE_INDEXCOUNT: {
        return "INDEXCOUNT";
    }
    case PLAN_NODE_TYPE_TABLECOUNT: {
        return "TABLECOUNT";
    }
    case PLAN_NODE_TYPE_NESTLOOP: {
        return "NESTLOOP";
    }
    case PLAN_NODE_TYPE_NESTLOOPINDEX: {
        return "NESTLOOPINDEX";
    }
    case PLAN_NODE_TYPE_UPDATE: {
        return "UPDATE";
    }
    case PLAN_NODE_TYPE_INSERT: {
        return "INSERT";
    }
    case PLAN_NODE_TYPE_DELETE: {
        return "DELETE";
    }
    case PLAN_NODE_TYPE_SEND: {
        return "SEND";
    }
    case PLAN_NODE_TYPE_RECEIVE: {
        return "RECEIVE";
    }
    case PLAN_NODE_TYPE_AGGREGATE: {
        return "AGGREGATE";
    }
    case PLAN_NODE_TYPE_HASHAGGREGATE: {
        return "HASHAGGREGATE";
    }
    case PLAN_NODE_TYPE_PARTIALAGGREGATE: {
        return "PARTIALAGGREGATE";
    }
    case PLAN_NODE_TYPE_UNION: {
        return "UNION";
    }
    case PLAN_NODE_TYPE_ORDERBY: {
        return "ORDERBY";
    }
    case PLAN_NODE_TYPE_PROJECTION: {
        return "PROJECTION";
    }
    case PLAN_NODE_TYPE_MATERIALIZE: {
        return "MATERIALIZE";
    }
    case PLAN_NODE_TYPE_LIMIT: {
        return "LIMIT";
    }
    case PLAN_NODE_TYPE_DISTINCT: {
        return "DISTINCT";
    }
    case PLAN_NODE_TYPE_MATERIALIZEDSCAN: {
        return "MATERIALIZEDSCAN";
    }
<<<<<<< HEAD
    case PLAN_NODE_TYPE_SEMISEQSCAN: {
        return "SEMISEQSCAN";
=======
    case PLAN_NODE_TYPE_UPSERT: {
        return "UPSERT";
>>>>>>> 8f363097
    }
    }
    return "UNDEFINED";
}

PlanNodeType stringToPlanNode(string str )
{
    if (str == "INVALID") {
        return PLAN_NODE_TYPE_INVALID;
    } else if (str == "SEQSCAN") {
        return PLAN_NODE_TYPE_SEQSCAN;
    } else if (str == "INDEXSCAN") {
        return PLAN_NODE_TYPE_INDEXSCAN;
    } else if (str == "INDEXCOUNT") {
        return PLAN_NODE_TYPE_INDEXCOUNT;
    } else if (str == "TABLECOUNT") {
        return PLAN_NODE_TYPE_TABLECOUNT;
    } else if (str == "NESTLOOP") {
        return PLAN_NODE_TYPE_NESTLOOP;
    } else if (str == "NESTLOOPINDEX") {
        return PLAN_NODE_TYPE_NESTLOOPINDEX;
    } else if (str == "UPDATE") {
        return PLAN_NODE_TYPE_UPDATE;
    } else if (str == "INSERT") {
        return PLAN_NODE_TYPE_INSERT;
    } else if (str == "DELETE") {
        return PLAN_NODE_TYPE_DELETE;
    } else if (str == "SEND") {
        return PLAN_NODE_TYPE_SEND;
    } else if (str == "RECEIVE") {
        return PLAN_NODE_TYPE_RECEIVE;
    } else if (str == "AGGREGATE") {
        return PLAN_NODE_TYPE_AGGREGATE;
    } else if (str == "HASHAGGREGATE") {
        return PLAN_NODE_TYPE_HASHAGGREGATE;
    } else if (str == "PARTIALAGGREGATE") {
        return PLAN_NODE_TYPE_PARTIALAGGREGATE;
    } else if (str == "UNION") {
        return PLAN_NODE_TYPE_UNION;
    } else if (str == "ORDERBY") {
        return PLAN_NODE_TYPE_ORDERBY;
    } else if (str == "PROJECTION") {
        return PLAN_NODE_TYPE_PROJECTION;
    } else if (str == "MATERIALIZE") {
        return PLAN_NODE_TYPE_MATERIALIZE;
    } else if (str == "LIMIT") {
        return PLAN_NODE_TYPE_LIMIT;
    } else if (str == "DISTINCT") {
        return PLAN_NODE_TYPE_DISTINCT;
    } else if (str == "MATERIALIZEDSCAN") {
        return PLAN_NODE_TYPE_MATERIALIZEDSCAN;
<<<<<<< HEAD
    } else if (str == "SEMISEQSCAN") {
        return PLAN_NODE_TYPE_SEMISEQSCAN;
=======
    } else if (str == "UPSERT") {
        return PLAN_NODE_TYPE_UPSERT;
>>>>>>> 8f363097
    }
    return PLAN_NODE_TYPE_INVALID;
}

string expressionToString(ExpressionType type)
{
    switch (type) {
    case EXPRESSION_TYPE_INVALID: {
        return "INVALID";
    }
    case EXPRESSION_TYPE_OPERATOR_PLUS: {
        return "OPERATOR_PLUS";
    }
    case EXPRESSION_TYPE_OPERATOR_MINUS: {
        return "OPERATOR_MINUS";
    }
    case EXPRESSION_TYPE_OPERATOR_MULTIPLY: {
        return "OPERATOR_MULTIPLY";
    }
    case EXPRESSION_TYPE_OPERATOR_DIVIDE: {
        return "OPERATOR_DIVIDE";
    }
    case EXPRESSION_TYPE_OPERATOR_CONCAT: {
        return "OPERATOR_CONCAT";
    }
    case EXPRESSION_TYPE_OPERATOR_MOD: {
        return "OPERATOR_MOD";
    }
    case EXPRESSION_TYPE_OPERATOR_CAST: {
        return "OPERATOR_CAST";
    }
    case EXPRESSION_TYPE_OPERATOR_NOT: {
        return "OPERATOR_NOT";
    }
    case EXPRESSION_TYPE_OPERATOR_IS_NULL: {
        return "OPERATOR_IS_NULL";
    }
    case EXPRESSION_TYPE_COMPARE_EQUAL: {
        return "COMPARE_EQUAL";
    }
    case EXPRESSION_TYPE_COMPARE_NOTEQUAL: {
        return "COMPARE_NOT_EQUAL";
    }
    case EXPRESSION_TYPE_COMPARE_LESSTHAN: {
        return "COMPARE_LESSTHAN";
    }
    case EXPRESSION_TYPE_COMPARE_GREATERTHAN: {
        return "COMPARE_GREATERTHAN";
    }
    case EXPRESSION_TYPE_COMPARE_LESSTHANOREQUALTO: {
        return "COMPARE_LESSTHANOREQUALTO";
    }
    case EXPRESSION_TYPE_COMPARE_GREATERTHANOREQUALTO: {
        return "COMPARE_GREATERTHANOREQUALTO";
    }
    case EXPRESSION_TYPE_COMPARE_LIKE: {
        return "COMPARE_LIKE";
    }
    case EXPRESSION_TYPE_COMPARE_IN: {
        return "COMPARE_IN";
    }
    case EXPRESSION_TYPE_CONJUNCTION_AND: {
        return "CONJUNCTION_AND";
    }
    case EXPRESSION_TYPE_CONJUNCTION_OR: {
        return "CONJUNCTION_OR";
    }
    case EXPRESSION_TYPE_VALUE_CONSTANT: {
        return "VALUE_CONSTANT";
    }
    case EXPRESSION_TYPE_VALUE_PARAMETER: {
        return "VALUE_PARAMETER";
    }
    case EXPRESSION_TYPE_VALUE_TUPLE: {
        return "VALUE_TUPLE";
    }
    case EXPRESSION_TYPE_VALUE_TUPLE_ADDRESS: {
        return "VALUE_TUPLE_ADDRESS";
    }
    case EXPRESSION_TYPE_VALUE_NULL: {
        return "VALUE_NULL";
    }
    case EXPRESSION_TYPE_AGGREGATE_COUNT: {
        return "AGGREGATE_COUNT";
    }
    case EXPRESSION_TYPE_AGGREGATE_COUNT_STAR: {
        return "AGGREGATE_COUNT_STAR";
    }
    case EXPRESSION_TYPE_AGGREGATE_SUM: {
        return "AGGREGATE_SUM";
    }
    case EXPRESSION_TYPE_AGGREGATE_MIN: {
        return "AGGREGATE_MIN";
    }
    case EXPRESSION_TYPE_AGGREGATE_MAX: {
        return "AGGREGATE_MAX";
    }
    case EXPRESSION_TYPE_AGGREGATE_AVG: {
        return "AGGREGATE_AVG";
    }
    case EXPRESSION_TYPE_FUNCTION: {
        return "FUNCTION";
    }
    case EXPRESSION_TYPE_VALUE_VECTOR: {
        return "VALUE_VECTOR";
    }
    case EXPRESSION_TYPE_HASH_RANGE: {
        return "HASH_RANGE";
    }
    case EXPRESSION_TYPE_OPERATOR_CASE_WHEN: {
        return "OPERATOR_CASE_WHEN";
    }
    case EXPRESSION_TYPE_OPERATOR_ALTERNATIVE: {
        return "OPERATOR_ALTERNATIVE";
    }
    case EXPRESSION_TYPE_IN_SUBQUERY: {
        return "IN_SUBQUERY";
    }
    case EXPRESSION_TYPE_EXISTS_SUBQUERY: {
        return "EXISTS_SUBQUERY";
    }
    }
    return "INVALID";
}

ExpressionType stringToExpression(string str )
{
    if (str == "INVALID") {
        return EXPRESSION_TYPE_INVALID;
    } else if (str == "OPERATOR_PLUS") {
        return EXPRESSION_TYPE_OPERATOR_PLUS;
    } else if (str == "OPERATOR_MINUS") {
        return EXPRESSION_TYPE_OPERATOR_MINUS;
    } else if (str == "OPERATOR_MULTIPLY") {
        return EXPRESSION_TYPE_OPERATOR_MULTIPLY;
    } else if (str == "OPERATOR_DIVIDE") {
        return EXPRESSION_TYPE_OPERATOR_DIVIDE;
    } else if (str == "OPERATOR_CONCAT") {
        return EXPRESSION_TYPE_OPERATOR_CONCAT;
    } else if (str == "OPERATOR_MOD") {
        return EXPRESSION_TYPE_OPERATOR_MOD;
    } else if (str == "OPERATOR_CAST") {
        return EXPRESSION_TYPE_OPERATOR_CAST;
    } else if (str == "OPERATOR_NOT") {
        return EXPRESSION_TYPE_OPERATOR_NOT;
    } else if (str == "OPERATOR_IS_NULL") {
        return EXPRESSION_TYPE_OPERATOR_IS_NULL;
    } else if (str == "COMPARE_EQUAL") {
        return EXPRESSION_TYPE_COMPARE_EQUAL;
    } else if (str == "COMPARE_NOTEQUAL") {
        return EXPRESSION_TYPE_COMPARE_NOTEQUAL;
    } else if (str == "COMPARE_LESSTHAN") {
        return EXPRESSION_TYPE_COMPARE_LESSTHAN;
    } else if (str == "COMPARE_GREATERTHAN") {
        return EXPRESSION_TYPE_COMPARE_GREATERTHAN;
    } else if (str == "COMPARE_LESSTHANOREQUALTO") {
        return EXPRESSION_TYPE_COMPARE_LESSTHANOREQUALTO;
    } else if (str == "COMPARE_GREATERTHANOREQUALTO") {
        return EXPRESSION_TYPE_COMPARE_GREATERTHANOREQUALTO;
    } else if (str == "COMPARE_LIKE") {
        return EXPRESSION_TYPE_COMPARE_LIKE;
    } else if (str == "COMPARE_IN") {
        return EXPRESSION_TYPE_COMPARE_IN;
    } else if (str == "CONJUNCTION_AND") {
        return EXPRESSION_TYPE_CONJUNCTION_AND;
    } else if (str == "CONJUNCTION_OR") {
        return EXPRESSION_TYPE_CONJUNCTION_OR;
    } else if (str == "VALUE_CONSTANT") {
        return EXPRESSION_TYPE_VALUE_CONSTANT;
    } else if (str == "VALUE_PARAMETER") {
        return EXPRESSION_TYPE_VALUE_PARAMETER;
    } else if (str == "VALUE_TUPLE") {
        return EXPRESSION_TYPE_VALUE_TUPLE;
    } else if (str == "VALUE_TUPLE_ADDRESS") {
        return EXPRESSION_TYPE_VALUE_TUPLE_ADDRESS;
    } else if (str == "VALUE_NULL") {
        return EXPRESSION_TYPE_VALUE_NULL;
    } else if (str == "AGGREGATE_COUNT") {
        return EXPRESSION_TYPE_AGGREGATE_COUNT;
    } else if (str == "AGGREGATE_COUNT_STAR") {
        return EXPRESSION_TYPE_AGGREGATE_COUNT_STAR;
    } else if (str == "AGGREGATE_SUM") {
        return EXPRESSION_TYPE_AGGREGATE_SUM;
    } else if (str == "AGGREGATE_MIN") {
        return EXPRESSION_TYPE_AGGREGATE_MIN;
    } else if (str == "AGGREGATE_MAX") {
        return EXPRESSION_TYPE_AGGREGATE_MAX;
    } else if (str == "AGGREGATE_AVG") {
        return EXPRESSION_TYPE_AGGREGATE_AVG;
    } else if (str == "FUNCTION") {
        return EXPRESSION_TYPE_FUNCTION;
    } else if (str == "VALUE_VECTOR") {
        return EXPRESSION_TYPE_VALUE_VECTOR;
    } else if (str == "HASH_RANGE") {
        return EXPRESSION_TYPE_HASH_RANGE;
    } else if (str == "OPERATOR_CASE_WHEN") {
        return EXPRESSION_TYPE_OPERATOR_CASE_WHEN;
    } else if (str == "OPERATOR_ALTERNATIVE") {
        return EXPRESSION_TYPE_OPERATOR_ALTERNATIVE;
    } else if (str == "IN_SUBQUERY") {
        return EXPRESSION_TYPE_IN_SUBQUERY;
    } else if (str == "EXISTS_SUBQUERY") {
        return EXPRESSION_TYPE_EXISTS_SUBQUERY;
    }

    return EXPRESSION_TYPE_INVALID;
}

string indexLookupToString(IndexLookupType type)
{
    switch (type) {
    case INDEX_LOOKUP_TYPE_INVALID: {
        return "INVALID";
    }
    case INDEX_LOOKUP_TYPE_EQ: {
        return "EQ";
    }
    case INDEX_LOOKUP_TYPE_GT: {
        return "GT";
    }
    case INDEX_LOOKUP_TYPE_GTE: {
        return "GTE";
    }
    case INDEX_LOOKUP_TYPE_LT: {
        return "LT";
    }
    case INDEX_LOOKUP_TYPE_LTE: {
        return "LTE";
    }
    case INDEX_LOOKUP_TYPE_GT_LT: {
        return "GT_LT";
    }
    case INDEX_LOOKUP_TYPE_GTE_LT: {
        return "GTE_LT";
    }
    case INDEX_LOOKUP_TYPE_GTL_TE: {
        return "GTL_TE";
    }
    case INDEX_LOOKUP_TYPE_GTE_LTE: {
        return "GTE_LTE";
    }
    }
    return "INVALID";
}

IndexLookupType stringToIndexLookup(string str )
{
    if (str == "INVALID") {
        return INDEX_LOOKUP_TYPE_INVALID;
    } else if (str == "EQ") {
        return INDEX_LOOKUP_TYPE_EQ;
    } else if (str == "GT") {
        return INDEX_LOOKUP_TYPE_GT;
    }  else if (str == "GTE") {
        return INDEX_LOOKUP_TYPE_GTE;
    }  else if (str == "LT") {
        return INDEX_LOOKUP_TYPE_LT;
    }  else if (str == "LTE") {
        return INDEX_LOOKUP_TYPE_LTE;
    } else if (str == "GT_LT") {
        return INDEX_LOOKUP_TYPE_GT_LT;
    }  else if (str == "GTE_LT") {
        return INDEX_LOOKUP_TYPE_GTE_LT;
    }  else if (str == "GTL_TE") {
        return INDEX_LOOKUP_TYPE_GTL_TE;
    }  else if (str == "GTE_LTE") {
        return INDEX_LOOKUP_TYPE_GTE_LTE;
    }
    return INDEX_LOOKUP_TYPE_INVALID;
}

/** takes in 0-F, returns 0-15 */
int32_t hexCharToInt(char c) {
    c = static_cast<char>(toupper(c));
    if ((c < '0' || c > '9') && (c < 'A' || c > 'F')) {
        return -1;
    }
    int32_t retval;
    if (c >= 'A')
        retval = c - 'A' + 10;
    else
        retval = c - '0';
    assert(retval >=0 && retval < 16);
    return retval;
}

int64_t getMaxTypeValue (ValueType type) {
    switch(type) {
    case VALUE_TYPE_TINYINT:
        return static_cast<int64_t>(INT8_MAX);
    case VALUE_TYPE_SMALLINT:
        return static_cast<int64_t>(INT16_MAX);
    case VALUE_TYPE_INTEGER:
        return static_cast<int64_t>(INT32_MAX);
    case VALUE_TYPE_BIGINT:
        return static_cast<int64_t>(INT64_MAX);
    default:
        return static_cast<int64_t>(-1);
    }
}

bool hexDecodeToBinary(unsigned char *bufferdst, const char *hexString) {
    assert (hexString);
    size_t len = strlen(hexString);
    if ((len % 2) != 0)
        return false;

    int32_t i;
    for (i = 0; i < len / 2; i++) {
        int32_t high = hexCharToInt(hexString[i * 2]);
        int32_t low = hexCharToInt(hexString[i * 2 + 1]);
        if ((high == -1) || (low == -1))
            return false;

        int32_t result = high * 16 + low;
        assert (result >= 0 && result < 256);
        bufferdst[i] = static_cast<unsigned char>(result);
    }
    return true;
}

// namespace voltdb
}<|MERGE_RESOLUTION|>--- conflicted
+++ resolved
@@ -413,15 +413,14 @@
     case PLAN_NODE_TYPE_MATERIALIZEDSCAN: {
         return "MATERIALIZEDSCAN";
     }
-<<<<<<< HEAD
+
     case PLAN_NODE_TYPE_SEMISEQSCAN: {
         return "SEMISEQSCAN";
-=======
+    }
     case PLAN_NODE_TYPE_UPSERT: {
         return "UPSERT";
->>>>>>> 8f363097
-    }
-    }
+    }
+    } // END OF SWITCH
     return "UNDEFINED";
 }
 
@@ -471,13 +470,10 @@
         return PLAN_NODE_TYPE_DISTINCT;
     } else if (str == "MATERIALIZEDSCAN") {
         return PLAN_NODE_TYPE_MATERIALIZEDSCAN;
-<<<<<<< HEAD
     } else if (str == "SEMISEQSCAN") {
         return PLAN_NODE_TYPE_SEMISEQSCAN;
-=======
     } else if (str == "UPSERT") {
         return PLAN_NODE_TYPE_UPSERT;
->>>>>>> 8f363097
     }
     return PLAN_NODE_TYPE_INVALID;
 }
