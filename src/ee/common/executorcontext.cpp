--- conflicted
+++ resolved
@@ -39,24 +39,16 @@
                 VoltDBEngine* engine,
                 std::string hostname,
                 CatalogId hostId,
-<<<<<<< HEAD
                 DRTupleStream *drStream,
                 DRTupleStream *drReplicatedStream) :
-    m_topEnd(topend), m_tempStringPool(tempStringPool),
-    m_undoQuantum(undoQuantum),
-    m_drStream(drStream), m_drReplicatedStream(drReplicatedStream),
-    m_engine(engine),
-    m_txnId(0), m_spHandle(0),
-=======
-                DRTupleStream *drStream) :
     m_topEnd(topend),
     m_tempStringPool(tempStringPool),
     m_undoQuantum(undoQuantum),
     m_drStream(drStream),
+    m_drReplicatedStream(drReplicatedStream),
     m_engine(engine),
     m_txnId(0),
     m_spHandle(0),
->>>>>>> 751fa1d0
     m_lastCommittedSpHandle(0),
     m_siteId(siteId),
     m_partitionId(partitionId),
