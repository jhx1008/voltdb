/* This file is part of VoltDB.
 * Copyright (C) 2008-2016 VoltDB Inc.
 *
 * This program is free software: you can redistribute it and/or modify
 * it under the terms of the GNU Affero General Public License as
 * published by the Free Software Foundation, either version 3 of the
 * License, or (at your option) any later version.
 *
 * This program is distributed in the hope that it will be useful,
 * but WITHOUT ANY WARRANTY; without even the implied warranty of
 * MERCHANTABILITY or FITNESS FOR A PARTICULAR PURPOSE.  See the
 * GNU Affero General Public License for more details.
 *
 * You should have received a copy of the GNU Affero General Public License
 * along with VoltDB.  If not, see <http://www.gnu.org/licenses/>.
 */

#ifndef VALUEPEEKER_HPP_
#define VALUEPEEKER_HPP_
#include "common/NValue.hpp"
#include "common/types.h"
#include <cassert>

namespace voltdb {
/*
 * A class for peeking into an NValue and converting its data to a
 * native C++ type. It is necessary for some classes to have access to
 * the actual value in order to serialize, format for printing, or run
 * tests. Moving the functionality for accessing the private data into
 * these static methods allows NValue to define ValuePeeker as its
 * only friend class.  Anything that uses this class is a possible
 * candidate for having its functionality moved into NValue to ensure
 * consistency.
 */
class ValuePeeker {
public:
    static double peekDouble(const NValue& value) {
        assert(value.getValueType() == VALUE_TYPE_DOUBLE);
        return value.getDouble();
    }

    static int8_t peekTinyInt(const NValue& value) {
        assert(value.getValueType() == VALUE_TYPE_TINYINT);
        return value.getTinyInt();
    }

    static int16_t peekSmallInt(const NValue& value) {
        assert(value.getValueType() == VALUE_TYPE_SMALLINT);
        return value.getSmallInt();
    }

    static int32_t peekInteger(const NValue& value) {
        assert(value.getValueType() == VALUE_TYPE_INTEGER);
        return value.getInteger();
    }

    static bool peekBoolean(const NValue& value) {
        assert(value.getValueType() == VALUE_TYPE_BOOLEAN);
        return value.getBoolean();
    }

    // cast as int and peek at value. this is used by index code that need a
    // real number from a tuple and the limit node code used to get the limit
    // from an expression.
    static int32_t peekAsInteger(const NValue& value) {
        return value.castAsInteger().getInteger();
    }

    static int64_t peekBigInt(const NValue& value) {
        assert(value.getValueType() == VALUE_TYPE_BIGINT);
        return value.getBigInt();
    }

    static int64_t peekTimestamp(const NValue& value) {
        assert(value.getValueType() == VALUE_TYPE_TIMESTAMP);
        return value.getTimestamp();
    }

    static const char* peekObjectValue(const NValue& value) {
        assert((value.getValueType() == VALUE_TYPE_VARCHAR) ||
<<<<<<< HEAD
               (value.getValueType() == VALUE_TYPE_VARBINARY) ||
               (value.getValueType() == VALUE_TYPE_GEOGRAPHY));
        return value.getObjectValue_withoutNull();
    }

    static inline int32_t peekObjectLength_withoutNull(const NValue value) {
        assert(isVariableLengthType(value.getValueType()));
        return value.getObjectLength_withoutNull();
    }

    /**
     * This function is only used in 'nvalue_test.cpp', why test a function that
     * is not used in source code? Get rid of it? -xin
     */
    static std::string peekStringCopy_withoutNull(const NValue value) {
=======
               (value.getValueType() == VALUE_TYPE_VARBINARY));
        if (value.isNull()) {
            return NULL;
        }
        return value.getObjectValue_withoutNull();
    }

    static const char* peekObject_withoutNull(const NValue& value, int32_t* lengthOut) {
>>>>>>> 3b7dbc90
        assert((value.getValueType() == VALUE_TYPE_VARCHAR) ||
               (value.getValueType() == VALUE_TYPE_VARBINARY));
        // NEEDS WORK
        return value.getObject_withoutNull(lengthOut);
    }

    static ValueType peekValueType(const NValue& value) {
        return value.getValueType();
    }

    static TTInt peekDecimal(const NValue& value) {
        return value.getDecimal();
    }

    // exists for test.
    static std::string peekDecimalString(const NValue& value) {
        return value.createStringFromDecimal();
    }

    // cast as big int and peek at value. this is used by
    // index code that need a real number from a tuple.
    static int64_t peekAsBigInt(const NValue& value) {
        if (value.isNull()) {
            return INT64_NULL;
        }
        return value.castAsBigIntAndGetValue();
    }

    static int64_t peekAsRawInt64(const NValue& value) {
        return value.castAsBigIntAndGetValue();
    }

    /// Given an NValue, return a pointer to its data bytes.  Also return
    /// The length of the data bytes via output parameter.
    ///
    /// Assumes that value is not null!!
    static const char* peekPointerToDataBytes(const NValue &value, int32_t *length) {
        ValueType vt = value.getValueType();
        switch (vt) {
        case VALUE_TYPE_TINYINT:
        case VALUE_TYPE_SMALLINT:
        case VALUE_TYPE_INTEGER:
        case VALUE_TYPE_BIGINT:
        case VALUE_TYPE_TIMESTAMP:
        case VALUE_TYPE_DECIMAL:
        case VALUE_TYPE_BOOLEAN:
            *length = static_cast<int32_t>(NValue::getTupleStorageSize(vt));
            return value.m_data;

        default:
            assert(false);
            return NULL;
        }
    }
};
}

#endif /* VALUEPEEKER_HPP_ */<|MERGE_RESOLUTION|>--- conflicted
+++ resolved
@@ -77,25 +77,7 @@
     }
 
     static const char* peekObjectValue(const NValue& value) {
-        assert((value.getValueType() == VALUE_TYPE_VARCHAR) ||
-<<<<<<< HEAD
-               (value.getValueType() == VALUE_TYPE_VARBINARY) ||
-               (value.getValueType() == VALUE_TYPE_GEOGRAPHY));
-        return value.getObjectValue_withoutNull();
-    }
-
-    static inline int32_t peekObjectLength_withoutNull(const NValue value) {
         assert(isVariableLengthType(value.getValueType()));
-        return value.getObjectLength_withoutNull();
-    }
-
-    /**
-     * This function is only used in 'nvalue_test.cpp', why test a function that
-     * is not used in source code? Get rid of it? -xin
-     */
-    static std::string peekStringCopy_withoutNull(const NValue value) {
-=======
-               (value.getValueType() == VALUE_TYPE_VARBINARY));
         if (value.isNull()) {
             return NULL;
         }
@@ -103,9 +85,7 @@
     }
 
     static const char* peekObject_withoutNull(const NValue& value, int32_t* lengthOut) {
->>>>>>> 3b7dbc90
-        assert((value.getValueType() == VALUE_TYPE_VARCHAR) ||
-               (value.getValueType() == VALUE_TYPE_VARBINARY));
+        assert(isVariableLengthType(value.getValueType()));
         // NEEDS WORK
         return value.getObject_withoutNull(lengthOut);
     }
@@ -159,6 +139,7 @@
         }
     }
 };
-}
+
+} // end namespace voltdb
 
 #endif /* VALUEPEEKER_HPP_ */