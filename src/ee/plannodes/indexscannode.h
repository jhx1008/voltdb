/* This file is part of VoltDB.
 * Copyright (C) 2008-2013 VoltDB Inc.
 *
 * This file contains original code and/or modifications of original code.
 * Any modifications made by VoltDB Inc. are licensed under the following
 * terms and conditions:
 *
 * This program is free software: you can redistribute it and/or modify
 * it under the terms of the GNU Affero General Public License as
 * published by the Free Software Foundation, either version 3 of the
 * License, or (at your option) any later version.
 *
 * This program is distributed in the hope that it will be useful,
 * but WITHOUT ANY WARRANTY; without even the implied warranty of
 * MERCHANTABILITY or FITNESS FOR A PARTICULAR PURPOSE.  See the
 * GNU Affero General Public License for more details.
 *
 * You should have received a copy of the GNU Affero General Public License
 * along with VoltDB.  If not, see <http://www.gnu.org/licenses/>.
 */
/* Copyright (C) 2008 by H-Store Project
 * Brown University
 * Massachusetts Institute of Technology
 * Yale University
 *
 * Permission is hereby granted, free of charge, to any person obtaining
 * a copy of this software and associated documentation files (the
 * "Software"), to deal in the Software without restriction, including
 * without limitation the rights to use, copy, modify, merge, publish,
 * distribute, sublicense, and/or sell copies of the Software, and to
 * permit persons to whom the Software is furnished to do so, subject to
 * the following conditions:
 *
 * The above copyright notice and this permission notice shall be
 * included in all copies or substantial portions of the Software.
 *
 * THE SOFTWARE IS PROVIDED "AS IS", WITHOUT WARRANTY OF ANY KIND,
 * EXPRESS OR IMPLIED, INCLUDING BUT NOT LIMITED TO THE WARRANTIES OF
 * MERCHANTABILITY, FITNESS FOR A PARTICULAR PURPOSE AND NONINFRINGEMENT
 * IN NO EVENT SHALL THE AUTHORS BE LIABLE FOR ANY CLAIM, DAMAGES OR
 * OTHER LIABILITY, WHETHER IN AN ACTION OF CONTRACT, TORT OR OTHERWISE,
 * ARISING FROM, OUT OF OR IN CONNECTION WITH THE SOFTWARE OR THE USE OR
 * OTHER DEALINGS IN THE SOFTWARE.
 */

#ifndef HSTOREINDEXSCANNODE_H
#define HSTOREINDEXSCANNODE_H

#include <string>
#include "abstractscannode.h"

namespace voltdb {

class AbstractExpression;

/**
 *
 */
class IndexScanPlanNode : public AbstractScanPlanNode {
    public:
        IndexScanPlanNode(CatalogId id) : AbstractScanPlanNode(id)
            , m_end_expression(NULL)
            , m_initial_expression(NULL)
            , m_lookup_type(INDEX_LOOKUP_TYPE_EQ)
            , m_sort_direction(SORT_DIRECTION_TYPE_INVALID)
            , m_count_null_expression(NULL)
        {}

        IndexScanPlanNode() : AbstractScanPlanNode()
            , m_end_expression(NULL)
            , m_initial_expression(NULL)
            , m_lookup_type(INDEX_LOOKUP_TYPE_EQ)
            , m_sort_direction(SORT_DIRECTION_TYPE_INVALID)
            , m_count_null_expression(NULL)
        {}

        ~IndexScanPlanNode();
        virtual PlanNodeType getPlanNodeType() const { return (PLAN_NODE_TYPE_INDEXSCAN); }

        IndexLookupType getLookupType() const { return m_lookup_type; }

        SortDirectionType getSortDirection() const { return m_sort_direction; }

        std::string getTargetIndexName() const { return m_target_index_name; }

        AbstractExpression* getEndExpression() const { return m_end_expression; }

        const std::vector<AbstractExpression*>& getSearchKeyExpressions() const
        { return m_searchkey_expressions; }

        AbstractExpression* getInitialExpression() const { return m_initial_expression; }

        AbstractExpression* getCountNULLExpression() const { return m_count_null_expression; }

        AbstractExpression* getCountNULLExpression() const;

        std::string debugInfo(const std::string &spacer) const;

    protected:
        virtual void loadFromJSONObject(PlannerDomValue obj);
        //
        // This is the id of the index to reference during execution
        //
        std::string m_target_index_name;

        // TODO: Document
        AbstractExpression* m_end_expression;

        // TODO: Document
        std::vector<AbstractExpression*> m_searchkey_expressions;

        // TODO: Document
        AbstractExpression* m_initial_expression;

        // Index Lookup Type
        IndexLookupType m_lookup_type;

        // Sorting Direction
<<<<<<< HEAD
        //
        SortDirectionType sort_direction;
        //
        // count null row expression for underflow edge case
        //
        AbstractExpression* count_null_expression;
=======
        SortDirectionType m_sort_direction;

        // null row expression for underflow edge case
        AbstractExpression* m_count_null_expression;
>>>>>>> 5ea2992d
};

}

#endif<|MERGE_RESOLUTION|>--- conflicted
+++ resolved
@@ -92,8 +92,6 @@
 
         AbstractExpression* getCountNULLExpression() const { return m_count_null_expression; }
 
-        AbstractExpression* getCountNULLExpression() const;
-
         std::string debugInfo(const std::string &spacer) const;
 
     protected:
@@ -116,19 +114,10 @@
         IndexLookupType m_lookup_type;
 
         // Sorting Direction
-<<<<<<< HEAD
-        //
-        SortDirectionType sort_direction;
-        //
-        // count null row expression for underflow edge case
-        //
-        AbstractExpression* count_null_expression;
-=======
         SortDirectionType m_sort_direction;
 
         // null row expression for underflow edge case
         AbstractExpression* m_count_null_expression;
->>>>>>> 5ea2992d
 };
 
 }
