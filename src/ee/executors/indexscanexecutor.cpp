--- conflicted
+++ resolved
@@ -361,12 +361,8 @@
         VOLT_DEBUG("Initial Expression:\n%s", initial_expression->debug(true).c_str());
     }
 
-<<<<<<< HEAD
-    int foundTuples = 0;
-=======
     Table* targetTable = reinterpret_cast<Table*> (m_targetTable);
     m_engine->setLastAccessedTable(targetTable);
->>>>>>> cc8286bc
     //
     // An index scan has three parts:
     //  (1) Lookup tuples using the search key
@@ -401,13 +397,7 @@
             m_index->moveToGreaterThanKey(&m_searchKey);
 
             while (!(m_tuple = m_index->nextValue()).isNullTuple()) {
-<<<<<<< HEAD
-                if(++foundTuples % LONG_OP_THRESHOLD == 0) {
-                    progressUpdate(foundTuples);
-                }
-=======
                 doLongOpTracking();
->>>>>>> cc8286bc
                 if (initial_expression != NULL && initial_expression->eval(&m_tuple, NULL).isFalse()) {
                     break;
                 }
@@ -441,13 +431,7 @@
             !(m_tuple = m_index->nextValue()).isNullTuple()))) {
         VOLT_TRACE("LOOPING in indexscan: tuple: '%s'\n", m_tuple.debug("tablename").c_str());
 
-<<<<<<< HEAD
-        if(++foundTuples % LONG_OP_THRESHOLD == 0) {
-            progressUpdate(foundTuples);
-        }
-=======
         doLongOpTracking();
->>>>>>> cc8286bc
         //
         // First check whether the end_expression is now false
         //
