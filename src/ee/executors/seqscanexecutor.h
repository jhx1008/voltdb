/* This file is part of VoltDB.
 * Copyright (C) 2008-2013 VoltDB Inc.
 *
 * This file contains original code and/or modifications of original code.
 * Any modifications made by VoltDB Inc. are licensed under the following
 * terms and conditions:
 *
 * This program is free software: you can redistribute it and/or modify
 * it under the terms of the GNU Affero General Public License as
 * published by the Free Software Foundation, either version 3 of the
 * License, or (at your option) any later version.
 *
 * This program is distributed in the hope that it will be useful,
 * but WITHOUT ANY WARRANTY; without even the implied warranty of
 * MERCHANTABILITY or FITNESS FOR A PARTICULAR PURPOSE.  See the
 * GNU Affero General Public License for more details.
 *
 * You should have received a copy of the GNU Affero General Public License
 * along with VoltDB.  If not, see <http://www.gnu.org/licenses/>.
 */
/* Copyright (C) 2008 by H-Store Project
 * Brown University
 * Massachusetts Institute of Technology
 * Yale University
 *
 * Permission is hereby granted, free of charge, to any person obtaining
 * a copy of this software and associated documentation files (the
 * "Software"), to deal in the Software without restriction, including
 * without limitation the rights to use, copy, modify, merge, publish,
 * distribute, sublicense, and/or sell copies of the Software, and to
 * permit persons to whom the Software is furnished to do so, subject to
 * the following conditions:
 *
 * The above copyright notice and this permission notice shall be
 * included in all copies or substantial portions of the Software.
 *
 * THE SOFTWARE IS PROVIDED "AS IS", WITHOUT WARRANTY OF ANY KIND,
 * EXPRESS OR IMPLIED, INCLUDING BUT NOT LIMITED TO THE WARRANTIES OF
 * MERCHANTABILITY, FITNESS FOR A PARTICULAR PURPOSE AND NONINFRINGEMENT
 * IN NO EVENT SHALL THE AUTHORS BE LIABLE FOR ANY CLAIM, DAMAGES OR
 * OTHER LIABILITY, WHETHER IN AN ACTION OF CONTRACT, TORT OR OTHERWISE,
 * ARISING FROM, OUT OF OR IN CONNECTION WITH THE SOFTWARE OR THE USE OR
 * OTHER DEALINGS IN THE SOFTWARE.
 */

#ifndef HSTORESEQSCANEXECUTOR_H
#define HSTORESEQSCANEXECUTOR_H

#include "common/common.h"
#include "common/valuevector.h"
#include "executors/abstractexecutor.h"
#include "execution/VoltDBEngine.h"

namespace voltdb
{
    class UndoLog;
    class ReadWriteSet;

    class SeqScanExecutor : public AbstractExecutor {
    public:
        SeqScanExecutor(VoltDBEngine *engine, AbstractPlanNode* abstract_node)
            : AbstractExecutor(engine, abstract_node)
        {}
    protected:
        bool p_init(AbstractPlanNode* abstract_node,
                    TempTableLimits* limits);
        bool p_execute(const NValueArray& params);
        bool needsOutputTableClear();
<<<<<<< HEAD
        void setStatsForLongOp(Table* targetTable) {
            if(m_engine->isPrepareStatsForLongOp()) {
                m_engine->setFragContext(planNodeToString(m_abstractNode->getPlanNodeType()),
                        targetTable->name(),
                        targetTable->activeTupleCount());
                m_engine->setPrepareStatsForLongOp(false);
=======
        void progressUpdate(int foundTuples, Table* targetTable) {
            //Update stats in java and let java determine if we should cancel this query.
            if(m_engine->getTopend()->fragmentProgressUpdate(m_engine->getIndexInBatch(),
                    planNodeToString(m_abstractNode->getPlanNodeType()),
                    targetTable->name(),
                    targetTable->activeTupleCount(),
                    foundTuples)){
                VOLT_ERROR("Time out read only query.");
                throw SerializableEEException(VOLT_EE_EXCEPTION_TYPE_EEEXCEPTION, "Time out read only query.");
>>>>>>> 3db8179a
            }
        };
    };
}

#endif<|MERGE_RESOLUTION|>--- conflicted
+++ resolved
@@ -66,14 +66,6 @@
                     TempTableLimits* limits);
         bool p_execute(const NValueArray& params);
         bool needsOutputTableClear();
-<<<<<<< HEAD
-        void setStatsForLongOp(Table* targetTable) {
-            if(m_engine->isPrepareStatsForLongOp()) {
-                m_engine->setFragContext(planNodeToString(m_abstractNode->getPlanNodeType()),
-                        targetTable->name(),
-                        targetTable->activeTupleCount());
-                m_engine->setPrepareStatsForLongOp(false);
-=======
         void progressUpdate(int foundTuples, Table* targetTable) {
             //Update stats in java and let java determine if we should cancel this query.
             if(m_engine->getTopend()->fragmentProgressUpdate(m_engine->getIndexInBatch(),
@@ -83,7 +75,6 @@
                     foundTuples)){
                 VOLT_ERROR("Time out read only query.");
                 throw SerializableEEException(VOLT_EE_EXCEPTION_TYPE_EEEXCEPTION, "Time out read only query.");
->>>>>>> 3db8179a
             }
         };
     };
