/* This file is part of VoltDB.
 * Copyright (C) 2008-2014 VoltDB Inc.
 *
 * This file contains original code and/or modifications of original code.
 * Any modifications made by VoltDB Inc. are licensed under the following
 * terms and conditions:
 *
 * This program is free software: you can redistribute it and/or modify
 * it under the terms of the GNU Affero General Public License as
 * published by the Free Software Foundation, either version 3 of the
 * License, or (at your option) any later version.
 *
 * This program is distributed in the hope that it will be useful,
 * but WITHOUT ANY WARRANTY; without even the implied warranty of
 * MERCHANTABILITY or FITNESS FOR A PARTICULAR PURPOSE.  See the
 * GNU Affero General Public License for more details.
 *
 * You should have received a copy of the GNU Affero General Public License
 * along with VoltDB.  If not, see <http://www.gnu.org/licenses/>.
 */
/* Copyright (C) 2008 by H-Store Project
 * Brown University
 * Massachusetts Institute of Technology
 * Yale University
 *
 * Permission is hereby granted, free of charge, to any person obtaining
 * a copy of this software and associated documentation files (the
 * "Software"), to deal in the Software without restriction, including
 * without limitation the rights to use, copy, modify, merge, publish,
 * distribute, sublicense, and/or sell copies of the Software, and to
 * permit persons to whom the Software is furnished to do so, subject to
 * the following conditions:
 *
 * The above copyright notice and this permission notice shall be
 * included in all copies or substantial portions of the Software.
 *
 * THE SOFTWARE IS PROVIDED "AS IS", WITHOUT WARRANTY OF ANY KIND,
 * EXPRESS OR IMPLIED, INCLUDING BUT NOT LIMITED TO THE WARRANTIES OF
 * MERCHANTABILITY, FITNESS FOR A PARTICULAR PURPOSE AND NONINFRINGEMENT
 * IN NO EVENT SHALL THE AUTHORS BE LIABLE FOR ANY CLAIM, DAMAGES OR
 * OTHER LIABILITY, WHETHER IN AN ACTION OF CONTRACT, TORT OR OTHERWISE,
 * ARISING FROM, OUT OF OR IN CONNECTION WITH THE SOFTWARE OR THE USE OR
 * OTHER DEALINGS IN THE SOFTWARE.
 */

#include <iostream>
#include "seqscanexecutor.h"
#include "common/debuglog.h"
#include "common/common.h"
#include "common/tabletuple.h"
#include "common/FatalException.hpp"
#include "execution/ProgressMonitorProxy.h"
#include "expressions/abstractexpression.h"
#include "plannodes/seqscannode.h"
#include "plannodes/projectionnode.h"
#include "plannodes/limitnode.h"
#include "storage/table.h"
#include "storage/temptable.h"
#include "storage/tablefactory.h"
#include "storage/tableiterator.h"

using namespace voltdb;

bool SeqScanExecutor::p_init(AbstractPlanNode* abstract_node,
                             TempTableLimits* limits)
{
    VOLT_TRACE("init SeqScan Executor");

    SeqScanPlanNode* node = dynamic_cast<SeqScanPlanNode*>(abstract_node);
    assert(node);
    assert(node->isSubQuery() || node->getTargetTable());
    assert((node->isSubQuery() && node->getChildren().size() == 1) ||
        !node->isSubQuery());

    //
    // OPTIMIZATION: If there is no predicate for this SeqScan,
    // then we want to just set our OutputTable pointer to be the
    // pointer of our TargetTable. This prevents us from just
    // reading through the entire TargetTable and copying all of
    // the tuples. We are guarenteed that no Executor will ever
    // modify an input table, so this operation is safe
    //
    if (!this->needsOutputTableClear())
    {
        node->setOutputTable(node->getTargetTable());
    }
    //
    // Otherwise create a new temp table that mirrors the
    // output schema specified in the plan (which should mirror
    // the output schema for any inlined projection)
    //
    else
    {
        // Create output table based on output schema from the plan
        const std::string& temp_name = (node->isSubQuery()) ?
                node->getChildren()[0]->getOutputTable()->name():
                node->getTargetTable()->name();
        setTempOutputTable(limits, temp_name);
    }
    return true;
}

bool SeqScanExecutor::needsOutputTableClear() {
    // clear the temporary output table only when it has a predicate.
    // if it doesn't have a predicate, it's the original persistent table
    // and we don't have to (and must not) clear it.
    SeqScanPlanNode* node = dynamic_cast<SeqScanPlanNode*>(m_abstractNode);
    assert(node);
    return node->needsOutputTableClear();
}

bool SeqScanExecutor::p_execute(const NValueArray &params) {
    SeqScanPlanNode* node = dynamic_cast<SeqScanPlanNode*>(m_abstractNode);
    assert(node);
    Table* output_table = node->getOutputTable();
    assert(output_table);

    Table* input_table = (node->isSubQuery()) ?
            node->getChildren()[0]->getOutputTable():
            node->getTargetTable();

    assert(input_table);
    Table* target_table = node->getTargetTable();
    assert(target_table);

    //cout << "SeqScanExecutor: node id" << node->getPlanNodeId() << endl;
    VOLT_TRACE("Sequential Scanning table :\n %s",
               input_table->debug().c_str());
    VOLT_DEBUG("Sequential Scanning table : %s which has %d active, %d"
               " allocated",
               input_table->name().c_str(),
               (int)input_table->activeTupleCount(),
               (int)input_table->allocatedTupleCount());

    //
    // OPTIMIZATION: NESTED PROJECTION
    //
    // Since we have the input params, we need to call substitute to
    // change any nodes in our expression tree to be ready for the
    // projection operations in execute
    //
    int num_of_columns = (int)output_table->columnCount();
    ProjectionPlanNode* projection_node = dynamic_cast<ProjectionPlanNode*>(node->getInlinePlanNode(PLAN_NODE_TYPE_PROJECTION));
    if (projection_node != NULL) {
        for (int ctr = 0; ctr < num_of_columns; ctr++) {
            assert(projection_node->getOutputColumnExpressions()[ctr]);
            projection_node->getOutputColumnExpressions()[ctr]->substitute(params);
        }
    }

    //
    // OPTIMIZATION: NESTED LIMIT
    // How nice! We can also cut off our scanning with a nested limit!
    //
    LimitPlanNode* limit_node = dynamic_cast<LimitPlanNode*>(node->getInlinePlanNode(PLAN_NODE_TYPE_LIMIT));

    //
    // OPTIMIZATION:
    //
    // If there is no predicate and no Projection for this SeqScan,
    // then we have already set the node's OutputTable to just point
    // at the TargetTable. Therefore, there is nothing we more we need
    // to do here
    //
    if (node->getPredicate() != NULL || projection_node != NULL ||
        limit_node != NULL)
    {
        //
        // Just walk through the table using our iterator and apply
        // the predicate to each tuple. For each tuple that satisfies
        // our expression, we'll insert them into the output table.
        //
        TableTuple tuple(input_table->schema());
        TableIterator iterator = input_table->iterator();
        AbstractExpression *predicate = node->getPredicate();

        if (predicate)
        {
            VOLT_TRACE("SCAN PREDICATE A:\n%s\n", predicate->debug(true).c_str());
            predicate->substitute(params);
            assert(predicate != NULL);
            VOLT_DEBUG("SCAN PREDICATE B:\n%s\n",
                       predicate->debug(true).c_str());
        }

        int limit = -1;
        int offset = -1;
        if (limit_node) {
            limit_node->getLimitAndOffsetByReference(params, limit, offset);
        }

        int tuple_ctr = 0;
        int tuple_skipped = 0;
        TempTable* output_temp_table = dynamic_cast<TempTable*>(output_table);
<<<<<<< HEAD
        ProgressMonitorProxy pmp(m_engine, node->isSubQuery() ? target_table : (Table*)NULL);
        while ((limit == -1 || tuple_ctr < limit) && iterator.next(tuple)) {
=======
        ProgressMonitorProxy pmp(m_engine, this, target_table);
        while ((limit == -1 || tuple_ctr < limit) && iterator.next(tuple))
        {
>>>>>>> 29aec76c
            VOLT_TRACE("INPUT TUPLE: %s, %d/%d\n",
                       tuple.debug(input_table->name()).c_str(), tuple_ctr,
                       (int)input_table->activeTupleCount());
            pmp.countdownProgress();
            //
            // For each tuple we need to evaluate it against our predicate
            //
            if (predicate == NULL || predicate->eval(&tuple, NULL).isTrue())
            {
                // Check if we have to skip this tuple because of offset
                if (tuple_skipped < offset) {
                    tuple_skipped++;
                    continue;
                }
                ++tuple_ctr;

                //
                // Nested Projection
                // Project (or replace) values from input tuple
                //
                if (projection_node != NULL)
                {
                    TableTuple &temp_tuple = output_table->tempTuple();
                    for (int ctr = 0; ctr < num_of_columns; ctr++)
                    {
                        NValue value =
                            projection_node->
                          getOutputColumnExpressions()[ctr]->eval(&tuple, NULL);
                        temp_tuple.setNValue(ctr, value);
                    }
                    output_temp_table->insertTupleNonVirtual(temp_tuple);
                }
                else
                {
                    //
                    // Insert the tuple into our output table
                    //
                    output_temp_table->insertTupleNonVirtual(tuple);
                }
                pmp.countdownProgress();
            }
        }
    }
    VOLT_TRACE("\n%s\n", output_table->debug().c_str());
    VOLT_DEBUG("Finished Seq scanning");

    return true;
}<|MERGE_RESOLUTION|>--- conflicted
+++ resolved
@@ -192,14 +192,10 @@
         int tuple_ctr = 0;
         int tuple_skipped = 0;
         TempTable* output_temp_table = dynamic_cast<TempTable*>(output_table);
-<<<<<<< HEAD
-        ProgressMonitorProxy pmp(m_engine, node->isSubQuery() ? target_table : (Table*)NULL);
-        while ((limit == -1 || tuple_ctr < limit) && iterator.next(tuple)) {
-=======
-        ProgressMonitorProxy pmp(m_engine, this, target_table);
+
+        ProgressMonitorProxy pmp(m_engine, this, node->isSubQuery() ? target_table : (Table*)NULL);
         while ((limit == -1 || tuple_ctr < limit) && iterator.next(tuple))
         {
->>>>>>> 29aec76c
             VOLT_TRACE("INPUT TUPLE: %s, %d/%d\n",
                        tuple.debug(input_table->name()).c_str(), tuple_ctr,
                        (int)input_table->activeTupleCount());
