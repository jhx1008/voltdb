--- conflicted
+++ resolved
@@ -518,34 +518,9 @@
     // planner guarantees that for a given plannode, all of its
     // children are positioned before it in this list, therefore
     // dependency tracking is not needed here.
-<<<<<<< HEAD
     try {
         int status = executeExecutionVector(execsForFrag->getExecutorList(), m_staticParams);
         if (status != ENGINE_ERRORCODE_SUCCESS) {
-=======
-    size_t ttl = execsForFrag->list.size();
-
-    for (int ctr = 0; ctr < ttl; ++ctr) {
-        AbstractExecutor *executor = execsForFrag->list[ctr];
-        assert (executor);
-
-        try {
-            // Now call the execute method to actually perform whatever action
-            // it is that the node is supposed to do...
-            if (!executor->execute(m_staticParams)) {
-                VOLT_TRACE("The Executor's execution at position '%d'"
-                           " failed for PlanFragment '%jd'",
-                           ctr, (intmax_t)planfragmentId);
-                cleanupExecutors(execsForFrag, true);
-
-                return ENGINE_ERRORCODE_ERROR;
-            }
-        } catch (const SerializableEEException &e) {
-            VOLT_TRACE("The Executor's execution at position '%d'"
-                       " failed for PlanFragment '%jd'",
-                       ctr, (intmax_t)planfragmentId);
-            cleanupExecutors(execsForFrag, true);
->>>>>>> 0fd53bfc
             resetReusedResultOutputBuffer();
             VOLT_TRACE("The Executor's execution failed for PlanFragment '%jd'",
                     (intmax_t)planfragmentId);
@@ -609,37 +584,12 @@
 /**
  * Function that clean up the temp table the executors used and reset other metadata.
  */
-<<<<<<< HEAD
 void VoltDBEngine::cleanupExecutors() {
     // Clean up all the tempTable when each plan finishes
     cleanupExecutorList(m_currExecutorVec->getExecutorList());
 
     if (m_currExecutorVec != NULL) {
         m_currExecutorVec->limits.resetPeakMemory();
-=======
-void VoltDBEngine::cleanupExecutors(ExecutorVector * execsForFrag, bool hasException) {
-    // Clean up all the tempTable when each plan finishes
-    BOOST_FOREACH (AbstractExecutor *executor, execsForFrag->list) {
-        assert (executor);
-        executor->cleanupTempOutputTable();
-
-        if (hasException) {
-            AbstractPlanNode * node = executor->getPlanNode();
-            std::map<PlanNodeType, AbstractPlanNode*>::iterator it;
-            std::map<PlanNodeType, AbstractPlanNode*> inlineNodes = node->getInlinePlanNodes();
-            for (it = inlineNodes.begin(); it != inlineNodes.end(); it++ ) {
-                AbstractPlanNode *inlineNode = it->second;
-                inlineNode->getExecutor()->cleanupMemoryPool();
-            }
-        }
-    }
-
-    // set this back to -1 for error handling
-    m_currentInputDepId = -1;
-    m_currExecutorVec = NULL;
-    if (execsForFrag != NULL) {
-        execsForFrag->limits.resetPeakMemory();
->>>>>>> 0fd53bfc
     }
 
     // reset the current executor vector at last
