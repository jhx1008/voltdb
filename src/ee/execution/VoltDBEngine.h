/* This file is part of VoltDB.
 * Copyright (C) 2008-2013 VoltDB Inc.
 *
 * This file contains original code and/or modifications of original code.
 * Any modifications made by VoltDB Inc. are licensed under the following
 * terms and conditions:
 *
 * This program is free software: you can redistribute it and/or modify
 * it under the terms of the GNU Affero General Public License as
 * published by the Free Software Foundation, either version 3 of the
 * License, or (at your option) any later version.
 *
 * This program is distributed in the hope that it will be useful,
 * but WITHOUT ANY WARRANTY; without even the implied warranty of
 * MERCHANTABILITY or FITNESS FOR A PARTICULAR PURPOSE.  See the
 * GNU Affero General Public License for more details.
 *
 * You should have received a copy of the GNU Affero General Public License
 * along with VoltDB.  If not, see <http://www.gnu.org/licenses/>.
 */
/* Copyright (C) 2008 by H-Store Project
 * Brown University
 * Massachusetts Institute of Technology
 * Yale University
 *
 * Permission is hereby granted, free of charge, to any person obtaining
 * a copy of this software and associated documentation files (the
 * "Software"), to deal in the Software without restriction, including
 * without limitation the rights to use, copy, modify, merge, publish,
 * distribute, sublicense, and/or sell copies of the Software, and to
 * permit persons to whom the Software is furnished to do so, subject to
 * the following conditions:
 *
 * The above copyright notice and this permission notice shall be
 * included in all copies or substantial portions of the Software.
 *
 * THE SOFTWARE IS PROVIDED "AS IS", WITHOUT WARRANTY OF ANY KIND,
 * EXPRESS OR IMPLIED, INCLUDING BUT NOT LIMITED TO THE WARRANTIES OF
 * MERCHANTABILITY, FITNESS FOR A PARTICULAR PURPOSE AND NONINFRINGEMENT
 * IN NO EVENT SHALL THE AUTHORS BE LIABLE FOR ANY CLAIM, DAMAGES OR
 * OTHER LIABILITY, WHETHER IN AN ACTION OF CONTRACT, TORT OR OTHERWISE,
 * ARISING FROM, OUT OF OR IN CONNECTION WITH THE SOFTWARE OR THE USE OR
 * OTHER DEALINGS IN THE SOFTWARE.
 */

#ifndef VOLTDBENGINE_H
#define VOLTDBENGINE_H

#include <map>
#include <set>
#include <string>
#include <vector>
#include <cassert>

#include "boost/shared_ptr.hpp"
#include "json_spirit/json_spirit.h"
#include "catalog/database.h"
#include "common/ids.h"
#include "common/serializeio.h"
#include "common/types.h"
#include "common/valuevector.h"
#include "common/Pool.hpp"
#include "common/UndoLog.h"
#include "common/DummyUndoQuantum.hpp"
#include "common/SerializableEEException.h"
#include "common/DefaultTupleSerializer.h"
#include "execution/FragmentManager.h"
#include "plannodes/plannodefragment.h"
#include "stats/StatsAgent.h"
#include "storage/TempTableLimits.h"
#include "common/ThreadLocalPool.h"

#define MAX_BATCH_COUNT 1000
#define MAX_PARAM_COUNT 1000 // or whatever

namespace boost {
template <typename T> class shared_ptr;
}

namespace catalog {
class Catalog;
class PlanFragment;
class Table;
class Statement;
class Cluster;
}

class VoltDBIPC;

namespace voltdb {

class AbstractExecutor;
class AbstractPlanNode;
class SerializeInput;
class SerializeOutput;
class Table;
class Topend;
class CatalogDelegate;
class ReferenceSerializeInput;
class ReferenceSerializeOutput;
class PlanNodeFragment;
class ExecutorContext;
class RecoveryProtoMsg;

const int64_t DEFAULT_TEMP_TABLE_MEMORY = 1024 * 1024 * 100;

/**
 * Represents an Execution Engine which holds catalog objects (i.e. table) and executes
 * plans on the objects. Every operation starts from this object.
 * This class is designed to be single-threaded.
 */
// TODO(evanj): Used by JNI so must be exported. Remove when we only one .so
class __attribute__((visibility("default"))) VoltDBEngine {
    public:
        /** Constructor for test code: this does not enable JNI callbacks. */
        VoltDBEngine() :
          m_dummyUndoQuantum(),
          m_currentUndoQuantum(&m_dummyUndoQuantum),
          m_staticParams(MAX_PARAM_COUNT),
          m_currentOutputDepId(-1),
          m_currentInputDepId(-1),
          m_numResultDependencies(0)
        {}

        VoltDBEngine(Topend *topend);
        bool initialize(int32_t clusterIndex,
                        int64_t siteId,
                        int32_t partitionId,
                        int32_t hostId,
                        std::string hostname,
                        int64_t tempTableMemoryLimit,
                        int32_t totalPartitions);
        virtual ~VoltDBEngine();

        inline int32_t getClusterIndex() const { return m_clusterIndex; }
        inline int64_t getSiteId() const { return m_siteId; }

        // ------------------------------------------------------------------
        // OBJECT ACCESS FUNCTIONS
        // ------------------------------------------------------------------
        catalog::Catalog *getCatalog() const;

        Table* getTable(int32_t tableId) const;
        Table* getTable(std::string name) const;
        // Serializes table_id to out. Throws if unsuccessful.
        void serializeTable(int32_t tableId, SerializeOutput* out) const;

        // -------------------------------------------------
        // Execution Functions
        // -------------------------------------------------

        /**
         * Utility used for deserializing ParameterSet passed from Java.
         */
        void deserializeParameterSet(const char *parameter_buffer, int parameter_buffer_capacity);
        void deserializeParameterSet();

        int executeQuery(int64_t planfragmentId, int32_t outputDependencyId, int32_t inputDependencyId,
<<<<<<< HEAD
                         int64_t txnId, int64_t lastCommittedTxnId, bool first, bool last);
=======
                         const NValueArray &params, int64_t spHandle, int64_t lastCommittedSpHandle, int64_t uniqueId, bool first, bool last);
>>>>>>> 77209f07

        // ensure a plan fragment is loaded, given a graph
        // return the fragid and cache statistics
        int loadFragment(const char *plan, int32_t length, int64_t &fragId, bool &wasHit, int64_t &cacheSize);
        // purge cached plans over the specified cache size
        void resizePlanCache();

        // -------------------------------------------------
        // Dependency Transfer Functions
        // -------------------------------------------------
        bool send(Table* dependency);
        int loadNextDependency(Table* destination);

        // -------------------------------------------------
        // Catalog Functions
        // -------------------------------------------------
        bool loadCatalog(const int64_t timestamp, const std::string &catalogPayload);
        bool updateCatalog(const int64_t timestamp, const std::string &catalogPayload);
        bool processCatalogAdditions(bool addAll, int64_t timestamp);
        bool processCatalogDeletes(int64_t timestamp);
        bool rebuildPlanFragmentCollections();
        bool rebuildTableCollections();


        /**
        * Load table data into a persistent table specified by the tableId parameter.
        * This must be called at most only once before any data is loaded in to the table.
        */
        bool loadTable(int32_t tableId,
                       ReferenceSerializeInput &serializeIn,
                       int64_t spHandle, int64_t lastCommittedSpHandle);

        void resetReusedResultOutputBuffer() {
            m_resultOutput.initializeWithPosition(m_reusedResultBuffer, m_reusedResultCapacity, 0);
            m_exceptionOutput.initializeWithPosition(m_exceptionBuffer, m_exceptionBufferCapacity, 0);
            *reinterpret_cast<int32_t*>(m_exceptionBuffer) = voltdb::VOLT_EE_EXCEPTION_TYPE_NONE;
        }


        inline ReferenceSerializeOutput& getResultOutputSerializer() { return m_resultOutput; }
        inline ReferenceSerializeOutput& getExceptionOutputSerializer() { return m_exceptionOutput; }
        void setBuffers(char *resultBuffer, int resultBufferCapacity,
                        char *exceptionBuffer, int exceptionBufferCapacity)
        {
            m_reusedResultBuffer = resultBuffer;
            m_reusedResultCapacity = resultBufferCapacity;
            m_exceptionBuffer = exceptionBuffer;
            m_exceptionBufferCapacity = exceptionBufferCapacity;
        }


        /**
         * Retrieves the size in bytes of the data that has been placed in the reused result buffer
         */
        int getResultsSize() const;

        /** Returns the buffer for receiving result tables from EE. */
        inline char* getReusedResultBuffer() const { return m_reusedResultBuffer;}
        /** Returns the size of buffer for receiving result tables from EE. */
        inline int getReusedResultBufferCapacity() const { return m_reusedResultCapacity;}

        int hashinate(int32_t partitionCount);

        int64_t* getBatchFragmentIdsContainer() { return m_batchFragmentIdsContainer; }

        /** check if this value hashes to the local partition */
        bool isLocalSite(const NValue& value);

        // -------------------------------------------------
        // Non-transactional work methods
        // -------------------------------------------------

        /** Perform once per second, non-transactional work. */
        void tick(int64_t timeInMillis, int64_t lastCommittedSpHandle);

        /** flush active work (like EL buffers) */
        void quiesce(int64_t lastCommittedSpHandle);

        // -------------------------------------------------
        // Save and Restore Table to/from disk functions
        // -------------------------------------------------

        /**
         * Save the table specified by catalog id tableId to the
         * absolute path saveFilePath
         *
         * @param tableGuid the GUID of the table in the catalog
         * @param saveFilePath the full path of the desired savefile
         * @return true if successful, false if save failed
         */
        bool saveTableToDisk(int32_t clusterId, int32_t databaseId, int32_t tableId, std::string saveFilePath);

        /**
         * Restore the table from the absolute path saveFilePath
         *
         * @param restoreFilePath the full path of the file with the
         * table to restore
         * @return true if successful, false if save failed
         */
        bool restoreTableFromDisk(std::string restoreFilePath);

        // -------------------------------------------------
        // Debug functions
        // -------------------------------------------------
        std::string debug(void) const;

        /** Counts tuples modified by a plan fragment */
        int64_t m_tuplesModified;
        /** True if any fragments in a batch have modified any tuples */
        bool m_dirtyFragmentBatch;

        std::string m_stmtName;
        std::string m_fragName;

        std::map<std::string, int*> m_indexUsage;

        // -------------------------------------------------
        // Statistics functions
        // -------------------------------------------------
        voltdb::StatsAgent& getStatsManager();

        /**
         * Retrieve a set of statistics and place them into the result buffer as a set of VoltTables.
         * @param selector StatisticsSelectorType indicating what set of statistics should be retrieved
         * @param locators Integer identifiers specifying what subset of possible statistical sources should be polled. Probably a CatalogId
         *                 Can be NULL in which case all possible sources for the selector should be included.
         * @param numLocators Size of locators array.
         * @param interval Whether to return counters since the beginning or since the last time this was called
         * @param Timestamp to embed in each row
         * @return Number of result tables, 0 on no results, -1 on failure.
         */
        int getStats(
                int selector,
                int locators[],
                int numLocators,
                bool interval,
                int64_t now);

        inline void purgeStringPool() { m_stringPool.purge(); }

        inline void setUndoToken(int64_t nextUndoToken) {
            if (nextUndoToken == INT64_MAX) {
                return;
            }
            if (m_currentUndoQuantum != NULL && m_currentUndoQuantum != &m_dummyUndoQuantum) {
                assert(nextUndoToken >= m_currentUndoQuantum->getUndoToken());
                if (m_currentUndoQuantum->getUndoToken() == nextUndoToken) {
                    return;
                }
            }
            setUndoQuantum(m_undoLog.generateUndoQuantum(nextUndoToken));
        }

        inline void releaseUndoToken(int64_t undoToken) {
            if (m_currentUndoQuantum == &m_dummyUndoQuantum) {
                return;
            }
            if (m_currentUndoQuantum != NULL && m_currentUndoQuantum->getUndoToken() == undoToken) {
                m_currentUndoQuantum = NULL;
            }
            m_undoLog.release(undoToken);
        }

        inline void undoUndoToken(int64_t undoToken) {
            if (m_currentUndoQuantum == &m_dummyUndoQuantum) {
                return;
            }
            m_undoLog.undo(undoToken);
            m_currentUndoQuantum = NULL;
        }

        inline Topend* getTopend() { return m_topend; }

        /**
         * Activate a table stream of the specified type for the specified table.
         * Returns true on success and false on failure
         */
        bool activateTableStream(const CatalogId tableId, const TableStreamType streamType);

        /**
         * Serialize more tuples from the specified table that has an active stream of the specified type
         * Returns the number of bytes worth of tuple data serialized or 0 if there are no more.
         * Returns -1 if the table is not in COW mode. The table continues to be in COW (although no copies are made)
         * after all tuples have been serialize until the last call to cowSerializeMore which returns 0 (and deletes
         * the COW context). Further calls will return -1
         */
        int tableStreamSerializeMore(
                ReferenceSerializeOutput *out,
                CatalogId tableId,
                const TableStreamType streamType);

        /*
         * Apply the updates in a recovery message.
         */
        void processRecoveryMessage(RecoveryProtoMsg *message);

        /**
         * Perform an action on behalf of Export.
         *
         * @param if syncAction is true, the stream offset being set for a table
         * @param the catalog version qualified id of the table to which this action applies
         * @return the universal offset for any poll results (results
         * returned separatedly via QueryResults buffer)
         */
        int64_t exportAction(bool syncAction, int64_t ackOffset, int64_t seqNo, std::string tableSignature);

        void getUSOForExportTable(size_t &ackOffset, int64_t &seqNo, std::string tableSignature);

        /**
         * Retrieve a hash code for the specified table
         */
        size_t tableHashCode(int32_t tableId);

    private:
        std::string getClusterNameFromTable(voltdb::Table *table);
        std::string getDatabaseNameFromTable(voltdb::Table *table);

        // -------------------------------------------------
        // Initialization Functions
        // -------------------------------------------------
        bool initPlanFragment(const int64_t fragId, const std::string planNodeTree);
        bool initPlanNode(const int64_t fragId,
                          AbstractPlanNode* node,
                          TempTableLimits* limits);
        bool initCluster();
        bool initMaterializedViews(bool addAll);
        bool updateCatalogDatabaseReference();

        void printReport();

        void setUndoQuantum(voltdb::UndoQuantum *undoQuantum);

        // -------------------------------------------------
        // Data Members
        // -------------------------------------------------

        /**
         * Keep a list of executors for runtime - intentionally near the top of VoltDBEngine
         */
        struct ExecutorVector {
            ExecutorVector(int64_t logThreshold,
                           int64_t memoryLimit,
                           PlanNodeFragment *fragment) : planFragment(fragment)
            {
                limits.setLogThreshold(logThreshold);
                limits.setMemoryLimit(memoryLimit);
            }
            boost::shared_ptr<PlanNodeFragment> planFragment;
            std::vector<AbstractExecutor*> list;
            TempTableLimits limits;
        };
        std::map<int64_t, boost::shared_ptr<ExecutorVector> > m_executorMap;

        voltdb::DummyUndoQuantum m_dummyUndoQuantum;
        voltdb::UndoLog m_undoLog;
        voltdb::UndoQuantum *m_currentUndoQuantum;

        int64_t m_siteId;
        int32_t m_partitionId;
        int32_t m_clusterIndex;
        int m_totalPartitions;
        size_t m_startOfResultBuffer;
        int64_t m_tempTableMemoryLimit;

        /*
         * Catalog delegates hashed by path.
         */
        std::map<std::string, CatalogDelegate*> m_catalogDelegates;

        // map catalog table id to table pointers
        std::map<int32_t, Table*> m_tables;

        // map catalog table name to table pointers
        std::map<std::string, Table*> m_tablesByName;

        /*
         * Map of catalog table ids to snapshotting tables.
         * Note that these tableIds are the ids when the snapshot
         * was initiated. The snapshot processor in Java does not
         * update tableIds when the catalog changes. The point of
         * reference, therefore, is consistently the catalog at
         * the point of snapshot initiation. It is always invalid
         * to try to map this tableId back to catalog::Table via
         * the catalog, at least w/o comparing table names.
         */
        std::map<int32_t, Table*> m_snapshottingTables;

        /*
         * Map of table signatures to exporting tables.
         */
        std::map<std::string, Table*> m_exportingTables;

        /**
         * System Catalog.
         */
        boost::shared_ptr<catalog::Catalog> m_catalog;
        catalog::Database *m_database;

        /** reused parameter container. */
        NValueArray m_staticParams;

        int m_usedParamcnt;

        /** buffer object for result tables. set when the result table is sent out to localsite. */
        FallbackSerializeOutput m_resultOutput;

        /** buffer object for exceptions generated by the EE **/
        ReferenceSerializeOutput m_exceptionOutput;

        char *m_exceptionBuffer;

        int m_exceptionBufferCapacity;

        /** buffer object to receive result tables from EE. */
        char* m_reusedResultBuffer;
        /** size of reused_result_buffer. */
        int m_reusedResultCapacity;

        int64_t m_batchFragmentIdsContainer[MAX_BATCH_COUNT];

        /** number of plan fragments executed so far */
        int m_pfCount;

        // used for sending and recieving deps
        // set by the executeQuery / executeFrag type methods
        int m_currentOutputDepId;
        int m_currentInputDepId;

        /** Stats manager for this execution engine **/
        voltdb::StatsAgent m_statsManager;

        /*
         * Pool for short lived strings that will not live past the return back to Java.
         */
        Pool m_stringPool;

        /*
         * When executing a plan fragment this is set to the number of result dependencies
         * that have been serialized into the m_resultOutput
         */
        int32_t m_numResultDependencies;

        char *m_templateSingleLongTable;

        const static int m_templateSingleLongTableSize
          = 4 // depid
          + 4 // table size
          + 1 // status code
          + 4 // header size
          + 2 // column count
          + 1 // column type
          + 4 + 15 // column name (length + modified_tuples)
          + 4 // tuple count
          + 4 // first row size
          + 8;// modified tuples

        Topend *m_topend;

        // For data from engine that must be shared/distributed to
        // other components. (Components MUST NOT depend on VoltDBEngine.h).
        ExecutorContext *m_executorContext;

        DefaultTupleSerializer m_tupleSerializer;

        FragmentManager m_fragmentManager;

    private:
        ThreadLocalPool m_tlPool;
};

} // namespace voltdb

#endif // VOLTDBENGINE_H<|MERGE_RESOLUTION|>--- conflicted
+++ resolved
@@ -156,11 +156,7 @@
         void deserializeParameterSet();
 
         int executeQuery(int64_t planfragmentId, int32_t outputDependencyId, int32_t inputDependencyId,
-<<<<<<< HEAD
-                         int64_t txnId, int64_t lastCommittedTxnId, bool first, bool last);
-=======
-                         const NValueArray &params, int64_t spHandle, int64_t lastCommittedSpHandle, int64_t uniqueId, bool first, bool last);
->>>>>>> 77209f07
+                         int64_t spHandle, int64_t lastCommittedSpHandle, int64_t uniqueId, bool first, bool last);
 
         // ensure a plan fragment is loaded, given a graph
         // return the fragid and cache statistics
@@ -172,7 +168,7 @@
         // Dependency Transfer Functions
         // -------------------------------------------------
         bool send(Table* dependency);
-        int loadNextDependency(Table* destination);
+        int loadNextDependencyEngine(Table* destination);
 
         // -------------------------------------------------
         // Catalog Functions
