/.classpath
/.depcache
/.project
/.settings
/hs_err_pid*.log
/last_junit_suite.log
/*.sublime-project
/*.sublime-workspace
/.tags
/.idea
/.DS_Store
.DS_Store
.cache/
*.pyc
*.swp
*~
<<<<<<< HEAD
*runapp*.py
*.log
*.iml
=======
.DS_Store
host*+0000.txt
>>>>>>> ffc143db
voltdb_crash*
buildstring.txt
obj/
groovyout/
debugoutput/
statement-plans/
catalog-report.html
voltdbroot/
log/
voltipc.xcodeproj/
tests/test_apps/*/*.jar
doc/tutorials/*/*.jar
doc/tutorials/auction/csvloader_*.csv
src/frontend/org/voltdb/compiler/projectfile/
src/frontend/org/voltdb/compiler/deploymentfile/
doc/tutorials/*/*.jar
doc/tutorials/auction/csvloader_*.csv
/src/ee/.cproject
/src/ee/.project
/src/catgen/out
/src/ee/catalog/*
/src/ee/tags
/src/ee/org_voltdb_jni_ExecutionEngine.h
/src/ee/org_voltcore_utils_DBBPool.h
/src/frontend/org/voltdb/catalog/*.java
/voltdb/libvoltdb*.so
/voltdb/voltdb*.jar
/examples/*/*.jar
/plannerlog.txt
/testobjects/
/README.voltadmin
/tools/voltify.venv
/tests/ee/.cproject
/tests/ee/.project<|MERGE_RESOLUTION|>--- conflicted
+++ resolved
@@ -14,14 +14,10 @@
 *.pyc
 *.swp
 *~
-<<<<<<< HEAD
 *runapp*.py
 *.log
 *.iml
-=======
-.DS_Store
 host*+0000.txt
->>>>>>> ffc143db
 voltdb_crash*
 buildstring.txt
 obj/
