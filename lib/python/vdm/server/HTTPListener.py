"""
This file is part of VoltDB.

Copyright (C) 2008-2016 VoltDB Inc.

This file contains original code and/or modifications of original code.
Any modifications made by VoltDB Inc. are licensed under the following
terms and conditions:

Permission is hereby granted, free of charge, to any person obtaining
a copy of this software and associated documentation files (the
"Software"), to deal in the Software without restriction, including
without limitation the rights to use, copy, modify, merge, publish,
distribute, sublicense, and/or sell copies of the Software, and to
permit persons to whom the Software is furnished to do so, subject to
the following conditions:

The above copyright notice and this permission notice shall be
included in all copies or substantial portions of the Software.

THE SOFTWARE IS PROVIDED "AS IS", WITHOUT WARRANTY OF ANY KIND,
EXPRESS OR IMPLIED, INCLUDING BUT NOT LIMITED TO THE WARRANTIES OF
MERCHANTABILITY, FITNESS FOR A PARTICULAR PURPOSE AND NONINFRINGEMENT.
IN NO EVENT SHALL THE AUTHORS BE LIABLE FOR ANY CLAIM, DAMAGES OR
OTHER LIABILITY, WHETHER IN AN ACTION OF CONTRACT, TORT OR OTHERWISE,
ARISING FROM, OUT OF OR IN CONNECTION WITH THE SOFTWARE OR THE USE OR
OTHER DEALINGS IN THE SOFTWARE.
"""

import ast
from collections import defaultdict
from flask import Flask, render_template, jsonify, abort, make_response, request, Response
from flask.ext.cors import CORS
from flask.views import MethodView
import json
import os
import os.path
import requests
import socket
import sys
import traceback
import urllib
from xml.etree.ElementTree import Element, SubElement, tostring, XML
from Validation import ServerInputs, DatabaseInputs, JsonInputs, UserInputs, ConfigValidation
import DeploymentConfig
import voltdbserver
import glob
import psutil
import Log

sys.path.append(os.path.abspath(os.path.dirname(__file__) + '/' + '../../voltcli'))
from voltcli import utility
import voltdbclient

APP = Flask(__name__, template_folder="../templates", static_folder="../static")
CORS(APP)

__PATH__ = ""

__IP__ = "localhost"

__PORT__ = 8000

ALLOWED_EXTENSIONS = ['xml']


@APP.errorhandler(400)
def not_found(error):
    """
    Gives error message when any bad requests are made.
    Args:
        error (string): The first parameter.
    Returns:
        Error message.
    """
    print error
    return make_response(jsonify({'error': 'Bad request'}), 400)


@APP.errorhandler(404)
def not_found(error):
    """
    Gives error message when any invalid url are requested.
    Args:
        error (string): The first parameter.
    Returns:
        Error message.
    """
    print error
    return make_response(jsonify({'error': 'Not found'}), 404)


@APP.route("/")
def index():
    """
    Gets to the index page of VDM when http://localhost:8000/ is hit.
    """
    return render_template("index.html")


def make_public_server(servers):
    """
    Get the server information in required format.
    Args:
        servers (server object): The first parameter.
    Returns:
        Server object in required format.
    """
    new_server = {}
    for field in servers:
        new_server[field] = servers[field]
    return new_server


def make_public_database(databases):
    """
    Get the database information in required format.
    Args:
        databases (database object): The first parameter.
    Returns:
        Database object in required format.
    """
    new_database = {}
    for field in databases:
        new_database[field] = databases[field]
    return new_database


def make_public_deployment(deployments):
    """
    Get the deployment information  in required format.
    Args:
        deployments (deployment object): The first parameter.
    Returns:
        Deployment object in required format.
    """
    new_deployment = {}
    for field in deployments:
        new_deployment[field] = deployments[field]
    return new_deployment


def map_deployment_without_database_id(deployment):
    """
    Get the deployment information without database_id in required format.
    Args:
        deployment (deployment object): The first parameter.
    Returns:
        Deployment object in required format.
    """

    new_deployment = {}

    for field in deployment:
        if 'databaseid' not in field:
            new_deployment[field] = deployment[field]

    new_deployment['users'] = {}
    new_deployment['users']['user'] = []

    deployment_user = filter(lambda t: t['databaseid'] == deployment['databaseid'], Global.DEPLOYMENT_USERS)
    for user in deployment_user:
        new_deployment['users']['user'].append({
            'name': user['name'],
            'roles': user['roles'],
            'plaintext': user['plaintext']

        })
    return new_deployment


def map_deployment(request, database_id):
    """
    Map the deployment information from request to deployment object in required format.
    Args:
        request (request object): The first parameter.
        database_id (int): The second parameter
    Returns:
        Deployment object in required format.
    """

    deployment = filter(lambda t: t['databaseid'] == database_id, Global.DEPLOYMENT)

    if 'cluster' in request.json and 'elastic' in request.json['cluster']:
        deployment[0]['cluster']['elastic'] = request.json['cluster']['elastic']

    if 'cluster' in request.json and 'schema' in request.json['cluster']:
        deployment[0]['cluster']['schema'] = request.json['cluster']['schema']

    if 'cluster' in request.json and 'sitesperhost' in request.json['cluster']:
        deployment[0]['cluster']['sitesperhost'] = request.json['cluster']['sitesperhost']

    if 'cluster' in request.json and 'kfactor' in request.json['cluster']:
        deployment[0]['cluster']['kfactor'] = request.json['cluster']['kfactor']

    if 'admin-mode' in request.json and 'adminstartup' in request.json['admin-mode']:
        deployment[0]['admin-mode']['adminstartup'] = request.json['admin-mode']['adminstartup']

    if 'admin-mode' in request.json and 'port' in request.json['admin-mode']:
        deployment[0]['admin-mode']['port'] = request.json['admin-mode']['port']

    if 'commandlog' in request.json and 'adminstartup' in request.json['commandlog']:
        deployment[0]['commandlog']['adminstartup'] = request.json['commandlog']['adminstartup']

    if 'commandlog' in request.json and 'frequency' in \
            request.json['commandlog'] and 'time' in request.json['commandlog']['frequency']:
        deployment[0]['commandlog']['frequency']['time'] = request.json['commandlog']['frequency']['time']

    if 'commandlog' in request.json and 'frequency' in \
            request.json['commandlog'] and 'transactions' in request.json['commandlog']['frequency']:
        deployment[0]['commandlog']['frequency']['transactions'] = request.json['commandlog']['frequency'][
            'transactions']

    if 'commandlog' in request.json and 'enabled' in request.json['commandlog']:
        deployment[0]['commandlog']['enabled'] = request.json['commandlog']['enabled']

    if 'commandlog' in request.json and 'logsize' in request.json['commandlog']:
        deployment[0]['commandlog']['logsize'] = request.json['commandlog']['logsize']

    if 'commandlog' in request.json and 'synchronous' in request.json['commandlog']:
        deployment[0]['commandlog']['synchronous'] = request.json['commandlog']['synchronous']

    if 'heartbeat' in request.json and 'timeout' in request.json['heartbeat']:
        deployment[0]['heartbeat']['timeout'] = request.json['heartbeat']['timeout']

    if 'httpd' in request.json and 'enabled' in request.json['httpd']:
        deployment[0]['httpd']['enabled'] = request.json['httpd']['enabled']

    if 'httpd' in request.json and 'jsonapi' in request.json['httpd'] and 'enabled' in request.json['httpd'][
        'jsonapi']:
        deployment[0]['httpd']['jsonapi']['enabled'] = request.json['httpd']['jsonapi']['enabled']

    if 'httpd' in request.json and 'port' in request.json['httpd']:
        deployment[0]['httpd']['port'] = request.json['httpd']['port']

    if 'partition-detection' in request.json and 'enabled' in request.json['partition-detection']:
        deployment[0]['partition-detection']['enabled'] = request.json['partition-detection']['enabled']

    if 'partition-detection' in request.json and 'snapshot' in request.json['partition-detection'] \
            and 'prefix' in request.json['partition-detection']['snapshot']:
        deployment[0]['partition-detection']['snapshot']['prefix'] = \
            request.json['partition-detection']['snapshot']['prefix']

    if 'paths' in request.json and 'commandlog' in request.json['paths'] and \
                    'path' in request.json['paths']['commandlog']:
        deployment[0]['paths']['commandlog']['path'] = \
            request.json['paths']['commandlog']['path']

    if 'paths' in request.json and 'commandlogsnapshot' in request.json['paths'] and \
                    'path' in request.json['paths']['commandlogsnapshot']:
        deployment[0]['paths']['commandlogsnapshot']['path'] = \
            request.json['paths']['commandlogsnapshot']['path']

    if 'paths' in request.json and 'droverflow' in request.json['paths'] and \
                    'path' in request.json['paths']['droverflow']:
        deployment[0]['paths']['droverflow']['path'] = \
            request.json['paths']['droverflow']['path']

    if 'paths' in request.json and 'exportoverflow' in request.json['paths'] and \
                    'path' in request.json['paths']['exportoverflow']:
        deployment[0]['paths']['exportoverflow']['path'] = \
            request.json['paths']['exportoverflow']['path']

    if 'paths' in request.json and 'snapshots' in request.json['paths'] and \
                    'path' in request.json['paths']['snapshots']:
        deployment[0]['paths']['snapshots']['path'] = \
            request.json['paths']['snapshots']['path']

    if 'paths' in request.json and 'voltdbroot' in request.json['paths'] and \
                    'path' in request.json['paths']['voltdbroot']:
        deployment[0]['paths']['voltdbroot']['path'] = \
            request.json['paths']['voltdbroot']['path']

    if 'security' in request.json and 'enabled' in request.json['security']:
        deployment[0]['security']['enabled'] = request.json['security']['enabled']

    if 'security' in request.json and 'frequency' in request.json['security']:
        deployment[0]['security']['frequency'] = request.json['security']['frequency']

    if 'security' in request.json and 'provider' in request.json['security']:
        deployment[0]['security']['provider'] = request.json['security']['provider']

    if 'snapshot' in request.json and 'enabled' in request.json['snapshot']:
        deployment[0]['snapshot']['enabled'] = request.json['snapshot']['enabled']

    if 'snapshot' in request.json and 'frequency' in request.json['snapshot']:
        deployment[0]['snapshot']['frequency'] = request.json['snapshot']['frequency']

    if 'snapshot' in request.json and 'prefix' in request.json['snapshot']:
        deployment[0]['snapshot']['prefix'] = request.json['snapshot']['prefix']

    if 'snapshot' in request.json and 'retain' in request.json['snapshot']:
        deployment[0]['snapshot']['retain'] = request.json['snapshot']['retain']

    if 'systemsettings' in request.json and 'elastic' in request.json['systemsettings'] \
            and 'duration' in request.json['systemsettings']['elastic']:
        deployment[0]['systemsettings']['elastic']['duration'] = request.json['systemsettings']['elastic'][
            'duration']

    if 'systemsettings' in request.json and 'elastic' in request.json['systemsettings'] \
            and 'throughput' in request.json['systemsettings']['elastic']:
        deployment[0]['systemsettings']['elastic']['throughput'] = request.json['systemsettings']['elastic'][
            'throughput']

    if 'systemsettings' in request.json and 'query' in request.json['systemsettings'] \
            and 'timeout' in request.json['systemsettings']['query']:
        deployment[0]['systemsettings']['query']['timeout'] = request.json['systemsettings']['query']['timeout']

    if 'systemsettings' in request.json and 'temptables' in request.json['systemsettings'] \
            and 'maxsize' in request.json['systemsettings']['temptables']:
        deployment[0]['systemsettings']['temptables']['maxsize'] = request.json['systemsettings']['temptables'][
            'maxsize']

    if 'systemsettings' in request.json and 'snapshot' in request.json['systemsettings'] \
            and 'priority' in request.json['systemsettings']['snapshot']:
        deployment[0]['systemsettings']['snapshot']['priority'] = request.json['systemsettings']['snapshot']['priority']

    if 'systemsettings' in request.json and 'resourcemonitor' in request.json['systemsettings']:
        if 'resourcemonitor' not in deployment[0]['systemsettings'] or deployment[0]['systemsettings'][
            'resourcemonitor'] is None:
            deployment[0]['systemsettings']['resourcemonitor'] = {}

        if 'memorylimit' in request.json['systemsettings']['resourcemonitor']:
            deployment[0]['systemsettings']['resourcemonitor']['memorylimit'] = {}
            if 'systemsettings' in request.json and 'resourcemonitor' in request.json['systemsettings'] \
                    and 'memorylimit' in request.json['systemsettings']['resourcemonitor'] \
                    and 'size' in request.json['systemsettings']['resourcemonitor']['memorylimit']:
                if request.json['systemsettings']['resourcemonitor']['memorylimit']['size'] != '':
                    deployment[0]['systemsettings']['resourcemonitor']['memorylimit']['size'] = \
                        request.json['systemsettings']['resourcemonitor']['memorylimit']['size']
                else:
                    deployment[0]['systemsettings']['resourcemonitor']['memorylimit'] = {}

    if 'systemsettings' in request.json and 'resourcemonitor' in request.json['systemsettings']:
        if 'resourcemonitor' not in deployment[0]['systemsettings'] or deployment[0]['systemsettings'][
            'resourcemonitor'] is None:
            deployment[0]['systemsettings']['resourcemonitor'] = {}

        if 'disklimit' in request.json['systemsettings']['resourcemonitor']:
            deployment[0]['systemsettings']['resourcemonitor']['disklimit'] = {}
            if 'feature' in request.json['systemsettings']['resourcemonitor']['disklimit']:
                deployment[0]['systemsettings']['resourcemonitor']['disklimit']['feature'] = []
                if request.json['systemsettings']['resourcemonitor']['disklimit']['feature']:
                    for feature in request.json['systemsettings']['resourcemonitor']['disklimit']['feature']:
                        deployment[0]['systemsettings']['resourcemonitor']['disklimit']['feature'].append(
                            {
                                'name': feature['name'],
                                'size': feature['size']
                            }
                        )
                else:
                    deployment[0]['systemsettings']['resourcemonitor']['disklimit'] = {}

    if 'systemsettings' in deployment[0] and 'resourcemonitor' in deployment[0]['systemsettings']:
        result = False
        if 'memorylimit' in deployment[0]['systemsettings']['resourcemonitor'] and \
                deployment[0]['systemsettings']['resourcemonitor']['memorylimit']:
            result = True
        if 'disklimit' in deployment[0]['systemsettings']['resourcemonitor'] and \
                deployment[0]['systemsettings']['resourcemonitor']['disklimit']:
            result = True
        if result == False:
            deployment[0]['systemsettings']['resourcemonitor'] = {}

    if 'import' in request.json:
        if 'import' not in deployment[0] or deployment[0]['import'] is None:
            deployment[0]['import'] = {}

    if 'import' in request.json and 'configuration' in request.json['import']:
        deployment[0]['import']['configuration'] = []
        i = 0
        for configuration in request.json['import']['configuration']:
            deployment[0]['import']['configuration'].append(
                {
                    'enabled': configuration['enabled'],
                    'module': configuration['module'],
                    'type': configuration['type'],
                    'format': configuration['format'],
                    'property': []
                }
            )

            if 'property' in configuration:
                for property in configuration['property']:
                    deployment[0]['import']['configuration'][i]['property'].append(
                        {
                            'name': property['name'],
                            'value': property['value']
                        }
                    )
                i += 1
    if 'export' in request.json:
        if 'export' not in deployment[0] or deployment[0]['export'] is None:
            deployment[0]['export'] = {}

    if 'export' in request.json and 'configuration' in request.json['export']:
        deployment[0]['export']['configuration'] = []
        i = 0
        for configuration in request.json['export']['configuration']:
            deployment[0]['export']['configuration'].append(
                {
                    'enabled': configuration['enabled'],
                    'stream': configuration['stream'],
                    'type': configuration['type'],
                    'exportconnectorclass': configuration['exportconnectorclass'],
                    'property': []
                }
            )

            if 'property' in configuration:
                for property in configuration['property']:
                    deployment[0]['export']['configuration'][i]['property'].append(
                        {
                            'name': property['name'],
                            'value': property['value']
                        }
                    )
                i += 1

    if 'users' in request.json and 'user' in request.json['users']:
        deployment[0]['users'] = {}
        deployment[0]['users']['user'] = []
        for user in request.json['users']['user']:
            deployment[0]['users']['user'].append(
                {
                    'name': user['name'],
                    'roles': user['roles'],
                    'password': user['password'],
                    'plaintext': user['plaintext']
                }
            )

    if 'dr' in request.json:
        if 'dr' not in deployment[0] or deployment[0]['dr'] is None:
            deployment[0]['dr'] = {}

    if 'dr' in request.json and 'connection' in request.json['dr']:
        if not hasattr(deployment[0]['dr'], 'connection'):
            deployment[0]['dr']['connection'] = {}

    if 'dr' in request.json and 'connection' in request.json['dr'] and 'source' not in request.json['dr']['connection']:
        deployment[0]['dr']['connection'] = None

    if 'dr' in request.json and 'id' in request.json['dr']:
        deployment[0]['dr']['id'] = request.json['dr']['id']

    if 'dr' in request.json and 'listen' in request.json['dr']:
        deployment[0]['dr']['listen'] = request.json['dr']['listen']

    if 'dr' in request.json and request.json['dr']:
        if 'port' in request.json['dr']:
            deployment[0]['dr']['port'] = request.json['dr']['port']
        else:
            deployment[0]['dr']['port'] = None

    if 'dr' in request.json and 'connection' in request.json['dr'] \
            and 'source' in request.json['dr']['connection']:
        deployment[0]['dr']['connection']['source'] = request.json['dr']['connection']['source']

    if 'dr' in request.json and not request.json['dr']:
        deployment[0]['dr'] = {}

    if 'dr' in request.json and 'connection' in request.json['dr'] and not request.json['dr']['connection']:
        deployment[0]['dr']['connection'] = {}

    return deployment[0]


def map_deployment_users(request, user):
    if 'name' not in Global.DEPLOYMENT_USERS:
        Global.DEPLOYMENT_USERS.append(
            {
                'databaseid': request.json['databaseid'],
                'name': request.json['name'],
                'password': urllib.unquote(str(request.json['password']).encode('ascii')).decode('utf-8'),
                'roles': request.json['roles'],
                'plaintext': request.json['plaintext']
            }
        )
        deployment_user = filter(lambda t: t['name'] == user, Global.DEPLOYMENT_USERS)
    else:
        deployment_user = filter(lambda t: t['name'] == user, Global.DEPLOYMENT_USERS)

        if len(deployment_user) != 0:
            deployment_user[0]['name'] = request.json['name']
            deployment_user[0]['password'] = request.json['password']
            deployment_user[0]['plaintext'] = request.json['plaintext']
            deployment_user[0]['roles'] = request.json['roles']

    return deployment_user[0]


def get_volt_jar_dir():
    return os.path.realpath(os.path.join(Global.MODULE_PATH, '../../../..', 'voltdb'))


def get_configuration():
    deployment_json = {
        'vdm': {
            'databases': Global.DATABASES,
            'members': Global.SERVERS,
            'deployments': Global.DEPLOYMENT,
            'deployment_users': Global.DEPLOYMENT_USERS
        }
    }
    return deployment_json


def write_configuration_file():
    main_header = make_configuration_file()

    try:
        path = os.path.join(Global.PATH, 'vdm.xml')
        f = open(path, 'w')
        f.write(main_header)
        f.close()

    except Exception, err:
        print str(err)


def make_configuration_file():
    main_header = Element('vdm')
    db_top = SubElement(main_header, 'databases')
    server_top = SubElement(main_header, 'members')
    deployment_top = SubElement(main_header, 'deployments')
    i = 0
    while i < len(Global.DATABASES):
        db_elem = SubElement(db_top, 'database')
        for key, value in Global.DATABASES[i].iteritems():
            if isinstance(value, bool):
                if value == False:
                    db_elem.attrib[key] = "false"
                else:
                    db_elem.attrib[key] = "true"
            else:
                db_elem.attrib[key] = str(value)
        i += 1

    i = 0
    while i < len(Global.SERVERS):
        server_elem = SubElement(server_top, 'member')
        for key, value in Global.SERVERS[i].iteritems():
            if isinstance(value, bool):
                if value == False:
                    server_elem.attrib[key] = "false"
                else:
                    server_elem.attrib[key] = "true"
            else:
                server_elem.attrib[key] = str(value)
        i += 1

    i = 0
    while i < len(Global.DEPLOYMENT):
        Global.DEPLOYMENT[i]['users'] = {}
        Global.DEPLOYMENT[i]['users']['user'] = []
        deployment_user = filter(lambda t: t['databaseid'] == Global.DEPLOYMENT[i]['databaseid'],
                                 Global.DEPLOYMENT_USERS)
        if len(deployment_user) == 0:
            Global.DEPLOYMENT[i]['users'] = None
        for user in deployment_user:
            Global.DEPLOYMENT[i]['users']['user'].append({
                'name': user['name'],
                'roles': user['roles'],
                'plaintext': user['plaintext'],
                'password': user['password'],
                'databaseid': user['databaseid']
            })

        deployment_elem = SubElement(deployment_top, 'deployment')
        for key, value in Global.DEPLOYMENT[i].iteritems():
            if type(value) is dict:
                DeploymentConfig.handle_deployment_dict(deployment_elem, key, value, False)
            elif type(value) is list:
                DeploymentConfig.handle_deployment_list(deployment_elem, key, value)
            else:
                if value is not None:
                    deployment_elem.attrib[key] = str(value)
        i += 1
    return tostring(main_header, encoding='UTF-8')


def sync_configuration():
    headers = {'content-type': 'application/json'}
    url = 'http://%s:%u/api/1.0/vdm/configuration/' % \
          (__IP__,str(__PORT__))
    response = requests.post(url, headers=headers)
    return response


def convert_xml_to_json(config_path):
    with open(config_path) as f:
        xml = f.read()
    o = XML(xml)
    xml_final = json.loads(json.dumps(etree_to_dict(o)))
    if type(xml_final['vdm']['members']['member']) is dict:
        member_json = get_member_from_xml(xml_final['vdm']['members']['member'], 'dict')
    else:
        member_json = get_member_from_xml(xml_final['vdm']['members']['member'], 'list')

    if type(xml_final['vdm']['databases']['database']) is dict:
        db_json = get_db_from_xml(xml_final['vdm']['databases']['database'], 'dict')
    else:
        db_json = get_db_from_xml(xml_final['vdm']['databases']['database'], 'list')

    if type(xml_final['vdm']['deployments']['deployment']) is dict:
        deployment_json = get_deployment_from_xml(xml_final['vdm']['deployments']['deployment'], 'dict')
    else:
        deployment_json = get_deployment_from_xml(xml_final['vdm']['deployments']['deployment'], 'list')
    if type(xml_final['vdm']['deployments']['deployment']) is dict:
        user_json = get_users_from_xml(xml_final['vdm']['deployments']['deployment'], 'dict')
    else:
        user_json = get_users_from_xml(xml_final['vdm']['deployments']['deployment'], 'list')

    Global.DATABASES = db_json

    Global.SERVERS = member_json

    Global.DEPLOYMENT = deployment_json

    Global.DEPLOYMENT_USERS = user_json


def get_db_from_xml(db_xml, is_list):
    new_database = {}
    db = []
    if is_list is 'list':
        for database in db_xml:
            new_database = {}
            for field in database:
                new_database[field] = convert_db_field_required_format(database, field)
            db.append(new_database)
    else:
        for field in db_xml:
            new_database[field] = convert_db_field_required_format(db_xml, field)
        db.append(new_database)
    return db


def convert_db_field_required_format(database, field):
    if field == 'id':
        modified_field = int(database[field])
    elif field == 'members':
        modified_field = ast.literal_eval(database[field])
    else:
        modified_field = database[field]
    return modified_field


def get_member_from_xml(member_xml, is_list):
    new_member = {}
    members = []
    if is_list is 'list':
        for member in member_xml:
            new_member = {}
            for field in member:
                new_member[field] = convert_server_field_required_format(member, field)
            members.append(new_member)
    else:
        for field in member_xml:
            new_member[field] = convert_server_field_required_format(member_xml, field)
        members.append(new_member)
    return members


def convert_server_field_required_format(server, field):
    if field == 'id':
        modified_field = int(server[field])
    else:
        modified_field = server[field]
    return modified_field


def get_deployment_from_xml(deployment_xml, is_list):
    new_deployment = {}
    deployments = []
    if is_list is 'list':
        for deployment in deployment_xml:
            new_deployment = {}
            for field in deployment:
                if field == 'export':
                    if deployment[field] is not None:
                        if type(deployment[field]['configuration']) is list:
                            new_deployment[field] = get_deployment_export_field(deployment[field]['configuration'],
                                                                                'list')
                        else:
                            new_deployment[field] = get_deployment_export_field(deployment[field]['configuration'],
                                                                                'dict')
                    else:
                        new_deployment[field] = deployment[field]
                elif field == 'import':
                    if deployment[field] is not None:
                        if type(deployment[field]['configuration']) is list:
                            new_deployment[field] = get_deployment_export_field(deployment[field]['configuration'],
                                                                                'list')
                        else:
                            new_deployment[field] = get_deployment_export_field(deployment[field]['configuration'],
                                                                                'dict')
                    else:
                        new_deployment[field] = deployment[field]
                elif field == 'admin-mode':
                    try:
                        new_deployment[field] = {}
                        new_deployment[field]['adminstartup'] = parse_bool_string(deployment[field]['adminstartup'])
                        new_deployment[field]['port'] = int(deployment[field]['port'])
                    except Exception, err:
                        print 'Failed to get deployment: ' % str(err)
                        print traceback.format_exc()
                elif field == 'cluster':
                    try:
                        new_deployment[field] = {}
                        new_deployment[field]['hostcount'] = int(deployment[field]['hostcount'])
                        new_deployment[field]['kfactor'] = int(deployment[field]['kfactor'])
                        new_deployment[field]['sitesperhost'] = int(deployment[field]['sitesperhost'])
                        new_deployment[field]['elastic'] = str(deployment[field]['elastic'])
                        new_deployment[field]['schema'] = str(deployment[field]['schema'])
                    except Exception, err:
                        print str(err)
                        print traceback.format_exc()
                elif field == 'commandlog':
                    try:
                        new_deployment[field] = {}
                        new_deployment[field]['enabled'] = parse_bool_string(deployment[field]['enabled'])
                        new_deployment[field]['synchronous'] = parse_bool_string(deployment[field]['synchronous'])
                        new_deployment[field]['logsize'] = int(deployment[field]['logsize'])
                        new_deployment[field]['frequency'] = {}
                        new_deployment[field]['frequency']['transactions'] = int(
                            deployment[field]['frequency']['transactions'])
                        new_deployment[field]['frequency']['time'] = int(deployment[field]['frequency']['time'])
                    except Exception, err:
                        print str(err)
                        print traceback.format_exc()
                elif field == 'heartbeat':
                    try:
                        new_deployment[field] = {}
                        new_deployment[field]['timeout'] = int(deployment[field]['timeout'])
                    except Exception, err:
                        print str(err)
                        print traceback.format_exc()
                elif field == 'httpd':
                    try:
                        new_deployment[field] = {}
                        new_deployment[field]['port'] = int(deployment[field]['port'])
                        new_deployment[field]['enabled'] = parse_bool_string(deployment[field]['enabled'])
                        new_deployment[field]['jsonapi'] = {}
                        new_deployment[field]['jsonapi']['enabled'] = parse_bool_string(
                            deployment[field]['jsonapi']['enabled'])
                    except Exception, err:
                        print str(err)
                elif field == 'partition-detection':
                    try:
                        new_deployment[field] = {}
                        new_deployment[field]['enabled'] = parse_bool_string(deployment[field]['enabled'])
                        new_deployment[field]['snapshot'] = {}
                        new_deployment[field]['snapshot']['prefix'] = parse_bool_string(
                            deployment[field]['snapshot']['prefix'])
                    except Exception, err:
                        print str(err)
                elif field == 'security':
                    try:
                        new_deployment[field] = {}
                        new_deployment[field]['enabled'] = parse_bool_string(deployment[field]['enabled'])
                        new_deployment[field]['provider'] = str(deployment[field]['provider'])
                    except Exception, err:
                        print str(err)
                elif field == 'snapshot':
                    try:
                        new_deployment[field] = {}
                        new_deployment[field]['enabled'] = parse_bool_string(deployment[field]['enabled'])
                        new_deployment[field]['frequency'] = str(deployment[field]['frequency'])
                        new_deployment[field]['prefix'] = str(deployment[field]['prefix'])
                        new_deployment[field]['retain'] = int(deployment[field]['retain'])
                    except Exception, err:
                        print str(err)
                elif field == 'systemsettings':
                    try:
                        new_deployment[field] = {}
                        new_deployment[field]['elastic'] = {}
                        new_deployment[field]['elastic']['duration'] = int(deployment[field]['elastic']['duration'])
                        new_deployment[field]['elastic']['throughput'] = int(deployment[field]['elastic']['throughput'])
                        new_deployment[field]['query'] = {}
                        new_deployment[field]['query']['timeout'] = int(deployment[field]['query']['timeout'])
                        new_deployment[field]['snapshot'] = {}
                        new_deployment[field]['snapshot']['priority'] = int(deployment[field]['snapshot']['priority'])
                        new_deployment[field]['temptables'] = {}
                        new_deployment[field]['temptables']['maxsize'] = int(deployment[field]['temptables']['maxsize'])
                        if 'resourcemonitor' not in deployment[field] or deployment[field]['resourcemonitor'] is None:
                            if 'resourcemonitor' in deployment[field]:
                                new_deployment[field]['resourcemonitor'] = None
                        else:
                            new_deployment[field]['resourcemonitor'] = {}
                            if 'memorylimit' in deployment[field]['resourcemonitor']:
                                new_deployment[field]['resourcemonitor']['memorylimit'] = \
                                deployment[field]['resourcemonitor']['memorylimit']

                            if 'disklimit' in deployment[field]['resourcemonitor'] and 'feature' in \
                                    deployment[field]['resourcemonitor']['disklimit']:
                                if type(deployment[field]['resourcemonitor']['disklimit']['feature']) is list:
                                    new_deployment[field]['resourcemonitor']['disklimit'] = {}
                                    new_deployment[field]['resourcemonitor']['disklimit'][
                                        'feature'] = get_deployment_properties(
                                        deployment[field]['resourcemonitor']['disklimit']['feature'], 'list')
                                else:
                                    new_deployment[field]['resourcemonitor']['disklimit'] = {}
                                    new_deployment[field]['resourcemonitor']['disklimit'][
                                        'feature'] = get_deployment_properties(
                                        deployment[field]['resourcemonitor']['disklimit']['feature'], 'dict')

                    except Exception, err:
                        print str(err)
                        print traceback.format_exc()
                elif field == 'dr':
                    try:
                        if deployment[field] is not None:
                            new_deployment[field] = {}
                            new_deployment[field]['id'] = int(deployment[field]['id'])
                            new_deployment[field]['listen'] = parse_bool_string(deployment[field]['listen'])
                            if 'port' in deployment[field]:
                                new_deployment[field]['port'] = int(deployment[field]['port'])
                            if 'connection' in deployment[field] and deployment[field][
                                'connection'] is not None and 'source' in deployment[field]['connection']:
                                new_deployment[field]['connection'] = {}
                                new_deployment[field]['connection']['source'] = str(
                                    deployment[field]['connection']['source'])

                    except Exception, err:
                        print 'dr:' + str(err)
                        print traceback.format_exc()
                elif field == 'users':
                    if deployment[field] is not None:
                        new_deployment[field] = {}
                        if type(deployment[field]['user']) is list:
                            new_deployment[field]['user'] = []
                            new_deployment[field]['user'] = get_deployment_properties(deployment[field]['user'], 'list')
                        else:
                            new_deployment[field]['user'] = []
                            new_deployment[field]['user'] = get_deployment_properties(deployment[field]['user'], 'dict')
                else:
                    new_deployment[field] = convert_deployment_field_required_format(deployment, field)

            deployments.append(new_deployment)
    else:
        for field in deployment_xml:
            if field == 'export':
                if deployment_xml[field] is not None:
                    if type(deployment_xml[field]['configuration']) is list:
                        new_deployment[field] = get_deployment_export_field(deployment_xml[field]['configuration'],
                                                                            'list')
                    else:
                        new_deployment[field] = get_deployment_export_field(deployment_xml[field]['configuration'],
                                                                            'dict')
                else:
                    new_deployment[field] = deployment_xml[field]
            elif field == 'import':
                if deployment_xml[field] is not None:
                    if type(deployment_xml[field]['configuration']) is list:
                        new_deployment[field] = get_deployment_export_field(deployment_xml[field]['configuration'],
                                                                            'list')
                    else:
                        new_deployment[field] = get_deployment_export_field(deployment_xml[field]['configuration'],
                                                                            'dict')
                else:
                    new_deployment[field] = deployment_xml[field]
            elif field == 'admin-mode':
                try:
                    new_deployment[field] = {}
                    new_deployment[field]['adminstartup'] = parse_bool_string(deployment_xml[field]['adminstartup'])
                    new_deployment[field]['port'] = int(deployment_xml[field]['port'])
                except Exception, err:
                    print str(err)
                    print traceback.format_exc()
            elif field == 'cluster':
                try:
                    new_deployment[field] = {}
                    new_deployment[field]['hostcount'] = int(deployment_xml[field]['hostcount'])
                    new_deployment[field]['kfactor'] = int(deployment_xml[field]['kfactor'])
                    new_deployment[field]['sitesperhost'] = int(deployment_xml[field]['sitesperhost'])
                    new_deployment[field]['elastic'] = str(deployment_xml[field]['elastic'])
                    new_deployment[field]['schema'] = str(deployment_xml[field]['schema'])
                except Exception, err:
                    print str(err)
                    print traceback.format_exc()
            elif field == 'commandlog':
                try:
                    new_deployment[field] = {}
                    new_deployment[field]['enabled'] = parse_bool_string(deployment_xml[field]['enabled'])
                    new_deployment[field]['synchronous'] = parse_bool_string(deployment_xml[field]['synchronous'])
                    new_deployment[field]['logsize'] = int(deployment_xml[field]['logsize'])
                    new_deployment[field]['frequency'] = {}
                    new_deployment[field]['frequency']['transactions'] = int(
                        deployment_xml[field]['frequency']['transactions'])
                    new_deployment[field]['frequency']['time'] = int(deployment_xml[field]['frequency']['time'])
                except Exception, err:
                    print str(err)
                    print traceback.format_exc()
            elif field == 'heartbeat':
                try:
                    new_deployment[field] = {}
                    new_deployment[field]['timeout'] = int(deployment_xml[field]['timeout'])
                except Exception, err:
                    print str(err)
                    print traceback.format_exc()
            elif field == 'httpd':
                try:
                    new_deployment[field] = {}
                    new_deployment[field]['port'] = int(deployment_xml[field]['port'])
                    new_deployment[field]['enabled'] = parse_bool_string(deployment_xml[field]['enabled'])
                    new_deployment[field]['jsonapi'] = {}
                    new_deployment[field]['jsonapi']['enabled'] = parse_bool_string(
                        deployment_xml[field]['jsonapi']['enabled'])
                except Exception, err:
                    print str(err)
                    print traceback.format_exc()
            elif field == 'partition-detection':
                try:
                    new_deployment[field] = {}
                    new_deployment[field]['enabled'] = parse_bool_string(deployment_xml[field]['enabled'])
                    new_deployment[field]['snapshot'] = {}
                    new_deployment[field]['snapshot']['prefix'] = parse_bool_string(
                        deployment_xml[field]['snapshot']['prefix'])
                except Exception, err:
                    print str(err)
                    print traceback.format_exc()
            elif field == 'security':
                try:
                    new_deployment[field] = {}
                    new_deployment[field]['enabled'] = parse_bool_string(deployment_xml[field]['enabled'])
                    new_deployment[field]['provider'] = str(deployment_xml[field]['provider'])
                except Exception, err:
                    print str(err)
                    print traceback.format_exc()
            elif field == 'snapshot':
                try:
                    new_deployment[field] = {}
                    new_deployment[field]['enabled'] = parse_bool_string(deployment_xml[field]['enabled'])
                    new_deployment[field]['frequency'] = str(deployment_xml[field]['frequency'])
                    new_deployment[field]['prefix'] = str(deployment_xml[field]['prefix'])
                    new_deployment[field]['retain'] = int(deployment_xml[field]['retain'])
                except Exception, err:
                    print str(err)
                    print traceback.format_exc()
            elif field == 'systemsettings':
                try:
                    new_deployment[field] = {}
                    new_deployment[field]['elastic'] = {}
                    new_deployment[field]['elastic']['duration'] = int(deployment_xml[field]['elastic']['duration'])
                    new_deployment[field]['elastic']['throughput'] = int(deployment_xml[field]['elastic']['throughput'])
                    new_deployment[field]['query'] = {}
                    new_deployment[field]['query']['timeout'] = int(deployment_xml[field]['query']['timeout'])
                    new_deployment[field]['snapshot'] = {}
                    new_deployment[field]['snapshot']['priority'] = int(deployment_xml[field]['snapshot']['priority'])
                    new_deployment[field]['temptables'] = {}
                    new_deployment[field]['temptables']['maxsize'] = int(deployment_xml[field]['temptables']['maxsize'])

                    if 'resourcemonitor' not in deployment_xml[field] or deployment_xml[field][
                        'resourcemonitor'] is None:
                        if 'resourcemonitor' in deployment_xml[field]:
                            new_deployment[field]['resourcemonitor'] = None
                    else:
                        new_deployment[field]['resourcemonitor'] = {}
                        if 'memorylimit' in deployment_xml[field]['resourcemonitor']:
                            new_deployment[field]['resourcemonitor']['memorylimit'] = \
                            deployment_xml[field]['resourcemonitor']['memorylimit']

                        if 'disklimit' in deployment_xml[field]['resourcemonitor'] and 'feature' in \
                                deployment_xml[field]['resourcemonitor']['disklimit']:
                            if type(deployment_xml[field]['resourcemonitor']['disklimit']['feature']) is list:
                                new_deployment[field]['resourcemonitor']['disklimit'] = {}
                                new_deployment[field]['resourcemonitor']['disklimit'][
                                    'feature'] = get_deployment_properties(
                                    deployment_xml[field]['resourcemonitor']['disklimit']['feature'], 'list')
                            else:
                                new_deployment[field]['resourcemonitor']['disklimit'] = {}
                                new_deployment[field]['resourcemonitor']['disklimit'][
                                    'feature'] = get_deployment_properties(
                                    deployment_xml[field]['resourcemonitor']['disklimit']['feature'], 'dict')
                except Exception, err:
                    print str(err)
                    print traceback.format_exc()
            elif field == 'dr':
                try:
                    if deployment_xml[field] is not None:
                        new_deployment[field] = {}
                        new_deployment[field]['id'] = int(deployment_xml[field]['id'])
                        new_deployment[field]['listen'] = parse_bool_string(deployment_xml[field]['listen'])
                        if 'port' in deployment_xml[field]:
                            new_deployment[field]['port'] = int(deployment_xml[field]['port'])
                        if 'connection' in deployment_xml[field] and deployment_xml[field][
                            'connection'] is not None and 'source' in deployment_xml[field]['connection']:
                            new_deployment[field]['connection'] = {}
                            new_deployment[field]['connection']['source'] = str(
                                deployment_xml[field]['connection']['source'])

                except Exception, err:
                    print str(err)
                    print traceback.format_exc()
            elif field == 'users':
                if deployment_xml[field] is not None:
                    new_deployment[field] = {}
                    if type(deployment_xml[field]['user']) is list:
                        new_deployment[field]['user'] = []
                        new_deployment[field]['user'] = get_deployment_properties(deployment_xml[field]['user'], 'list')
                    else:
                        new_deployment[field]['user'] = []
                        new_deployment[field]['user'] = get_deployment_properties(deployment_xml[field]['user'], 'dict')
            else:
                new_deployment[field] = convert_deployment_field_required_format(deployment_xml, field)

        deployments.append(new_deployment)
    return deployments


def get_deployment_for_upload(deployment_xml, is_list):
    new_deployment = {}
    deployments = []
    for field in deployment_xml:
        if field == 'export':
            try:
                if deployment_xml[field] is not None:
                    if type(deployment_xml[field]['configuration']) is list:
                        new_deployment[field] = get_deployment_export_field(deployment_xml[field]['configuration'], 'list')
                    else:
                        new_deployment[field] = get_deployment_export_field(deployment_xml[field]['configuration'], 'dict')
                else:
                    new_deployment[field] = deployment_xml[field]
            except Exception, exp:
                return {'error': 'Export: ' + str(exp)}
        elif field == 'import':
            try:
                if deployment_xml[field] is not None:
                    if type(deployment_xml[field]['configuration']) is list:
                        new_deployment[field] = get_deployment_export_field(deployment_xml[field]['configuration'], 'list')
                    else:
                        new_deployment[field] = get_deployment_export_field(deployment_xml[field]['configuration'], 'dict')
                else:
                    new_deployment[field] = deployment_xml[field]
            except Exception, exp:
                return {'error': 'Import: ' + str(exp)}
        elif field == 'admin-mode':
            try:
                new_deployment[field] = {}
                new_deployment[field]['adminstartup'] = parse_bool_string(deployment_xml[field]['adminstartup'])
                new_deployment[field]['port'] = int(deployment_xml[field]['port'])
            except Exception, err:
                return {'Error': 'Admin-mode: ' + str(err)}
        elif field == 'cluster':
            try:
                new_deployment[field] = {}
                new_deployment[field]['hostcount'] = int(deployment_xml[field]['hostcount'])
                new_deployment[field]['kfactor'] = int(deployment_xml[field]['kfactor'])
                new_deployment[field]['sitesperhost'] = int(deployment_xml[field]['sitesperhost'])
                new_deployment[field]['elastic'] = str(deployment_xml[field]['elastic'])
                new_deployment[field]['schema'] = str(deployment_xml[field]['schema'])
            except Exception, err:
                return {'error': 'Cluster: ' + str(err)}
        elif field == 'commandlog':
            try:
                new_deployment[field] = {}
                new_deployment[field]['enabled'] = parse_bool_string(deployment_xml[field]['enabled'])
                new_deployment[field]['synchronous'] = parse_bool_string(deployment_xml[field]['synchronous'])
                new_deployment[field]['logsize'] = int(deployment_xml[field]['logsize'])
                new_deployment[field]['frequency'] = {}
                new_deployment[field]['frequency']['transactions'] = int(deployment_xml[field]['frequency']['transactions'])
                new_deployment[field]['frequency']['time'] = int(deployment_xml[field]['frequency']['time'])
            except Exception, err:
                return {'error': 'Commandlog: ' + str(err)}
        elif field == 'heartbeat':
            try:
                new_deployment[field] = {}
                new_deployment[field]['timeout'] = int(deployment_xml[field]['timeout'])
            except Exception, err:
                return {'error': 'Heartbeat: ' + str(err)}
        elif field == 'httpd':
            try:
                new_deployment[field] = {}
                new_deployment[field]['port'] = int(deployment_xml[field]['port'])
                new_deployment[field]['enabled'] = parse_bool_string(deployment_xml[field]['enabled'])
                new_deployment[field]['jsonapi'] = {}
                new_deployment[field]['jsonapi']['enabled'] = parse_bool_string(deployment_xml[field]['jsonapi']['enabled'])
            except Exception, err:
                return {'error': 'HTTPD: ' + str(err)}
        elif field == 'partition-detection':
            try:
                new_deployment[field] = {}
                new_deployment[field]['enabled'] = parse_bool_string(deployment_xml[field]['enabled'])
                new_deployment[field]['snapshot'] = {}
                new_deployment[field]['snapshot']['prefix'] = parse_bool_string(deployment_xml[field]['snapshot']['prefix'])
            except Exception, err:
                return {'error': 'Partition-Detection: ' + str(err)}
        elif field == 'security':
            try:
                new_deployment[field] = {}
                new_deployment[field]['enabled'] = parse_bool_string(deployment_xml[field]['enabled'])
                new_deployment[field]['provider'] = str(deployment_xml[field]['provider'])
            except Exception, err:
                return {'error': 'Security: ' + str(err)}
        elif field == 'snapshot':
            try:
                new_deployment[field] = {}
                new_deployment[field]['enabled'] = parse_bool_string(deployment_xml[field]['enabled'])
                new_deployment[field]['frequency'] = str(deployment_xml[field]['frequency'])
                new_deployment[field]['prefix'] = str(deployment_xml[field]['prefix'])
                new_deployment[field]['retain'] = int(deployment_xml[field]['retain'])
            except Exception, err:
                return {'error': 'Snapshot: ' + str(err)}
        elif field == 'systemsettings':
            try:
                new_deployment[field] = {}
                new_deployment[field]['elastic'] = {}
                new_deployment[field]['elastic']['duration'] = int(deployment_xml[field]['elastic']['duration'])
                new_deployment[field]['elastic']['throughput'] = int(deployment_xml[field]['elastic']['throughput'])
                new_deployment[field]['query'] = {}
                new_deployment[field]['query']['timeout'] = int(deployment_xml[field]['query']['timeout'])
                new_deployment[field]['snapshot'] = {}
                new_deployment[field]['snapshot']['priority'] = int(deployment_xml[field]['snapshot']['priority'])
                new_deployment[field]['temptables'] = {}
                new_deployment[field]['temptables']['maxsize'] = int(deployment_xml[field]['temptables']['maxsize'])

                if 'resourcemonitor' not in deployment_xml[field] or deployment_xml[field]['resourcemonitor'] is None:
                    if 'resourcemonitor'  in deployment_xml[field]:
                        new_deployment[field]['resourcemonitor'] = None
                else:
                    new_deployment[field]['resourcemonitor'] = {}
                    if 'memorylimit' in deployment_xml[field]['resourcemonitor']:
                        new_deployment[field]['resourcemonitor']['memorylimit'] = deployment_xml[field]['resourcemonitor']['memorylimit']

                    if 'disklimit' in deployment_xml[field]['resourcemonitor'] and 'feature' in deployment_xml[field]['resourcemonitor']['disklimit']:
                        if type(deployment_xml[field]['resourcemonitor']['disklimit']['feature']) is list:
                            new_deployment[field]['resourcemonitor']['disklimit'] = {}
                            new_deployment[field]['resourcemonitor']['disklimit']['feature'] = get_deployment_properties(deployment_xml[field]['resourcemonitor']['disklimit']['feature'], 'list')
                        else:
                            new_deployment[field]['resourcemonitor']['disklimit'] = {}
                            new_deployment[field]['resourcemonitor']['disklimit']['feature'] = get_deployment_properties(deployment_xml[field]['resourcemonitor']['disklimit']['feature'], 'dict')
            except Exception, err:
                return {'error': 'SystemSettings: ' + str(err)}
        elif field == 'dr':
            try:
                if deployment_xml[field] is not None:
                    new_deployment[field] = {}
                    new_deployment[field]['id'] = int(deployment_xml[field]['id'])
                    new_deployment[field]['listen'] = parse_bool_string(deployment_xml[field]['listen'])
                    if 'port' in deployment_xml[field]:
                        new_deployment[field]['port'] = int(deployment_xml[field]['port'])
                    if 'connection' in deployment_xml[field] and deployment_xml[field]['connection'] is not None and 'source' in deployment_xml[field]['connection']:
                        new_deployment[field]['connection'] = {}
                        new_deployment[field]['connection']['source'] = str(deployment_xml[field]['connection']['source'])

            except Exception, err:
                return {'error': 'DR: ' + str(err)}
        elif field == 'users':
            try:
                if deployment_xml[field] is not None:
                    new_deployment[field] = {}
                    if type(deployment_xml[field]['user']) is list:
                        new_deployment[field]['user'] = []
                        new_deployment[field]['user'] = get_deployment_properties(deployment_xml[field]['user'], 'list')
                    else:
                        new_deployment[field]['user'] = []
                        new_deployment[field]['user'] = get_deployment_properties(deployment_xml[field]['user'], 'dict')
            except Exception, err:
                return {'error': 'Users: ' + str(err)}
        else:
            new_deployment[field] = convert_deployment_field_required_format(deployment_xml, field)

    deployments.append(new_deployment)
    return deployments


def get_deployment_export_field(export_xml, is_list):
    new_export = {}
    exports = []
    if is_list is 'list':
        for export in export_xml:
            new_export = {}
            for field in export:
                if field == 'property':
                    if type(export['property']) is list:
                        new_export['property'] = get_deployment_properties(export['property'], 'list')
                    else:
                        new_export['property'] = get_deployment_properties(export['property'], 'dict')
                elif field == 'enabled':
                    new_export[field] = parse_bool_string(export[field])
                else:
                    new_export[field] = export[field]
            exports.append(new_export)
    else:
        for field in export_xml:
            if field == 'property':
                if type(export_xml['property']) is list:
                    new_export['property'] = get_deployment_properties(export_xml['property'], 'list')
                else:
                    new_export['property'] = get_deployment_properties(export_xml['property'], 'dict')
            elif field == 'enabled':
                new_export[field] = parse_bool_string(export_xml[field])
            else:
                new_export[field] = export_xml[field]
        exports.append(new_export)
    return {'configuration': exports}


def get_deployment_import_field(export_xml, is_list):
    new_export = {}
    exports = []
    if is_list is 'list':
        for export in export_xml:
            new_export = {}
            for field in export:
                new_export[field] = export[field]
            exports.append(new_export)
    else:
        for field in export_xml:
            if field == 'property':
                if type(export_xml['property']) is list:
                    new_export['property'] = get_deployment_properties(export_xml['property'], 'list')
                else:
                    new_export['property'] = get_deployment_properties(export_xml['property'], 'dict')
            else:
                new_export[field] = export_xml[field]
        exports.append(new_export)
    return {'configuration': exports}


def get_deployment_properties(export_xml, is_list):
    new_export = {}
    exports = []
    if is_list is 'list':
        for export in export_xml:
            new_export = {}
            for field in export:
                if field == 'plaintext':
                    new_export[field] = parse_bool_string(export[field])
                else:
                    new_export[field] = export[field]
            exports.append(new_export)
    else:
        for field in export_xml:
            if field == 'plaintext':
                new_export[field] = parse_bool_string(export_xml[field])
            else:
                new_export[field] = export_xml[field]
        exports.append(new_export)
    return exports


def get_users_from_xml(deployment_xml, is_list):
    users = []
    if is_list is 'list':
        for deployment in deployment_xml:
            for field in deployment:
                if field == 'users':
                    if deployment[field] is not None:
                        if type(deployment[field]['user']) is list:
                            for user in deployment[field]['user']:
                                users.append(convert_user_required_format(user))
                        else:
                            users.append(convert_user_required_format(deployment[field]['user']))
    else:
        for field in deployment_xml:
            if field == 'users':
                if deployment_xml[field] is not None:
                    if type(deployment_xml[field]['user']) is list:
                        for user in deployment_xml[field]['user']:
                            users.append(convert_user_required_format(user))
                    else:
                        users.append(convert_user_required_format(deployment_xml[field]['user']))
    return users


def convert_user_required_format(user):
    for field in user:
        if field == 'databaseid':
            user[field] = int(user[field])
    return user


def convert_deployment_field_required_format(deployment, field):
    if field == 'databaseid':
        modified_field = int(deployment[field])
    else:
        modified_field = deployment[field]
    return modified_field


def etree_to_dict(t):
    d = {t.tag: {} if t.attrib else None}
    children = list(t)
    if children:
        dd = defaultdict(list)
        for dc in map(etree_to_dict, children):
            for k, v in dc.iteritems():
                dd[k].append(v)
        # d = {t.tag: {k:v[0] if len(v) == 1 else v for k, v in dd.iteritems()}}
        aa = {}
        for k, v in dd.iteritems():
            aa[k] = v[0] if len(v) == 1 else v
        d = {t.tag: aa}
    if t.attrib:
        d[t.tag].update((k, v) for k, v in t.attrib.iteritems())
    if t.text:
        text = t.text.strip()
        if children or t.attrib:
            if text:
                d[t.tag]['value'] = text
        else:
            d[t.tag] = text
    return d


def replace_last(source_string, replace_what, replace_with):
    head, sep, tail = source_string.rpartition(replace_what)
    return head + replace_with + tail


def check_size_value(value, key):
    str_value = replace_last(value, '%', '')
    try:
        split_value = str_value.split('%')
        if len(split_value) > 1:
            return jsonify({'error': 'Invalid ' + key + ' value.'})
        int_value = int(str_value)
        if int_value < 0 or int_value > 2147483647:
            return jsonify({'error': key + ' value must be between 0 and 2147483647.'})
        return jsonify({'status':'success'})
    except Exception, exp:
        return jsonify({'error': str(exp)})


def parse_bool_string(bool_string):
    return bool_string.upper() == 'TRUE'


def is_pro_version(deployment):
    ##############################################
    file_path = ''
    try:
        volt_jar = glob.glob(os.path.join(get_volt_jar_dir(), 'voltdb-*.jar'))
        if len(volt_jar) > 0:
            file_path = volt_jar[0]
        else:
            print 'No voltdb jar file found.'
    except Exception, err:
        print err
    if file_path != '':
        is_pro = utility.is_pro_version(file_path)
        if is_pro:
            if 'commandlog' in deployment and 'enabled' in deployment['commandlog'] and not \
            deployment['commandlog']['enabled']:
                deployment['commandlog']['enabled'] = True
    ###############################################


def allowed_file(filename):
    return '.' in filename and filename.rsplit('.', 1)[1] in ALLOWED_EXTENSIONS


class DictClass(dict):
    pass


IS_CURRENT_NODE_ADDED = False
IS_CURRENT_DATABASE_ADDED = False
IGNORETOP = {"databaseid": True, "users": True}


class Global:
    """
    Class to defined global variables for HTTPListener.
    """

    def __init__(self):
        pass

    SERVERS = []
    DATABASES = []
    DEPLOYMENT = []
    DEPLOYMENT_USERS = []
    PATH = ''
    MODULE_PATH = ''


class ServerAPI(MethodView):
    """Class to handle requests related to server"""

    @staticmethod
    def get(database_id,server_id):
        """
        Gets the information of the server with specified server_id. If the server_id is
        not specified, then it returns the information of all the servers.
        Args:
            server_id (int): The first parameter. Defaults to None.
        Returns:
            server or list of servers.
        """

        database = [database for database in Global.DATABASES if database['id'] == database_id]
        if len(database) == 0:
            return make_response(jsonify( { 'statusstring': 'No database found for id: %u' % database_id } ), 404)
        else:
            members = database[0]['members']

        if server_id in members:
            get_configuration()
            if server_id is None:
                return jsonify({'servers': [make_public_server(x) for x in Global.SERVERS]})
            else:
                server = [server for server in Global.SERVERS if server['id'] == server_id]
                if not server:
                    abort(404)
                return jsonify({'server': make_public_server(server[0])})
        else:
            return jsonify({'statusstring': 'Given server with id %u doesn\'t belong to database with id %u.' %(server_id,database_id)})

    @staticmethod
    def post(database_id):
        """
        Saves the server and associate it to database with given database_id.
        Args:
            database_id (int): The first parameter.
        Returns:
            Information and the status of server if it is saved otherwise the error message.
        """
        inputs = ServerInputs(request)
        if not inputs.validate():
            return jsonify(success=False, errors=inputs.errors)

        if not Global.SERVERS:
            server_id = 1
        else:
            server_id = Global.SERVERS[-1]['id'] + 1
        server = {
            'id': server_id,
            'name': request.json['name'].strip(),
            'description': request.json.get('description', "").strip(),
            'hostname': request.json.get('hostname', "").strip(),
            'enabled': True,
            'admin-listener': request.json.get('admin-listener', "").strip(),
            'zookeeper-listener': request.json.get('zookeeper-listener', "").strip(),
            'replication-listener': request.json.get('replication-listener', "").strip(),
            'client-listener': request.json.get('client-listener', "").strip(),
            'internal-interface': request.json.get('internal-interface', "").strip(),
            'external-interface': request.json.get('external-interface', "").strip(),
            'public-interface': request.json.get('public-interface', "").strip(),
            'internal-listener': request.json.get('internal-listener', "").strip(),
            'http-listener': request.json.get('http-listener', "").strip(),
            'placement-group': request.json.get('placement-group', "").strip(),

        }
        Global.SERVERS.append(server)

        # Add server to the current database
        current_database = [database for database in Global.DATABASES if database['id'] == database_id]
        if len(current_database) == 0:
            abort(404)
        if not request.json:
            abort(400)
        current_database[0]['members'].append(server_id)

        sync_configuration()
        write_configuration_file()
        return jsonify({'server': server, 'status': 1,
                        'members': current_database[0]['members']}), 201

    @staticmethod
    def delete(database_id, server_id):
        """
        Delete the server with specified server_id.
        Args:
            server_id (int): The first parameter.
        Returns:
            True if the server is deleted otherwise the error message.
        """
        database = [database for database in Global.DATABASES if database['id'] == database_id]
        if len(database) == 0:
            return make_response(jsonify( { 'statusstring': 'No database found for id: %u' % database_id } ), 404)
        else:
            members = database[0]['members']
        if server_id in members:
            if not request.json or not 'dbId' in request.json:
                abort(400)
            database_id = request.json['dbId']
            # delete a single server
            server = [server for server in Global.SERVERS if server['id'] == server_id]
            if len(server) == 0:
                abort(404)
            # remove the server from given database member list
            current_database = [database for database in Global.DATABASES if database['id'] == database_id]
            current_database[0]['members'].remove(server_id)

            Global.SERVERS.remove(server[0])
            sync_configuration()
            write_configuration_file()
            return jsonify({'result': True})
        else:
            return jsonify({'statusstring': 'Given server with id %u doesn\'t belong to database with id %u.' %(server_id,database_id) })

    @staticmethod
    def put(database_id, server_id):
        """
        Update the server with specified server_id.
        Args:
            server_id (int): The first parameter.
        Returns:
            Information of server with specified server_id after being updated
            otherwise the error message.
        """

        database = [database for database in Global.DATABASES if database['id'] == database_id]
        if len(database) == 0:
            return make_response(jsonify( { 'statusstring': 'No database found for id: %u' % database_id } ), 404)
        else:
            members = database[0]['members']
        if server_id in members:
            inputs = ServerInputs(request)
            if not inputs.validate():
                return jsonify(success=False, errors=inputs.errors)
            current_server = [server for server in Global.SERVERS if server['id'] == server_id]
            if len(current_server) == 0:
                abort(404)

            current_server[0]['name'] = \
                request.json.get('name', current_server[0]['name'])
            current_server[0]['hostname'] = \
                request.json.get('hostname', current_server[0]['hostname'])
            current_server[0]['description'] = \
                request.json.get('description', current_server[0]['description'])
            current_server[0]['enabled'] = \
                request.json.get('enabled', current_server[0]['enabled'])
            current_server[0]['admin-listener'] = \
                request.json.get('admin-listener', current_server[0]['admin-listener'])
            current_server[0]['internal-listener'] = \
                request.json.get('internal-listener', current_server[0]['internal-listener'])
            current_server[0]['http-listener'] = \
                request.json.get('http-listener', current_server[0]['http-listener'])
            current_server[0]['zookeeper-listener'] = \
                request.json.get('zookeeper-listener', current_server[0]['zookeeper-listener'])
            current_server[0]['replication-listener'] = \
                request.json.get('replication-listener', current_server[0]['replication-listener'])
            current_server[0]['client-listener'] = \
                request.json.get('client-listener', current_server[0]['client-listener'])
            current_server[0]['internal-interface'] = \
                request.json.get('internal-interface', current_server[0]['internal-interface'])
            current_server[0]['external-interface'] = \
                request.json.get('external-interface', current_server[0]['external-interface'])
            current_server[0]['public-interface'] = \
                request.json.get('public-interface', current_server[0]['public-interface'])
            current_server[0]['placement-group'] = \
                request.json.get('placement-group', current_server[0]['placement-group'])
            sync_configuration()
            write_configuration_file()
            return jsonify({'server': current_server[0], 'status': 1})
        else:
            return jsonify({'statusstring': 'Given server with id %u doesn\'t belong to database with id %u.' %(server_id,database_id) })


class DatabaseAPI(MethodView):
    """
    Class to handle requests related to database
    """

    @staticmethod
    def get(database_id):
        """
        Gets the information of the database with specified database_id. If the database_id is
        not specified, then it returns the information of all databases.
        Args:
            database_id (int): The first parameter. Defaults to None.
        Returns:
            database or list of databases.
        """
        if database_id is None:
            # return a list of users
            return jsonify({'databases': [make_public_database(x) for x in Global.DATABASES]})
        else:
            # expose a single user
            database = [database for database in Global.DATABASES if database['id'] == database_id]
            if len(database) == 0:
                abort(404)
            return jsonify({'database': make_public_database(database[0])})

    @staticmethod
    def post():
        """
        Saves the database.
        Returns:
            Information and the status of database if it is saved otherwise the error message.
        """
        sync_configuration()

        write_configuration_file()
        inputs = DatabaseInputs(request)
        if not inputs.validate():
            return jsonify(success=False, errors=inputs.errors)

        database = [database for database in Global.DATABASES if database['name'] == request.json['name']]
        if len(database) != 0:
            return make_response(jsonify({'error': 'database name already exists'}), 404)

        if not Global.DATABASES:
            database_id = 1
        else:
            database_id = Global.DATABASES[-1]['id'] + 1
        database = {
            'id': database_id,
            'name': request.json['name'],
            'members': []
        }
        Global.DATABASES.append(database)

        # Create new deployment
        app_root = os.path.dirname(os.path.abspath(__file__))

        with open(os.path.join(app_root, "deployment.json")) as json_file:
            deployment = json.load(json_file)
            deployment['databaseid'] = database_id
            is_pro_version(deployment)
        Global.DEPLOYMENT.append(deployment)

        sync_configuration()

        write_configuration_file()
        return jsonify({'database': database, 'status': 1}), 201

    @staticmethod
    def put(database_id):
        """
        Updates the database with specified database_id.
        Args:
            database_id (int): The first parameter.
        Returns:
            Information and the status of database if it is updated otherwise the error message.
        """
        inputs = DatabaseInputs(request)
        if not inputs.validate():
            return jsonify(success=False, errors=inputs.errors)

        current_database = [database for database in Global.DATABASES if database['id'] == database_id]
        if len(current_database) == 0:
            abort(404)

        current_database[0]['name'] = request.json.get('name', current_database[0]['name'])
        sync_configuration()
        write_configuration_file()
        return jsonify({'database': current_database[0], 'status': 1})

    @staticmethod
    def delete(database_id):
        """
        Delete the database with specified database_id.
        Args:
        database_id (int): The first parameter.
        Returns:
        True if the server is deleted otherwise the error message.
        """
        members = []
        current_database = [database for database in Global.DATABASES if database['id'] == database_id]
        if len(current_database) == 0:
            abort(404)
        else:
            members = current_database[0]['members']

        for server_id in members:
            is_server_associated = False
            # Check if server is referenced by database
            for database in Global.DATABASES:
                if database["id"] == database_id:
                    continue
                if server_id in database["members"]:
                    is_server_associated = True
            # if server is not referenced by other database then delete it
            if not is_server_associated:
                server = [server for server in Global.SERVERS if server['id'] == server_id]
                if len(server) == 0:
                    continue
                Global.SERVERS.remove(server[0])

        Global.DATABASES.remove(current_database[0])

        deployment = [deployment for deployment in Global.DEPLOYMENT if deployment['databaseid'] == database_id]

        Global.DEPLOYMENT.remove(deployment[0])
        sync_configuration()
        write_configuration_file()
        return jsonify({'result': True})


class DatabaseMemberAPI(MethodView):
    """
    Class to handle request related to database member.
    """

    @staticmethod
    def get(database_id):
        """
        Get the members of the database with specified database_id.
        Args:
            database_id (int): The first parameter.
        Returns:
            List of member ids related to specified database.
        """
        servers = []
        database = [database for database in Global.DATABASES if database['id'] == database_id]
        if len(database) == 0:
            return make_response(jsonify( { 'statusstring': 'No database found for id: %u' % database_id } ), 404)
        else:
            members = database[0]['members']

        for server_id in members:
            server = [server for server in Global.SERVERS if server['id'] == server_id]
            if not server:
                return make_response(jsonify( { 'statusstring': 'Server details not found for id: %u' % server_id } ), 404)
            servers.append(server[0])

        return jsonify({'members': servers})

    @staticmethod
    def put(database_id):
        """
        Add members to the database with specified database_id.
        Args:
            database_id (int): The first parameter.
        Returns:
            List of member ids related to specified database.
        """
        current_database = [database for database in Global.DATABASES if database['id'] == database_id]
        if len(current_database) == 0:
            abort(404)
        if not request.json:
            abort(400)

        # if 'members' not in request.json:
        for member_id in request.json['members']:
            current_server = [server for server in Global.SERVERS if server['id'] == member_id]
            if len(current_server) == 0:
                return jsonify({'error': 'Server id %d does not exists' % member_id})

            if member_id not in current_database[0]['members']:
                current_database[0]['members'].append(member_id)
        sync_configuration()
        write_configuration_file()
        return jsonify({'members': current_database[0]['members'], 'status': 1})


class deploymentAPI(MethodView):
    """Class to handle request related to deployment."""

    @staticmethod
    def get(database_id):
        """
        Get the deployment with specified database_id.
        Args:
            database_id (int): The first parameter.
        Returns:
            List of deployment information with specified database.
        """
        if database_id is None:
            # return a list of users
            return jsonify({'deployment': [make_public_deployment(x) for x in Global.DEPLOYMENT]})
        else:
            deployment = [deployment for deployment in Global.DEPLOYMENT if deployment['databaseid'] == database_id]
            return jsonify({'deployment': map_deployment_without_database_id(deployment[0])})

    @staticmethod
    def put(database_id):
        """
        Add deployment information to specified database_id.
        Args:
            database_id (int): The first parameter.
        Returns:
            Deployment object of added deployment.
        """
        inputs = JsonInputs(request)
        if not inputs.validate():
            return jsonify(success=False, errors=inputs.errors)

        if 'systemsettings' in request.json and 'resourcemonitor' in request.json['systemsettings']:
            if 'memorylimit' in request.json['systemsettings']['resourcemonitor'] and \
                            'size' in request.json['systemsettings']['resourcemonitor']['memorylimit']:
                size = str(request.json['systemsettings']['resourcemonitor']['memorylimit']['size'])
                response = json.loads(check_size_value(size, 'memorylimit').data)
                if 'error' in response:
                    return jsonify({'error': response['error']})
            disk_limit_arr = []
            if 'disklimit' in request.json['systemsettings']['resourcemonitor'] and \
                            'feature' in request.json['systemsettings']['resourcemonitor']['disklimit']:
                for feature in request.json['systemsettings']['resourcemonitor']['disklimit']['feature']:
                    size = feature['size']
                    if feature['name'] in disk_limit_arr:
                        return jsonify({'error': 'Duplicate items are not allowed.'})
                    disk_limit_arr.append(feature['name'])
                    response = json.loads(check_size_value(size, 'disklimit').data)
                    if 'error' in response:
                        return jsonify({'error': response['error']})

        # if 'users' in request.json:
        #     if 'user' in request.json['users']:
        #         prev_username = ''
        #         for user in request.json['users']['user']:
        #             if user['name'] == prev_username:
        #                 return make_response(jsonify({'error': 'Duplicate Username'
        #                                                  , 'success': False}), 404)
        #             prev_username = user['name']

        deployment = map_deployment(request, database_id)
        sync_configuration()
        write_configuration_file()
        return jsonify({'deployment': deployment, 'status': 1})


class deploymentUserAPI(MethodView):
    """Class to handle request related to deployment."""

    @staticmethod
    def get(username):
        """
        Get the deployment with specified database_id.
        Args:
            database_id (int): The first parameter.
        Returns:
            List of deployment information with specified database.
        """
        deployment_user = [deployment_user for deployment_user in Global.DEPLOYMENT_USERS
                           if deployment_user['name'] == username]

        return jsonify({'deployment': deployment_user})

    @staticmethod
    def put(username, database_id):
        """
        Add user information with specified username.
        Args:
            user (string): The first parameter.
        Returns:
            Deployment user object of added deployment user.
        """

        inputs = UserInputs(request)
        if not inputs.validate():
            return jsonify(success=False, errors=inputs.errors)

        current_user = [user for user in Global.DEPLOYMENT_USERS if
                        user['name'] == username and user['databaseid'] == database_id]

        if len(current_user) != 0:
            return make_response(jsonify({'error': 'Duplicate Username'
                                             , 'success': False}), 404)

        deployment_user = map_deployment_users(request, username)

        if Global.DEPLOYMENT[0]['users'] is None:
            Global.DEPLOYMENT[0]['users'] = {}
            Global.DEPLOYMENT[0]['users']['user'] = []

        Global.DEPLOYMENT[0]['users']['user'].append({
            'name': deployment_user['name'],
            'roles': deployment_user['roles'],
            'plaintext': deployment_user['plaintext']
        })

        sync_configuration()
        write_configuration_file()
        return jsonify({'user': deployment_user, 'status': 1, 'statusstring': 'User Created'})

    @staticmethod
    def post(username, database_id):
        """
        Add user information with specified username.
        Args:
            user (string): The first parameter.
        Returns:
            Deployment user object of added deployment user.
        """

        inputs = UserInputs(request)
        if not inputs.validate():
            return jsonify(success=False, errors=inputs.errors)

        current_user = [user for user in Global.DEPLOYMENT_USERS if
                        user['name'] == username and user['databaseid'] == database_id]
        current_user[0]['name'] = request.json.get('name', current_user[0]['name'])
        current_user[0]['password'] = urllib.unquote(
            str(request.json.get('password', current_user[0]['password'])).encode('ascii')).decode('utf-8')
        current_user[0]['roles'] = request.json.get('roles', current_user[0]['roles'])
        current_user[0]['plaintext'] = request.json.get('plaintext', current_user[0]['plaintext'])
        sync_configuration()
        write_configuration_file()
        return jsonify({'user': current_user[0], 'status': 1, 'statusstring': "User Updated"})

    @staticmethod
    def delete(username, database_id):
        current_user = [user for user in Global.DEPLOYMENT_USERS if
                        user['name'] == username and user['databaseid'] == database_id]

        Global.DEPLOYMENT_USERS.remove(current_user[0])
        return jsonify({'status': 1, 'statusstring': "User Deleted"})


class StartDatabaseAPI(MethodView):
    """Class to handle request to start servers on all nodes of a database."""

    @staticmethod
    def put(database_id):
        """
        Starts VoltDB database servers on all nodes for the specified database
        Args:
            database_id (int): The id of the database that should be started
        Returns:
            Status string indicating if the database start requesst was sent successfully
        """

        try:
            database = voltdbserver.VoltDatabase(database_id)
            response = database.start_database()
            return response
        except Exception, err:
            print traceback.format_exc()
            return make_response(jsonify({'statusstring': str(err)}),
                                 200)


class RecoverDatabaseAPI(MethodView):
    """Class to handle request to start servers on all nodes of a database."""

    @staticmethod
    def put(database_id):
        """
        Starts VoltDB database servers on all nodes for the specified database
        Args:
            database_id (int): The id of the database that should be started
        Returns:
            Status string indicating if the database start request was sent successfully
        """

        try:
            database = voltdbserver.VoltDatabase(database_id)
            return database.start_database(True)
        except Exception, err:
            print traceback.format_exc()
            return make_response(jsonify({'statusstring': str(err)}),
                                 500)


class StopDatabaseAPI(MethodView):
    """Class to handle request to stop a database."""

    @staticmethod
    def put(database_id):
        """
        Stops the specified VoltDB
        Args:
            database_id (int): The id of the database that should be stopped
        Returns:
            Status string indicating if the stop request was sent successfully
        """
        is_force = request.args.get('force').lower()

        if is_force == "true":
            server = voltdbserver.VoltDatabase(database_id)
            return server.kill_database(database_id)

        else:
            try:
                server = voltdbserver.VoltDatabase(database_id)
                response = server.stop_database()
                # Don't use the response in the json we send back
                # because voltadmin shutdown gives 'Connection broken' output
                return make_response(jsonify({'statusstring': response}), 200)
            except Exception, err:
                print traceback.format_exc()
                return make_response(jsonify({'statusstring': str(err)}),
                                     500)


<<<<<<< HEAD
    # @staticmethod
    # def put(database_id):
    #
    #     """
    #     Stops the specified VoltDB
    #     Args:
    #         database_id (int): The id of the database that should be stopped
    #     Returns:
    #         Status string indicating if the stop request was sent successfully
    #     """
    #     # try:
    #     #     test = Get_Voltdb_Process().processId
    #     #     # os.kill(Get_Voltdb_Process().processId, signal.SIGTERM)
    #     #     return make_response(jsonify({'statusstring': 'success'}), 200)
    #     # except Exception, err:
    #     #     return make_response(jsonify({'statusstring': str(err)}), 500)
    #     server = voltdbserver.VoltDatabase(database_id)
    #     return server.kill_database(database_id)


class StopServerAPI(MethodView):
    """Class to handle request to stop a server."""

    @staticmethod
    def put(database_id, server_id):
        """
        Stops VoltDB database server on the specified server
        Args:
            database_id (int): The id of the database that should be stopped
            server_id (int): The id of the server node that is to be stopped
        Returns:
            Status string indicating if the stop request was sent successfully
        """

        try:
            server = voltdbserver.VoltDatabase(database_id)
            response = server.kill_server(server_id)
            return response
        except Exception, err:
            print traceback.format_exc()
            return make_response(jsonify({'statusstring': str(err)}),
                                 500)


=======
>>>>>>> a05ce20b
class StartServerAPI(MethodView):
    """Class to handle request to start a server for this database."""

    @staticmethod
    def put(database_id, server_id):
        """
        Starts VoltDB database server on the specified server
        Args:
            database_id (int): The id of the database that should be started
            server_id (int): The id of the server node that is to be started
        Returns:
            Status string indicating if the server node start request was sent successfully
        """

        try:
            server = voltdbserver.VoltDatabase(database_id)
            return server.start_server(server_id)
        except Exception, err:
            print traceback.format_exc()
            return make_response(jsonify({'statusstring': str(err)}),
                                 500)


class StartLocalServerAPI(MethodView):
    """Class to handle request to start local server for this database."""

    @staticmethod
    def put(database_id):
        """
        Starts VoltDB database server on this local machine
        Args:
            database_id (int): The id of the database that should be started
        Returns:
            Status string indicating if the server start request was sent successfully
        """

        try:
            server = voltdbserver.VoltDatabase(database_id)
            return server.check_and_start_local_server()
        except Exception, err:
            print traceback.format_exc()
            return make_response(jsonify({'statusstring': str(err)}),
                                 500)


class RecoverServerAPI(MethodView):
    """Class to handle request to issue recover cmd on this local server."""

    @staticmethod
    def put(database_id):
        """
        Issues recover cmd on this local server
        Args:
            database_id (int): The id of the database that should be started
        Returns:
            Status string indicating if the request was sent successfully
        """

        try:
            server = voltdbserver.VoltDatabase(database_id)
            return server.check_and_start_local_server(True)
        except Exception, err:
            print traceback.format_exc()
            return make_response(jsonify({'statusstring': str(err)}),
                                 500)


class VdmStatus(MethodView):
    """
    Class to get VDM status for peers to check.
    """

    @staticmethod
    def get():
        if request.args is not None and 'jsonp' in request.args and request.args['jsonp'] is not None:
            return str(request.args['jsonp']) + '(' + '{\'vdm\': {"running": "true"}}' + ')'
        else:
            return jsonify({'vdm': {"running": "true"}})


class SyncVdmConfiguration(MethodView):
    """
    Class to sync configuration between two servers.
    """

    @staticmethod
    def post():
        try:
            result = request.json

            databases = result['vdm']['databases']
            servers = result['vdm']['members']
            deployments = result['vdm']['deployments']
            deployment_users = result['vdm']['deployment_users']

        except Exception, errs:
            print traceback.format_exc()
            return jsonify({'status': 'success', 'error': str(errs)})

        Global.DATABASES = databases
        Global.SERVERS = servers
        Global.DEPLOYMENT = deployments
        Global.DEPLOYMENT_USERS = deployment_users

        return jsonify({'status': 'success'})


class VdmConfiguration(MethodView):
    """
    Class related to the vdm configuration
    """

    @staticmethod
    def get():
        return get_configuration()

    @staticmethod
    def post():

        result = get_configuration()

        for member in result['vdm']['members']:
            try:
                headers = {'content-type': 'application/json'}
                url = 'http://' + member['hostname'] + ':' + str(__PORT__) + '/api/1.0/vdm/sync_configuration/'
                data = result
                response = requests.post(url, data=json.dumps(data), headers=headers)
            except Exception, errs:
                print traceback.format_exc()
                print str(errs)

        return jsonify({'deployment': response.status_code})


class DatabaseDeploymentAPI(MethodView):
    """
    Class related to the vdm configuration
    """

    @staticmethod
    def get(database_id):
        deployment_content = DeploymentConfig.DeploymentConfiguration.get_database_deployment(database_id)
        return Response(deployment_content, mimetype='text/xml')

    @staticmethod
    def put(database_id):
        file = request.files['file']
        if file and allowed_file(file.filename):
            try:
                content = file.read()
                o = XML(content)
                xml_final = json.loads(json.dumps(etree_to_dict(o)))
                if 'deployment' not in xml_final:
                    return jsonify({'status': 'failure', 'error': 'Invalid file content.'})
                else:
                    if type(xml_final['deployment']) is dict:
                        deployment_data = get_deployment_for_upload(xml_final['deployment'], 'dict')
                        if type(deployment_data) is dict:
                            if 'error' in deployment_data:
                                return jsonify({'error': deployment_data['error']})
                        else:
                            deployment_json = deployment_data[0]
                        req = DictClass()
                        req.json = {}
                        req.json = deployment_json
                        inputs = JsonInputs(req)
                        if not inputs.validate():
                            return jsonify(success=False, errors=inputs.errors)
                        if 'systemsettings' in req.json and 'resourcemonitor' in req.json['systemsettings']:
                            if 'memorylimit' in req.json['systemsettings']['resourcemonitor'] and \
                                            'size' in req.json['systemsettings']['resourcemonitor']['memorylimit']:
                                size = str(req.json['systemsettings']['resourcemonitor']['memorylimit']['size'])
                                response = json.loads(check_size_value(size, 'memorylimit').data)
                                if 'error' in response:
                                    return jsonify({'error': response['error']})
                            disk_limit_arr = []
                            if 'disklimit' in req.json['systemsettings']['resourcemonitor'] and \
                                            'feature' in req.json['systemsettings']['resourcemonitor']['disklimit']:
                                for feature in req.json['systemsettings']['resourcemonitor']['disklimit']['feature']:
                                    size = feature['size']
                                    if feature['name'] in disk_limit_arr:
                                        return jsonify({'error': 'Duplicate items are not allowed.'})
                                    disk_limit_arr.append(feature['name'])
                                    response = json.loads(check_size_value(size, 'disklimit').data)
                                    if 'error' in response:
                                        return jsonify({'error': response['error']})
                        if 'snapshot' in req.json and 'frequency' in req.json['snapshot']:
                            frequency_unit = ['h', 'm', 's']
                            frequency = str(req.json['snapshot']['frequency'])
                            last_char =  frequency[len(frequency)-1]
                            if last_char not in frequency_unit:
                                return jsonify({'error': 'Snapshot: Invalid frequency value.'})
                            frequency = frequency[:-1]
                            try:
                                int_frequency = int(frequency)
                            except Exception, exp:
                                return jsonify({'error': 'Snapshot: ' + str(exp)})

                        map_deployment(req, database_id)
                        Global.DEPLOYMENT_USERS = []
                        if 'users' in req.json and 'user' in req.json['users']:
                            for user in req.json['users']['user']:
                                Global.DEPLOYMENT_USERS.append(
                                    {
                                        'name': user['name'],
                                        'roles': user['roles'],
                                        'password': user['password'],
                                        'plaintext': user['plaintext'],
                                        'databaseid': database_id
                                    }
                                )
                        sync_configuration()
                        write_configuration_file()
                        return jsonify({'status': 'success'})
                    else:
                        return jsonify({'status': 'failure', 'error': 'Invalid file content.'})

            except Exception as err:
                return jsonify({'status': 'failure', 'error': 'Invalid file content.'})
        else:
            return jsonify({'status': 'failure', 'error': 'Invalid file type.'})


class VdmAPI(MethodView):
    """
    Class to return vdm.xml file
    """

    @staticmethod
    def get():
        vdm_content = make_configuration_file()
        return Response(vdm_content, mimetype='text/xml')


class StatusDatabaseAPI(MethodView):
    """Class to return status of database and its servers."""

    @staticmethod
    def get(database_id):
        serverDetails = []
        status = []

        database = [database for database in Global.DATABASES if database['id'] == database_id]
        has_stalled = False
        has_stopped = False
        has_run = False
        if len(database[0]['members']) == 0:
            return jsonify({'status':'errorNoMembers'})
        for server_id in database[0]['members']:

            server = [server for server in Global.SERVERS if server['id'] == server_id]
            url = ('http://%s:%u/api/1.0/databases/%u/servers/%u/status/') % \
                  (server[0]['hostname'], __PORT__, database_id, server[0]['id'])
            try:
                response = requests.get(url)
            except:
                return jsonify({'status':'error', 'hostname':server[0]['hostname']})

            if response.json()['status'] == "stalled":
                if not has_stalled:
                    has_stalled = True
            elif response.json()['status'] == "running":
                if not has_run:
                    has_run = True
            elif response.json()['status'] == "stopped":
                if not has_stopped:
                    has_stopped = True
            serverDetails.append({server[0]['hostname']: response.json()})

        if has_stalled:
            status.append({'status': 'stalled'})
        elif has_run == True and has_stopped:
            status.append({'status': 'stalled'})
        elif not has_stalled and not has_stopped and has_run:
            status.append({'status': 'running'})
        elif has_stopped and not has_stalled and not has_run:
            status.append({'status': 'stopped'})

        isFreshStart = voltdbserver.check_snapshot_folder()

        return jsonify({'status':status, 'serverDetails': serverDetails, 'isFreshStart': isFreshStart})


class StatusDatabaseServerAPI(MethodView):
    """Class to return status of servers"""

    @staticmethod
    def get(database_id, server_id):

        server = [server for server in Global.SERVERS if server['id'] == server_id]
        try:
            client = voltdbclient.FastSerializer(str(server[0]['hostname']), 21212)
            proc = voltdbclient.VoltProcedure(client, "@Ping")
            response = proc.call()
            return jsonify({'status': "running"})
        except:
            voltProcess = voltdbserver.VoltDatabase(database_id)

            error = ''
            try:
                error = Log.get_error_log_details()
            except:
                pass

            if voltProcess.Get_Voltdb_Process().isProcessRunning:
                return jsonify({'status': "stalled", "details": error})
            else:
                return jsonify({'status': "stopped", "details": error})


def main(runner, amodule, config_dir, server):
    try:
        F_DEBUG = os.environ['DEBUG']
    except KeyError:
        F_DEBUG = 'False'

    if F_DEBUG == 'True':
        APP.config.update(DEBUG=True)

    path = os.path.dirname(amodule.__file__)
    Global.MODULE_PATH = path
    depjson = os.path.join(path, "deployment.json")
    json_data = open(depjson).read()
    deployment = json.loads(json_data)
    Global.PATH = config_dir
    global __IP__
    global __PORT__

    config_path = os.path.join(config_dir, 'vdm.xml')

    arrServer = {}
    bindIp = "0.0.0.0"
    if server is not None:
        arrServer = server.split(':', 2)
        __host_name__ = arrServer[0]
        __host_or_ip__ = arrServer[0]
        bindIp = __host_or_ip__
        __PORT__ = int(8000)
        __IP__ = arrServer[0]
        if len(arrServer) >= 2:
            __PORT__ = int(arrServer[1])
    else:
        __host_name__ = socket.gethostname()
        __host_or_ip__ = socket.gethostbyname(__host_name__)
        __IP__ = __host_or_ip__
        __PORT__ = int(8000)

    if os.path.exists(config_path):
        convert_xml_to_json(config_path)
    else:
        is_pro_version(deployment)

        Global.DEPLOYMENT.append(deployment)

        Global.SERVERS.append({'id': 1, 'name': __host_name__, 'hostname': __host_or_ip__, 'description': "",
                               'enabled': True, 'external-interface': "", 'internal-interface': "",
                               'public-interface': "", 'client-listener': "", 'internal-listener': "",
                               'admin-listener': "", 'http-listener': "", 'replication-listener': "",
                               'zookeeper-listener': "", 'placement-group': ""})
        Global.DATABASES.append({'id': 1, 'name': "Database", "members": [1]})

    write_configuration_file()

    SERVER_VIEW = ServerAPI.as_view('server_api')
    DATABASE_VIEW = DatabaseAPI.as_view('database_api')


    START_LOCAL_SERVER_VIEW = StartLocalServerAPI.as_view('start_local_server_api')
    RECOVER_DATABASE_SERVER_VIEW = RecoverServerAPI.as_view('recover_server_api')
    STOP_DATABASE_SERVER_VIEW = StopServerAPI.as_view('stop_server_api')
    START_DATABASE_VIEW = StartDatabaseAPI.as_view('start_database_api')
    START_DATABASE_SERVER_VIEW = StartServerAPI.as_view('start_server_api')
    STOP_DATABASE_VIEW = StopDatabaseAPI.as_view('stop_database_api')
    RECOVER_DATABASE_VIEW = RecoverDatabaseAPI.as_view('recover_database_api')
    DATABASE_MEMBER_VIEW = DatabaseMemberAPI.as_view('database_member_api')
    DEPLOYMENT_VIEW = deploymentAPI.as_view('deployment_api')
    DEPLOYMENT_USER_VIEW = deploymentUserAPI.as_view('deployment_user_api')
    VDM_STATUS_VIEW = VdmStatus.as_view('vdm_status_api')
    VDM_CONFIGURATION_VIEW = VdmConfiguration.as_view('vdm_configuration_api')
    SYNC_VDM_CONFIGURATION_VIEW = SyncVdmConfiguration.as_view('sync_vdm_configuration_api')
    DATABASE_DEPLOYMENT_VIEW = DatabaseDeploymentAPI.as_view('database_deployment_api')
    STATUS_DATABASE_VIEW = StatusDatabaseAPI.as_view('status_database_api')
    STATUS_DATABASE_SERVER_VIEW = StatusDatabaseServerAPI.as_view('status_database_server_view')
    VDM_VIEW = VdmAPI.as_view('vdm_api')

    APP.add_url_rule('/api/1.0/databases/<int:database_id>/servers/', view_func=SERVER_VIEW, methods=['POST'])
    APP.add_url_rule('/api/1.0/databases/<int:database_id>/servers/<int:server_id>/', view_func=SERVER_VIEW,
                     methods=['GET', 'PUT', 'DELETE'])

    APP.add_url_rule('/api/1.0/databases/', defaults={'database_id': None},
                     view_func=DATABASE_VIEW, methods=['GET'])
    APP.add_url_rule('/api/1.0/databases/<int:database_id>', view_func=DATABASE_VIEW,
                     methods=['GET', 'PUT', 'DELETE'])
    APP.add_url_rule('/api/1.0/databases/', view_func=DATABASE_VIEW, methods=['POST'])
    APP.add_url_rule('/api/1.0/databases/<int:database_id>/servers/',
                     view_func=DATABASE_MEMBER_VIEW, methods=['GET', 'PUT', 'DELETE'])

    APP.add_url_rule('/api/1.0/databases/<int:database_id>/servers/<int:server_id>/start',
                     view_func=START_DATABASE_SERVER_VIEW, methods=['PUT'])
    APP.add_url_rule('/api/1.0/databases/<int:database_id>/start',
                     view_func=START_DATABASE_VIEW, methods=['PUT'])
    APP.add_url_rule('/api/1.0/databases/<int:database_id>/servers/start',
                     view_func=START_LOCAL_SERVER_VIEW, methods=['PUT'])
    APP.add_url_rule('/api/1.0/databases/<int:database_id>/servers/recover',
                     view_func=RECOVER_DATABASE_SERVER_VIEW, methods=['PUT'])
    APP.add_url_rule('/api/1.0/databases/<int:database_id>/servers/<int:server_id>/stop',
                     view_func=STOP_DATABASE_SERVER_VIEW, methods=['PUT'])

    APP.add_url_rule('/api/1.0/databases/<int:database_id>/stop',
                     view_func=STOP_DATABASE_VIEW, methods=['PUT'])
    APP.add_url_rule('/api/1.0/databases/<int:database_id>/recover',
                     view_func=RECOVER_DATABASE_VIEW, methods=['PUT'])

    APP.add_url_rule('/api/1.0/deployment/', defaults={'database_id': None},
                     view_func=DEPLOYMENT_VIEW, methods=['GET'])

    APP.add_url_rule('/api/1.0/deployment/<int:database_id>', view_func=DEPLOYMENT_VIEW, methods=['GET', 'PUT'])
    APP.add_url_rule('/api/1.0/databases/<int:database_id>/status/', view_func=STATUS_DATABASE_VIEW, methods=['GET'])
    APP.add_url_rule('/api/1.0/databases/<int:database_id>/servers/<int:server_id>/status/',
                     view_func=STATUS_DATABASE_SERVER_VIEW, methods=['GET'])
    APP.add_url_rule('/api/1.0/deployment/users/<string:username>', view_func=DEPLOYMENT_USER_VIEW,
                     methods=['GET', 'PUT', 'POST', 'DELETE'])
    APP.add_url_rule('/api/1.0/deployment/users/<int:database_id>/<string:username>', view_func=DEPLOYMENT_USER_VIEW,
                     methods=['PUT', 'POST', 'DELETE'])
    APP.add_url_rule('/api/1.0/vdm/status/',
                     view_func=VDM_STATUS_VIEW, methods=['GET'])
    APP.add_url_rule('/api/1.0/vdm/configuration/',
                     view_func=VDM_CONFIGURATION_VIEW, methods=['GET', 'POST'])
    APP.add_url_rule('/api/1.0/vdm/sync_configuration/',
                     view_func=SYNC_VDM_CONFIGURATION_VIEW, methods=['POST'])
    APP.add_url_rule('/api/1.0/databases/<int:database_id>/deployment/', view_func=DATABASE_DEPLOYMENT_VIEW,
                     methods=['GET', 'PUT'])
    APP.add_url_rule('/api/1.0/vdm/', view_func=VDM_VIEW,
                     methods=['GET'])
    APP.run(threaded=True, host=bindIp, port=__PORT__)<|MERGE_RESOLUTION|>--- conflicted
+++ resolved
@@ -1970,53 +1970,6 @@
                                      500)
 
 
-<<<<<<< HEAD
-    # @staticmethod
-    # def put(database_id):
-    #
-    #     """
-    #     Stops the specified VoltDB
-    #     Args:
-    #         database_id (int): The id of the database that should be stopped
-    #     Returns:
-    #         Status string indicating if the stop request was sent successfully
-    #     """
-    #     # try:
-    #     #     test = Get_Voltdb_Process().processId
-    #     #     # os.kill(Get_Voltdb_Process().processId, signal.SIGTERM)
-    #     #     return make_response(jsonify({'statusstring': 'success'}), 200)
-    #     # except Exception, err:
-    #     #     return make_response(jsonify({'statusstring': str(err)}), 500)
-    #     server = voltdbserver.VoltDatabase(database_id)
-    #     return server.kill_database(database_id)
-
-
-class StopServerAPI(MethodView):
-    """Class to handle request to stop a server."""
-
-    @staticmethod
-    def put(database_id, server_id):
-        """
-        Stops VoltDB database server on the specified server
-        Args:
-            database_id (int): The id of the database that should be stopped
-            server_id (int): The id of the server node that is to be stopped
-        Returns:
-            Status string indicating if the stop request was sent successfully
-        """
-
-        try:
-            server = voltdbserver.VoltDatabase(database_id)
-            response = server.kill_server(server_id)
-            return response
-        except Exception, err:
-            print traceback.format_exc()
-            return make_response(jsonify({'statusstring': str(err)}),
-                                 500)
-
-
-=======
->>>>>>> a05ce20b
 class StartServerAPI(MethodView):
     """Class to handle request to start a server for this database."""
 
