--- conflicted
+++ resolved
@@ -1,5644 +1,5636 @@
-﻿﻿$(document).ready(function (e) {
-    function reposition() {
-        var modal = $(this),
-            dialog = modal.find('.modal-dialog');
-        modal.css('display', 'block');
-
-        // Dividing by two centers the modal exactly, but dividing by three
-        // or four works better for larger screens.
-        dialog.css("margin-top", Math.max(0, ($(window).height() - dialog.height()) / 2));
-    }
-    // Reposition when a modal is shown
-    $('.modal').on('show.bs.modal', reposition);
-    // Reposition when the window is resized
-    $(window).on('resize', function() {
-        $('.modal:visible').each(reposition);
-    });
-
-    $('#accordion').on('hidden.bs.collapse', function() {
-        //do something...
-    });
-
-    $('#accordion .accordion-toggle').click(function (e) {
-        var chevState = $(e.target).siblings("i.indicator").toggleClass('glyphicon-triangle-right glyphicon-triangle-bottom');
-        $("i.indicator").not(chevState).removeClass("glyphicon-triangle-bottom").addClass("glyphicon-triangle-right");
-    });
-
-    // Make Expandable Rows.
-    $('tr.parent > td:first-child' || 'tr.parent > td:fourth-child')
-        .css("cursor", "pointer")
-        .attr("title", "Click to expand/collapse")
-        .click(function () {
-            var parent = $(this).parent();
-            parent.siblings('.child-' + parent.attr("id")).toggle();
-            parent.find(".glyphicon-triangle-right").toggleClass("glyphicon-triangle-bottom");
-			if ($(this).text() == "Export") {
-                //If parent is closed, then hide export configuration
-                if (parent.find('td:first-child > a').hasClass('glyphicon-triangle-right') && parent.find('td:first-child > a').hasClass('glyphicon-triangle-bottom')) {
-                    var parentProp = $('.parentprop');
-                    for (var j = 0; j < parentProp.length; j++) {
-                        if($(parentProp[j]).find('td:first-child > a').hasClass('glyphicon-triangle-bottom') ||
-                        ($(parentProp[j]).find('td:first-child > a').hasClass('glyphicon-triangle-right') && $(parentProp[j]).find('td:first-child > a').hasClass('glyphicon-triangle-bottom')))
-                            //$(".childprop-row-41").show();
-                            $(parentProp[j]).siblings(".childprop-" + parentProp[j].id).show();
-                        else
-                            //$(".childprop-row-41").hide();
-                            $(parentProp[j]).siblings(".childprop-" + parentProp[j].id).hide();
-                    }
-
-                    //If parent is open, then open the export configuration.
-                } else {
-                var parentProp = $('.parentprop');
-                    for (var j = 0; j < parentProp.length; j++) {
-                        $(parentProp[j]).siblings(".childprop-" + parentProp[j].id).hide();
-                    }
-                }
-            }
-            if ($(this).text().trim() == "Import") {
-                //If parent is closed, then hide export configuration
-                if (parent.find('td:first-child > a').hasClass('glyphicon-triangle-right') && parent.find('td:first-child > a').hasClass('glyphicon-triangle-bottom')) {
-                    var parentProp = $('.importParentProp');
-                    for (var j = 0; j < parentProp.length; j++) {
-                        if($(parentProp[j]).find('td:first-child > a').hasClass('glyphicon-triangle-bottom') ||
-                        ($(parentProp[j]).find('td:first-child > a').hasClass('glyphicon-triangle-right') && $(parentProp[j]).find('td:first-child > a').hasClass('glyphicon-triangle-bottom')))
-                            //$(".childprop-row-41").show();
-                            $(parentProp[j]).siblings(".imp-childprop-" + parentProp[j].id).show();
-                        else
-                            //$(".childprop-row-41").hide();
-                            $(parentProp[j]).siblings(".imp-childprop-" + parentProp[j].id).hide();
-                    }
-
-                    //If parent is open, then open the export configuration.
-                } else {
-                    var parentProp = $('.importParentProp');
-                    for (var j = 0; j < parentProp.length; j++) {
-                        $(parentProp[j]).siblings(".imp-childprop-" + parentProp[j].id).hide();
-                    }
-                }
-            }
-            if ($(this).text() == "Advanced") {
-                //If parent is closed, then hide export configuration
-                if (parent.find('td:first-child > a').hasClass('glyphicon-triangle-right') && parent.find('td:first-child > a').hasClass('glyphicon-triangle-bottom')) {
-                    var parentProp = $('.diskLimitParentProp');
-                    for (var j = 0; j < parentProp.length; j++) {
-                        if($(parentProp[j]).find('td:first-child > a').hasClass('glyphicon-triangle-bottom') ||
-                        ($(parentProp[j]).find('td:first-child > a').hasClass('glyphicon-triangle-right') && $(parentProp[j]).find('td:first-child > a').hasClass('glyphicon-triangle-bottom')))
-                            //$(".childprop-row-41").show();
-                            $(parentProp[j]).siblings(".childprop-" + parentProp[j].id).show();
-                        else
-                            //$(".childprop-row-41").hide();
-                            $(parentProp[j]).siblings(".childprop-" + parentProp[j].id).hide();
-                    }
-
-                    //If parent is open, then open the export configuration.
-                } else {
-                var parentProp = $('.diskLimitParentProp');
-                    for (var j = 0; j < parentProp.length; j++) {
-                        $(parentProp[j]).siblings(".childprop-" + parentProp[j].id).hide();
-                    }
-                }
-            }
-
-        });
-    $('tr[class^=child-]').hide().children('td');
-
-	// Make Expandable Rows for Export Properties.
-    $('tr.parentprop > td:first-child' || 'tr.parentprop > td:fourth-child')
-        .css("cursor", "pointer")
-        .attr("title", "Click to expand/collapse")
-        .click(function () {
-            var parent = $(this).parent();
-            $('.childprop-' + parent.attr("id")).toggle();
-            parent.find(".glyphicon-triangle-right").toggleClass("glyphicon-triangle-bottom");
-        });
-    $('tr[class^=childprop-]').hide().children('td');
-
-
-    $("#navbar li").click(function () {
-        $("#navbar li").removeClass('active');
-        $(this).addClass('active');
-        getCurrentTabContent();
-        VdmUI.CurrentTab = getCurrentTab();
-        saveSessionCookie("current-tab", VdmUI.CurrentTab);
-        $("#navbar").removeClass("in");
-    });
-
-    $("#btnErrorDialog").click(function(){
-        $("#deleteConfirmation").modal("hide");
-    })
-
-    //checkbox
-    $("input[type=checkbox]").on('ifChanged', function () {
-     var onOffText = $(this).is(":checked") ? "On" : "Off";
-     $(this).parent().parent().next().text(onOffText);
-    });
-
-    //multi-select
-    var s = $('#selectServers');
-    s.multiSelect({
-        selectableHeader: "<div class='custom-header'>All Servers</div>",
-        selectionHeader: "<div class='custom-header'>Selected Servers</div>"
-    });
-
-    //collapse js
-
-    $('.collapse').on('shown.bs.collapse', function(){
-    $(this).parent().find(".glyphicon-triangle-right").removeClass("glyphicon-triangle-right").addClass("glyphicon-triangle-bottom glyphicon-triangle-right");
-    }).on('hidden.bs.collapse', function(){
-    $(this).parent().find(".glyphicon-triangle-bottom").removeClass("glyphicon-triangle-bottom").addClass("glyphicon-triangle-right");
-    });
-
-    loadPage();
-});
-
-var editStates = {
-    ShowEdit: 0,
-    ShowOkCancel: 1,
-    ShowLoading: 2
-};
-
-
-var CheckPopupStatus = function(result){
-    if(result)
-        VdmUI.isErrorPopupShowing = true
-    else
-        VdmUI.isErrorPopupShowing = false
-}
-
-
-
-var user = []
-
-var INT_MAX_VALUE = 2147483647;
-
-var saveCookie = function (name, value) {
-    $.cookie(name + "_" + VdmConfig.GetPortId(), value, { expires: 365 });
-};
-
-var saveSessionCookie = function (name, value) {
-    $.cookie(name + "_" + VdmConfig.GetPortId(), value);
-};
-
-var NavigationTabs = {
-    DBManager: 1,
-    ServerSetting: 2
-};
-
-var getCurrentTab = function () {
-    var activeLinkId = "";
-    var activeLink = $("#navbar  li.active a");
-    if (activeLink.length > 0) {
-        activeLinkId = activeLink.attr("id");
-    }
-    if (activeLinkId == "serverSetting")
-        return NavigationTabs.ServerSetting;
-
-    return NavigationTabs.DBManager;
-};
-
-var getCurrentTabContent = function() {
-    var activeLinkId = "";
-    var activeLink = $("#navbar  li.active a");
-    if (activeLink.length > 0) {
-        activeLinkId = activeLink.attr("id");
-    }
-    if (activeLinkId == "serverSetting") {
-        $("#divDbManager").addClass("hidden");
-        $("#divServerSetting").removeClass("hidden");
-    } else {
-        $("#divServerSetting").addClass("hidden");
-        $("#divDbManager").removeClass("hidden");
-    }
-};
-
-var saveCurrentServer = function (serverName) {
-    saveCookie("currentServer", serverName);
-};
-
-var getCurrentServer = function () {
-    return VdmUI.getCookie("currentServer");
-};
-
-function deleteRow(row) {
-    var i = row.parentNode.parentNode.rowIndex;
-    document.getElementById('tblAddNewProperty').deleteRow(i);
-}
-
-function deleteImportRow(row){
-    var i = row.parentNode.parentNode.rowIndex;
-    document.getElementById('tblAddNewImportProperty').deleteRow(i);
-}
-
-function deleteDiskLimitRow(row){
-    var i = row.parentNode.parentNode.rowIndex;
-    document.getElementById('tblAddNewFeature').deleteRow(i);
-}
-
-var addExportProperties = function () {
-        var exportType = $('#txtExportType').val();
-        for (var i = 0; i < $(".newStreamMinProperty").length; i++) {
-            if (!$($(".newStreamMinProperty")[i]).hasClass("orgProperty")) {
-                $($(".newStreamMinProperty")[i]).addClass("propertyToRemove");
-            }
-        }
-        $(".propertyToRemove").not(".addedProperty").remove();
-
-        var exportProperties = '';
-        if (exportType.toUpperCase() == "FILE") {
-            if (!$('#txtOutdir').length) {
-                exportProperties += '' +
-                    '<tr class="newStreamMinProperty">' +
-                    '   <td>' +
-                    '       <input size="15" id="txtOutdir" name="txtOutdir" value="outdir" disabled="disabled" class="newStreamPropertyName newStreamProperty requiredProperty" type="text">' +
-                    '       <label id="errorOutdir" for="txtOutdir" class="error" style="display: none;"></label>' +
-                    '   </td>' +
-                    '   <td>' +
-                    '       <input size="15" id="txtOutdirValue" name="txtOutdirValue" class="newStreamPropertyValue newStreamProperty" type="text">' +
-                    '       <label id="errorOutdirValue" for="txtOutdirValue" class="error" style="display: none;"></label>' +
-                    '   </td>' +
-                    '   <td></td>' +
-                    '</tr>';
-            } else {
-                $('#txtOutdir').attr("disabled", "disabled");
-            }
-            if (!$('#txtnonce').length) {
-                exportProperties += '' +
-                    '<tr class="newStreamMinProperty">' +
-                    '   <td>' +
-                    '       <input size="15" id="txtnonce" name="txtnonce" value="nonce" disabled="disabled" class="newStreamPropertyName newStreamProperty  requiredProperty" type="text">' +
-                    '       <label id="errornonce" for="txtnonce" class="error" style="display: none;"></label>' +
-                    '   </td>' +
-                    '   <td>' +
-                    '       <input size="15" id="txtnonceValue" name="txtnonceValue" class="newStreamPropertyValue newStreamProperty" type="text">' +
-                    '       <label id="errornonceValue" for="txtnonceValue" class="error" style="display: none;"></label>' +
-                    '   </td>' +
-                    '   <td></td>' +
-                    '</tr>';
-            } else {
-                $('#txtnonce').attr("disabled", "disabled");
-            }
-            if (!$('#txtFileType').length) {
-                exportProperties += '<tr class="newStreamMinProperty">' +
-                    '   <td>' +
-                    '       <input size="15" id="txtFileType" name="txtFileType" value="type" disabled="disabled" class="newStreamPropertyName newStreamProperty  requiredProperty" type="text">' +
-                    '       <label id="errorFileType" for="txtFileType" class="error" style="display: none;"></label>' +
-                    '   </td>' +
-                    '   <td>' +
-                    '       <input size="15" id="txtFileTypeValue" name="txtFileTypeValue" class="newStreamPropertyValue newStreamProperty" type="text">' +
-                    '       <label id="errorFileTypeValue" for="txtFileTypeValue" class="error" style="display: none;"></label>' +
-                    '   </td>' +
-                    '   <td></td>' +
-                    '</tr>';
-            } else {
-                $('#txtFileType').attr("disabled", "disabled");
-            }
-        } else if (exportType.toUpperCase() == "HTTP") {
-            if (!$('#txtEndpoint').length) {
-                exportProperties = '<tr class="newStreamMinProperty">' +
-                    '   <td>' +
-                    '       <input size="15" id="txtEndpoint" name="txtEndpoint" value="endpoint" disabled="disabled" class="newStreamPropertyName newStreamProperty  requiredProperty" type="text">' +
-                    '       <label id="errorEndpoint" for="txtEndpoint" class="error" style="display: none;"></label>' +
-                    '   </td>' +
-                    '   <td>' +
-                    '       <input size="15" id="txtEndpointValue" name="txtEndpointValue" class="newStreamPropertyValue newStreamProperty" type="text">' +
-                    '       <label id="errorEndpointValue" for="txtEndpointValue" class="error" style="display: none;"></label>' +
-                    '   </td>' +
-                    '   <td></td>' +
-                    '</tr>';
-            } else {
-                $('#txtEndpoint').attr("disabled", "disabled");
-            }
-        } else if (exportType.toUpperCase() == "KAFKA") {
-            if (!$('#txtMetadataBrokerList').length) {
-                exportProperties += '<tr class="newStreamMinProperty">' +
-                    '   <td>' +
-                    '       <input size="15" id="txtMetadataBrokerList" name="txtMetadataBrokerList" value="metadata.broker.list" disabled="disabled" class="newStreamPropertyName newStreamProperty requiredProperty" type="text">' +
-                    '       <label id="errorMetadataBrokerList" for="txtMetadataBrokerList" class="error" style="display: none;"></label>' +
-                    '   </td>' +
-                    '   <td>' +
-                    '       <input size="15" id="txtMetadataBrokerListValue" name="txtMetadataBrokerListValue" class="newStreamPropertyValue newStreamProperty" type="text">' +
-                    '       <label id="errorMetadataBrokerListValue" for="txtMetadataBrokerListValue" class="error" style="display: none;"></label>' +
-                    '   </td>' +
-                    '   <td></td>' +
-                    '</tr>';
-            } else {
-                $('#txtMetadataBrokerList').attr("disabled", "disabled");
-            }
-        } else if (exportType.toUpperCase() == "JDBC") {
-            if (!$('#txtJdbcUrl').length) {
-                exportProperties += '<tr class="newStreamMinProperty">' +
-                    '   <td>' +
-                    '       <input size="15" id="txtJdbcUrl" name="txtJdbcUrl" value="jdbcurl" disabled="disabled" class="newStreamPropertyName newStreamProperty requiredProperty" type="text">' +
-                    '       <label id="errorJdbcUrl" for="txtJdbcUrl" class="error" style="display: none;"></label>' +
-                    '   </td>' +
-                    '   <td>' +
-                    '       <input size="15" id="txtJdbcUrlValue" name="txtJdbcUrlValue" class="newStreamPropertyValue newStreamProperty" type="text">' +
-                    '       <label id="errorJdbcUrlValue" for="txtJdbcUrlValue" class="error" style="display: none;"></label>' +
-                    '   </td>' +
-                    '   <td></td>' +
-                    '</tr>';
-            } else {
-                $('#txtJdbcUrl').attr("disabled", "disabled");
-            }
-            if (!$('#txtJdbcDriver').length) {
-                exportProperties += '<tr class="newStreamMinProperty">' +
-                    '   <td>' +
-                    '       <input size="15" id="txtJdbcDriver" name="txtJdbcDriver" value="jdbcdriver" disabled="disabled" class="newStreamPropertyName newStreamProperty requiredProperty" type="text">' +
-                    '       <label id="errorJdbcDriver" for="txtJdbcDriver" class="error" style="display: none;"></label>' +
-                    '   </td>' +
-                    '   <td>' +
-                    '       <input size="15" id="txtJdbcDriverValue" name="txtJdbcDriverValue" class="newStreamPropertyValue newStreamProperty" type="text">' +
-                    '       <label id="errorJdbcDriverValue" for="txtJdbcDriverValue" class="error" style="display: none;"></label>' +
-                    '   </td>' +
-                    '   <td></td>' +
-                    '</tr>';
-            } else {
-                $('#txtJdbcDriver').attr("disabled", "disabled");
-            }
-        } else if (exportType.toUpperCase() == "RABBITMQ") {
-            if (!$('#selectRabbitMq').length) {
-                exportProperties += '' +
-                    '<tr class="newStreamMinProperty">' +
-                    '   <td>' +
-                    '       <select id="selectRabbitMq" name="selectRabbitMq" class="newStreamPropertyName newStreamProperty  requiredProperty"> ' +
-                    '           <option>broker.host</option> ' +
-                    '           <option>amqp.uri</option> ' +
-                    '       </select>' +
-                    '   </td>' +
-                    '   <td>' +
-                    '       <input size="15" id="txtRabbitMqValue" name="txtRabbitMqValue" class="newStreamPropertyValue newStreamProperty" type="text">' +
-                    '       <label id="errorRabbitMqValue" for="txtRabbitMqValue" class="error" style="display: none;"></label>' +
-                    '   </td>' +
-                    '   <td></td>' +
-                    '</tr>';
-            }
-
-        } else if (exportType.toUpperCase() == "ELASTICSEARCH") {
-            if (!$('#txtEndpointES').length) {
-                exportProperties = '<tr class="newStreamMinProperty">' +
-                    '   <td>' +
-                    '       <input size="15" id="txtEndpointES" name="txtEndpointES" value="endpoint" disabled="disabled" class="newStreamPropertyName newStreamProperty  requiredProperty" type="text">' +
-                    '       <label id="errorEndpoint" for="txtEndpoint" class="error" style="display: none;"></label>' +
-                    '   </td>' +
-                    '   <td>' +
-                    '       <input size="15" id="txtEndpointESValue" name="txtEndpointESValue" class="newStreamPropertyValue newStreamProperty" type="text">' +
-                    '       <label id="errorEndpointESValue" for="txtEndpointESValue" class="error" style="display: none;"></label>' +
-                    '   </td>' +
-                    '   <td></td>' +
-                    '</tr>';
-            } else {
-                $('#txtEndpointES').attr("disabled", "disabled");
-            }
-        }
-        $('#tblAddNewProperty tr.headerProperty').after(exportProperties);
-
-        removeDuplicateProperty();
-        setDefaultProperty();
-    };
-
-var removeDuplicateProperty = function () {
-    $('#tblAddNewProperty :input').each(function () {
-        if ($(this).val() == "outdir") {
-            removeDuplicate(this, "outdir");
-        } else if ($(this).val() == "nonce") {
-            removeDuplicate(this, "nonce");
-        } else if ($(this).val() == "type") {
-            removeDuplicate(this, "type");
-        } else if ($(this).val() == "endpoint") {
-            removeDuplicate(this, "endpoint");
-        } else if ($(this).val() == "metadata.broker.list") {
-            removeDuplicate(this, "metadata.broker.list");
-        } else if ($(this).val() == "jdbcurl") {
-            removeDuplicate(this, "jdbcurl");
-        } else if ($(this).val() == "jdbcdriver") {
-            removeDuplicate(this, "jdbcdriver");
-        } else if ($(this).val() == "broker.host") {
-            removeDuplicate(this, "broker.host");
-        } else if ($(this).val() == "amqp.uri") {
-            removeDuplicate(this, "amqp.uri");
-        }
-    });
-};
-
-var removeDuplicate = function (object, propertyName) {
-    var exportType = $('#txtExportType').val();
-    if (!$(object).hasClass("requiredProperty")) {
-        var val = $(':input:eq(' + ($(':input').index(object) + 1) + ')').val();
-        if ($(VdmUI.newStreamMinmPropertyName[propertyName]).length) {
-            $(VdmUI.newStreamMinmPropertyName[propertyName]).val(val);
-            $(".newStreamMinProperty").addClass("addedProperty");
-            var $row = $(object).closest("tr");
-            $row.remove();
-        } else if ($(VdmUI.newStreamMinmPropertyName[propertyName + '_' + exportType]).length) {
-            $(VdmUI.newStreamMinmPropertyName[propertyName + '_' + exportType]).val(val);
-            $(".newStreamMinProperty").addClass("addedProperty");
-            var $row1 = $(object).closest("tr");
-            $row1.remove();
-        }
-        if (propertyName == "broker.host" || propertyName == "amqp.uri") {
-            $("#selectRabbitMq").val(propertyName);
-        }
-    }
-};
-
-var setDefaultProperty = function () {
-
-    var exportType = $('#txtExportType').val();
-    if (exportType.toUpperCase() == "FILE") {
-        setDefaultDisplay($("#txtOutdir"));
-        setDefaultDisplay($("#txtnonce"));
-        setDefaultDisplay($("#txtFileType"));
-    } else {
-        setNormalDisplay($("#txtOutdir"));
-        setNormalDisplay($("#txtnonce"));
-        setNormalDisplay($("#txtFileType"));
-    }
-
-    if (exportType.toUpperCase() == "HTTP") {
-        setDefaultDisplay($("#txtEndpoint"));
-    } else {
-        setNormalDisplay($("#txtEndpoint"));
-    }
-
-    if (exportType.toUpperCase() == "KAFKA") {
-        setDefaultDisplay($("#txtMetadataBrokerList"));
-    } else {
-        setNormalDisplay($("#txtMetadataBrokerList"));
-    }
-
-    if (exportType.toUpperCase() == "JDBC") {
-        setDefaultDisplay($("#txtJdbcUrl"));
-        setDefaultDisplay($("#txtJdbcDriver"));
-    } else {
-        setNormalDisplay($("#txtJdbcUrl"));
-        setNormalDisplay($("#txtJdbcDriver"));
-    }
-
-    if (exportType.toUpperCase() == "RABBITMQ") {
-        setDefaultDisplay($("#selectRabbitMq"));
-    } else {
-        setNormalDisplay($("#selectRabbitMq"));
-    }
-
-    if (exportType.toUpperCase() == "ELASTICSEARCH") {
-        setDefaultDisplay($("#txtEndpointES"));
-    } else {
-        setNormalDisplay($("#txtEndpointES"));
-    }
-
-};
-
-var setDefaultDisplay = function (txtbox) {
-    if (txtbox.selector != "#selectRabbitMq")
-        txtbox.attr('disabled', 'disabled');
-    var $row = txtbox.closest("tr");
-    $('#tblAddNewProperty tr.headerProperty').after($row);
-    var $td = $row.find("td:last-child");
-    $td.html('');
-};
-
-var setNormalDisplay = function (txtbox) {
-    txtbox.removeAttr('disabled');
-    var $row = txtbox.closest("tr");
-    var $td = $row.find("td:last-child");
-    $td.html('<div class="popDelete" onclick="deleteRow(this)"></div>');
-};
-
-var addImportProperties = function () {
-        var importType = $('#txtImportType').val();
-        for (var i = 0; i < $(".newStreamMinImportProperty").length; i++) {
-            if (!$($(".newStreamMinImportProperty")[i]).hasClass("orgImportProperty")) {
-                $($(".newStreamMinImportProperty")[i]).addClass("importPropertyToRemove");
-            }
-        }
-        $(".importPropertyToRemove").not(".addedImportProperty").remove();
-
-        var importProperties = '';
-        if (importType.toUpperCase() == "FILE") {
-            if (!$('#txtOutdir').length) {
-                importProperties += '' +
-                    '<tr class="newStreamMinImportProperty">' +
-                    '   <td>' +
-                    '       <input size="15" id="txtOutdir" name="txtOutdir" value="outdir" disabled="disabled" class="newStreamImportPropertyName newStreamImportProperty requiredImportProperty" type="text">' +
-                    '       <label id="errorOutdir" for="txtOutdir" class="error" style="display: none;"></label>' +
-                    '   </td>' +
-                    '   <td>' +
-                    '       <input size="15" id="txtOutdirValue" name="txtOutdirValue" class="newStreamImportPropertyValue newStreamImportProperty" type="text">' +
-                    '       <label id="errorOutdirValue" for="txtOutdirValue" class="error" style="display: none;"></label>' +
-                    '   </td>' +
-                    '   <td></td>' +
-                    '</tr>';
-            } else {
-                $('#txtOutdir').attr("disabled", "disabled");
-            }
-            if (!$('#txtnonce').length) {
-                importProperties += '' +
-                    '<tr class="newStreamMinImportProperty">' +
-                    '   <td>' +
-                    '       <input size="15" id="txtnonce" name="txtnonce" value="nonce" disabled="disabled" class="newStreamImportPropertyName newStreamImportProperty  requiredImportProperty" type="text">' +
-                    '       <label id="errornonce" for="txtnonce" class="error" style="display: none;"></label>' +
-                    '   </td>' +
-                    '   <td>' +
-                    '       <input size="15" id="txtnonceValue" name="txtnonceValue" class="newStreamImportPropertyValue newStreamImportProperty" type="text">' +
-                    '       <label id="errornonceValue" for="txtnonceValue" class="error" style="display: none;"></label>' +
-                    '   </td>' +
-                    '   <td></td>' +
-                    '</tr>';
-            } else {
-                $('#txtnonce').attr("disabled", "disabled");
-            }
-            if (!$('#txtFileType').length) {
-                importProperties += '<tr class="newStreamMinImportProperty">' +
-                    '   <td>' +
-                    '       <input size="15" id="txtFileType" name="txtFileType" value="type" disabled="disabled" class="newStreamImportPropertyName newStreamImportProperty  requiredImportProperty" type="text">' +
-                    '       <label id="errorFileType" for="txtFileType" class="error" style="display: none;"></label>' +
-                    '   </td>' +
-                    '   <td>' +
-                    '       <input size="15" id="txtFileTypeValue" name="txtFileTypeValue" class="newStreamImportPropertyValue newStreamImportProperty" type="text">' +
-                    '       <label id="errorFileTypeValue" for="txtFileTypeValue" class="error" style="display: none;"></label>' +
-                    '   </td>' +
-                    '   <td></td>' +
-                    '</tr>';
-            } else {
-                $('#txtFileType').attr("disabled", "disabled");
-            }
-        } else if (importType.toUpperCase() == "HTTP") {
-            if (!$('#txtEndpoint').length) {
-                importProperties = '<tr class="newStreamMinImportProperty">' +
-                    '   <td>' +
-                    '       <input size="15" id="txtEndpoint" name="txtEndpoint" value="endpoint" disabled="disabled" class="newStreamImportPropertyName newStreamImportProperty  requiredImportProperty" type="text">' +
-                    '       <label id="errorEndpoint" for="txtEndpoint" class="error" style="display: none;"></label>' +
-                    '   </td>' +
-                    '   <td>' +
-                    '       <input size="15" id="txtEndpointValue" name="txtEndpointValue" class="newStreamImportPropertyValue newStreamImportProperty" type="text">' +
-                    '       <label id="errorEndpointValue" for="txtEndpointValue" class="error" style="display: none;"></label>' +
-                    '   </td>' +
-                    '   <td></td>' +
-                    '</tr>';
-            } else {
-                $('#txtEndpoint').attr("disabled", "disabled");
-            }
-        } else if (importType.toUpperCase() == "KAFKA") {
-            if (!$('#txtMetadataBrokerList').length) {
-                importProperties += '<tr class="newStreamMinImportProperty">' +
-                    '   <td>' +
-                    '       <input size="15" id="txtMetadataBrokerList" name="txtMetadataBrokerList" value="metadata.broker.list" disabled="disabled" class="newStreamImportPropertyName newStreamImportProperty requiredImportProperty" type="text">' +
-                    '       <label id="errorMetadataBrokerList" for="txtMetadataBrokerList" class="error" style="display: none;"></label>' +
-                    '   </td>' +
-                    '   <td>' +
-                    '       <input size="15" id="txtMetadataBrokerListValue" name="txtMetadataBrokerListValue" class="newStreamImportPropertyValue newStreamImportProperty" type="text">' +
-                    '       <label id="errorMetadataBrokerListValue" for="txtMetadataBrokerListValue" class="error" style="display: none;"></label>' +
-                    '   </td>' +
-                    '   <td></td>' +
-                    '</tr>';
-            } else {
-                $('#txtMetadataBrokerList').attr("disabled", "disabled");
-            }
-        } else if (importType.toUpperCase() == "JDBC") {
-            if (!$('#txtJdbcUrl').length) {
-                importProperties += '<tr class="newStreamMinImportProperty">' +
-                    '   <td>' +
-                    '       <input size="15" id="txtJdbcUrl" name="txtJdbcUrl" value="jdbcurl" disabled="disabled" class="newStreamImportPropertyName newStreamImportProperty requiredImportProperty" type="text">' +
-                    '       <label id="errorJdbcUrl" for="txtJdbcUrl" class="error" style="display: none;"></label>' +
-                    '   </td>' +
-                    '   <td>' +
-                    '       <input size="15" id="txtJdbcUrlValue" name="txtJdbcUrlValue" class="newStreamImportPropertyValue newStreamImportProperty" type="text">' +
-                    '       <label id="errorJdbcUrlValue" for="txtJdbcUrlValue" class="error" style="display: none;"></label>' +
-                    '   </td>' +
-                    '   <td></td>' +
-                    '</tr>';
-            } else {
-                $('#txtJdbcUrl').attr("disabled", "disabled");
-            }
-            if (!$('#txtJdbcDriver').length) {
-                importProperties += '<tr class="newStreamMinImportProperty">' +
-                    '   <td>' +
-                    '       <input size="15" id="txtJdbcDriver" name="txtJdbcDriver" value="jdbcdriver" disabled="disabled" class="newStreamImportPropertyName newStreamImportProperty requiredImportProperty" type="text">' +
-                    '       <label id="errorJdbcDriver" for="txtJdbcDriver" class="error" style="display: none;"></label>' +
-                    '   </td>' +
-                    '   <td>' +
-                    '       <input size="15" id="txtJdbcDriverValue" name="txtJdbcDriverValue" class="newStreamImportPropertyValue newStreamImportProperty" type="text">' +
-                    '       <label id="errorJdbcDriverValue" for="txtJdbcDriverValue" class="error" style="display: none;"></label>' +
-                    '   </td>' +
-                    '   <td></td>' +
-                    '</tr>';
-            } else {
-                $('#txtJdbcDriver').attr("disabled", "disabled");
-            }
-        } else if (importType.toUpperCase() == "RABBITMQ") {
-            if (!$('#selectRabbitMq').length) {
-                importProperties += '' +
-                    '<tr class="newStreamMinImportProperty">' +
-                    '   <td>' +
-                    '       <select id="selectRabbitMq" name="selectRabbitMq" class="newStreamImportPropertyName newStreamImportProperty  requiredImportProperty"> ' +
-                    '           <option>broker.host</option> ' +
-                    '           <option>amqp.uri</option> ' +
-                    '       </select>' +
-                    '   </td>' +
-                    '   <td>' +
-                    '       <input size="15" id="txtRabbitMqValue" name="txtRabbitMqValue" class="newStreamImportPropertyValue newStreamImportProperty" type="text">' +
-                    '       <label id="errorRabbitMqValue" for="txtRabbitMqValue" class="error" style="display: none;"></label>' +
-                    '   </td>' +
-                    '   <td></td>' +
-                    '</tr>';
-            }
-
-        } else if (importType.toUpperCase() == "ELASTICSEARCH") {
-            if (!$('#txtEndpointES').length) {
-                importProperties = '<tr class="newStreamMinImportProperty">' +
-                    '   <td>' +
-                    '       <input size="15" id="txtEndpointES" name="txtEndpointES" value="endpoint" disabled="disabled" class="newStreamImportPropertyName newStreamImportProperty  requiredImportProperty" type="text">' +
-                    '       <label id="errorEndpoint" for="txtEndpoint" class="error" style="display: none;"></label>' +
-                    '   </td>' +
-                    '   <td>' +
-                    '       <input size="15" id="txtEndpointESValue" name="txtEndpointESValue" class="newStreamImportPropertyValue newStreamImportProperty" type="text">' +
-                    '       <label id="errorEndpointESValue" for="txtEndpointESValue" class="error" style="display: none;"></label>' +
-                    '   </td>' +
-                    '   <td></td>' +
-                    '</tr>';
-            } else {
-                $('#txtEndpointES').attr("disabled", "disabled");
-            }
-        }
-        $('#tblAddNewImportProperty tr.headerProperty').after(importProperties);
-
-        removeDuplicateImportProperty();
-        setDefaultImportProperty();
-    };
-
-var removeDuplicateImportProperty = function () {
-    $('#tblAddNewImportProperty :input').each(function () {
-        if ($(this).val() == "outdir") {
-            removeDuplicateImport(this, "outdir");
-        } else if ($(this).val() == "nonce") {
-            removeDuplicateImport(this, "nonce");
-        } else if ($(this).val() == "type") {
-            removeDuplicateImport(this, "type");
-        } else if ($(this).val() == "endpoint") {
-            removeDuplicateImport(this, "endpoint");
-        } else if ($(this).val() == "metadata.broker.list") {
-            removeDuplicateImport(this, "metadata.broker.list");
-        } else if ($(this).val() == "jdbcurl") {
-            removeDuplicateImport(this, "jdbcurl");
-        } else if ($(this).val() == "jdbcdriver") {
-            removeDuplicateImport(this, "jdbcdriver");
-        } else if ($(this).val() == "broker.host") {
-            removeDuplicateImport(this, "broker.host");
-        } else if ($(this).val() == "amqp.uri") {
-            removeDuplicateImport(this, "amqp.uri");
-        }
-    });
-};
-
-var removeDuplicateImport = function (object, propertyName) {
-    var exportType = $('#txtImportType').val();
-    if (!$(object).hasClass("requiredImportProperty")) {
-        var val = $(':input:eq(' + ($(':input').index(object) + 1) + ')').val();
-        if ($(VdmUI.newStreamMinmPropertyName[propertyName]).length) {
-            $(VdmUI.newStreamMinmPropertyName[propertyName]).val(val);
-            $(".newStreamMinImportProperty").addClass("addedImportProperty");
-            var $row = $(object).closest("tr");
-            $row.remove();
-        } else if ($(VdmUI.newStreamMinmPropertyName[propertyName + '_' + exportType]).length) {
-            $(VdmUI.newStreamMinmPropertyName[propertyName + '_' + exportType]).val(val);
-            $(".newStreamMinImportProperty").addClass("addedImportProperty");
-            var $row1 = $(object).closest("tr");
-            $row1.remove();
-        }
-        if (propertyName == "broker.host" || propertyName == "amqp.uri") {
-            $("#selectRabbitMq").val(propertyName);
-        }
-    }
-};
-
-var setDefaultImportProperty = function () {
-
-    var exportType = $('#txtImportType').val();
-    if (exportType.toUpperCase() == "FILE") {
-        setDefaultImportDisplay($("#txtOutdir"));
-        setDefaultImportDisplay($("#txtnonce"));
-        setDefaultImportDisplay($("#txtFileType"));
-    } else {
-        setNormalImportDisplay($("#txtOutdir"));
-        setNormalImportDisplay($("#txtnonce"));
-        setNormalImportDisplay($("#txtFileType"));
-    }
-
-    if (exportType.toUpperCase() == "HTTP") {
-        setDefaultImportDisplay($("#txtEndpoint"));
-    } else {
-        setNormalImportDisplay($("#txtEndpoint"));
-    }
-
-    if (exportType.toUpperCase() == "KAFKA") {
-        setDefaultImportDisplay($("#txtMetadataBrokerList"));
-    } else {
-        setNormalImportDisplay($("#txtMetadataBrokerList"));
-    }
-
-    if (exportType.toUpperCase() == "JDBC") {
-        setDefaultImportDisplay($("#txtJdbcUrl"));
-        setDefaultImportDisplay($("#txtJdbcDriver"));
-    } else {
-        setNormalImportDisplay($("#txtJdbcUrl"));
-        setNormalImportDisplay($("#txtJdbcDriver"));
-    }
-
-    if (exportType.toUpperCase() == "RABBITMQ") {
-        setDefaultImportDisplay($("#selectRabbitMq"));
-    } else {
-        setNormalImportDisplay($("#selectRabbitMq"));
-    }
-
-    if (exportType.toUpperCase() == "ELASTICSEARCH") {
-        setDefaultImportDisplay($("#txtEndpointES"));
-    } else {
-        setNormalImportDisplay($("#txtEndpointES"));
-    }
-
-};
-
-var setDefaultImportDisplay = function (txtbox) {
-    if (txtbox.selector != "#selectRabbitMq")
-        txtbox.attr('disabled', 'disabled');
-    var $row = txtbox.closest("tr");
-    $('#tblAddNewImportProperty tr.headerProperty').after($row);
-    var $td = $row.find("td:last-child");
-    $td.html('');
-};
-
-var setNormalImportDisplay = function (txtbox) {
-    txtbox.removeAttr('disabled');
-    var $row = txtbox.closest("tr");
-    var $td = $row.find("td:last-child");
-    $td.html('<div class="popDelete" onclick="deleteRow(this)"></div>');
-};
-
-function showHideConnectorClass() {
-    if ($('#txtExportType').val() == "CUSTOM") {
-        $("#trExportConnectorClass").show();
-    } else {
-        $("#trExportConnectorClass").hide();
-    }
-};
-
-function showHideImportConnectorClass(){
-     if ($('#txtImportType').val() == "CUSTOM") {
-        $("#trImportStream").show();
-    } else {
-        $("#trImportStream").hide();
-    }
-}
-var orgUser = '';
-var loadPage = function() {
-    //Retains the current tab while page refreshing.
-    var retainCurrentTab = function () {
-        var curTab = VdmUI.getCookie("current-tab");
-        if (curTab != undefined) {
-            curTab = curTab * 1;
-            if (curTab == NavigationTabs.ServerSetting) {
-                $("#overlay").show();
-                setTimeout(function () { $("#serverSetting").trigger("click"); }, 100);
-            }
-        }
-    };
-    retainCurrentTab();
-
-    var validationRules = {
-        ServerNameRule: {
-            //checkDuplicateServer: [],
-            regex: /^[a-zA-Z0-9_.-]+$/
-        },
-        ServerNameMessage: {
-            //checkDuplicateServer: 'This server name already exists.',
-            regex: 'Only alphabets, numbers, _ and . are allowed.'
-        },
-        HostNameRule:{
-            required: true,
-            //checkDuplicateHost: [],
-            regex: /^[a-zA-Z0-9_.-]+$/
-        },
-        HostNameMessage: {
-            required: "This field is required",
-            //checkDuplicateHost:'This host name already exists.',
-            regex: 'Only alphabets, numbers, _ and . are allowed.'
-        },
-        PortRule:{
-            portRegex : /^(([0-9]|[1-9][0-9]|1[0-9]{2}|2[0-4][0-9]|25[0-5])\.){3}([0-9]|[1-9][0-9]|1[0-9]{2}|2[0-4][0-9]|25[0-5])$/
-        },
-        PortMessage:{
-            portRegex : "Please enter a valid value.(e.g, 127.0.0.1:8000 or 8000(1-65535))"
-        },
-        HttpPortRule:{
-            checkDuplicateHttpListener: [],
-            portRegex : /^(([0-9]|[1-9][0-9]|1[0-9]{2}|2[0-4][0-9]|25[0-5])\.){3}([0-9]|[1-9][0-9]|1[0-9]{2}|2[0-4][0-9]|25[0-5])$/
-        },
-        HttpPortMessage:{
-//            checkDuplicateHttpListener: 'This port already exists',
-            portRegex : "Please enter a valid value.(e.g, 127.0.0.1:8000 or 8000(1-65535))"
-        },
-        AdminPortRule:{
-            checkDuplicateAdminListener: [],
-            portRegex : /^(([0-9]|[1-9][0-9]|1[0-9]{2}|2[0-4][0-9]|25[0-5])\.){3}([0-9]|[1-9][0-9]|1[0-9]{2}|2[0-4][0-9]|25[0-5])$/
-        },
-        AdminPortMessage:{
-//            checkDuplicateAdminListener: 'This port already exists',
-            portRegex : "Please enter a valid value.(e.g, 127.0.0.1:8000 or 8000(1-65535))"
-        },
-        ClientPortRule:{
-            checkDuplicateClientListener: [],
-            portRegex : /^(([0-9]|[1-9][0-9]|1[0-9]{2}|2[0-4][0-9]|25[0-5])\.){3}([0-9]|[1-9][0-9]|1[0-9]{2}|2[0-4][0-9]|25[0-5])$/
-        },
-        ClientPortMessage:{
-//            checkDuplicateClientListener: 'This port already exists',
-            portRegex : "Please enter a valid value.(e.g, 127.0.0.1:8000 or 8000(1-65535))"
-        },
-        InternalPortRule:{
-            checkDuplicateInternalListener: [],
-            portRegex : /^(([0-9]|[1-9][0-9]|1[0-9]{2}|2[0-4][0-9]|25[0-5])\.){3}([0-9]|[1-9][0-9]|1[0-9]{2}|2[0-4][0-9]|25[0-5])$/
-        },
-        InternalPortMessage:{
-//            checkDuplicateInternalListener: 'This port already exists',
-            portRegex : "Please enter a valid value.(e.g, 127.0.0.1:8000 or 8000(1-65535))"
-        },
-        ZookeeperPortRule:{
-            checkDuplicateZookeeperListener: [],
-            portRegex : /^(([0-9]|[1-9][0-9]|1[0-9]{2}|2[0-4][0-9]|25[0-5])\.){3}([0-9]|[1-9][0-9]|1[0-9]{2}|2[0-4][0-9]|25[0-5])$/
-        },
-        ZookeeperPortMessage:{
-//            checkDuplicateZookeeperListener: 'This port already exists',
-            portRegex : "Please enter a valid value.(e.g, 127.0.0.1:8000 or 8000(1-65535))"
-        },
-        ReplicationPortRule:{
-            checkDuplicateReplicationListener: [],
-            portRegex : /^(([0-9]|[1-9][0-9]|1[0-9]{2}|2[0-4][0-9]|25[0-5])\.){3}([0-9]|[1-9][0-9]|1[0-9]{2}|2[0-4][0-9]|25[0-5])$/
-        },
-        ReplicationPortMessage:{
-//            checkDuplicateReplicationListener: 'This port already exists',
-            portRegex : "Please enter a valid value.(e.g, 127.0.0.1:8000 or 8000(1-65535))"
-        },
-        IpRule:{
-            regex: /^(([0-9]|[1-9][0-9]|1[0-9]{2}|2[0-4][0-9]|25[0-5])\.){3}([0-9]|[1-9][0-9]|1[0-9]{2}|2[0-4][0-9]|25[0-5])$/
-        },
-        IpMessage:{
-            regex: 'Please enter a valid IP address.'
-        },
-        DatabaseNameRule:{
-            required: true,
-            checkDuplicateDb: [],
-            regex: /^[a-zA-Z0-9_.]+$/
-        },
-        DatabaseNameMessage:{
-            required: "This field is required.",
-            checkDuplicateDb: 'This database already exists.',
-            regex: 'Only alphabets, numbers, _ and . are allowed.'
-        },
-        NumericRules: {
-            required: true,
-            min: 1,
-            max: INT_MAX_VALUE,
-            digits: true,
-        },
-        NumericMessages: {
-            required: "Please enter a valid positive number.",
-            min: "Please enter a positive number. Its minimum value should be 1.",
-            max: "Please enter a positive number between 1 and " + INT_MAX_VALUE + ".",
-            digits: "Please enter a positive number without any decimal."
-        },
-        FileNameRules: {
-            required: true,
-            minlength: 2,
-            regex: /^[a-zA-Z0-9_.]+$/
-        },
-        FileNameMessages: {
-            required: "Please enter a valid file name.",
-            minlength: "Please enter at least 2 characters.",
-            regex: 'Only alphabets, numbers, _ and . are allowed.'
-        },
-
-        DirectoryPathRules: {
-            required: true,
-            minlength: 2,
-        },
-        DirectoryPathMessages: {
-            required: "Please enter a valid directory path.",
-            minlength: "Please enter at least 2 characters.",
-        },
-
-        RestoreSnapshotRules: {
-            required: true
-        },
-        RestoreSnapshotMessages: {
-            required: "Please select a snapshot to restore."
-        },
-
-        StreamNameRules: {
-            required: true,
-            regex: /^[a-zA-Z0-9_.]+$/
-        },
-        StreamNameMessages: {
-            required: "This field is required",
-            regex: 'Only alphabets, numbers, _ and . are allowed.'
-        },
-
-        UserNameRule: {
-            required: true,
-            regex: /^[a-zA-Z0-9_.]+$/,
-            checkDuplicate: []
-        },
-        UserNameMessage: {
-            required: "This field is required",
-            regex: 'Only alphabets, numbers, _ and . are allowed.',
-            checkDuplicate: 'This username already exists.'
-        },
-        PasswordRule: {
-            required: true
-
-        },
-        PasswordMessage: {
-            required: "This field is required",
-        },
-
-        QueryTimeoutRules: {
-            required: true,
-            min: 0,
-            max: INT_MAX_VALUE,
-            digits: true,
-        },
-        QueryTimeoutMessages: {
-            required: "Please enter a valid positive number.",
-            min: "Please enter a positive number.",
-            max: "Please enter a positive number between 0 and " + INT_MAX_VALUE + ".",
-            digits: "Please enter a positive number without any decimal."
-        },
-        streamNameRules: {
-            required: true,
-            regex: /^[a-zA-Z0-9_.]+$/
-        },
-        streamNameMessages: {
-            required: "This field is required",
-            regex: 'Only alphabets, numbers, _ and . are allowed.'
-        },
-        checkBoxRules: {
-            required: true,
-            minlength: 1
-        },
-        checkBoxMessages: {
-            required: 'No servers selected.',
-            minlength: 'No servers selected.'
-        },
-        SitesperhostRules: {
-            required: true,
-             min: 0,
-             max: 15,
-             digits: true
-        },
-        SitesperhostMessages: {
-            required: "This field is required",
-            min: "Please enter a positive number.",
-            max: "Please enter a positive number between 0 and 15.",
-            digits: "Please enter a positive number without any decimal."
-        },
-         KSafetyRules: {
-            required: true,
-             min: 0,
-             max: 2,
-             digits: true
-        },
-        KSafetyMessages: {
-            required: "This field is required",
-            min: "Please enter a positive number.",
-            max: "Please enter a positive number between 0 and 2.",
-            digits: "Please enter a positive number without any decimal."
-        },
-        FrequencyRules:{
-            required: true,
-            min: 0,
-            max: 1000,
-            digits: true
-        },
-        FrequencyMessages:{
-            required: "This field is required",
-            min: "Please enter a positive number.",
-            max: "Please enter a positive number between 0 and 1000.",
-            digits: "Please enter a positive number without any decimal."
-        },
-        LogSegmentRules:{
-         required: true,
-            min: 3,
-            max: 3000,
-            digits: true
-        },
-        LogSegmentMessages:{
-            required: "This field is required",
-            min: "Please enter a number greater than 2",
-            max: "Please enter a positive number between 3 and 3000.",
-            digits: "Please enter a positive number without any decimal."
-        },
-        SnapshotPriorityRules:{
-         required: true,
-            min: 0,
-            max: 10,
-            digits: true
-        },
-        SnapshotPriorityMessages:{
-            required: "This field is required",
-            min: "Please enter a number greater than 1",
-            max: "Please enter a positive number between 1 and 10.",
-            digits: "Please enter a positive number without any decimal."
-        },
-        ConnectionSourceServerRules:{
-             required: true,
-        },
-        ConnectionSourceServerMessages:{
-            required: "This field is required when connection source is added.",
-        },
-        DrPortRules: {
-            min: 0,
-            max: 65535,
-            digits: true,
-        },
-        DrPortMessages:{
-            min: "Please enter a number greater than 1",
-            max: "Please enter a positive number between 1 and 65535.",
-            digits: "Please enter a positive number without any decimal."
-        },
-        RoleRules: {
-            required: true,
-            regex: /^[a-zA-Z0-9_.,-\s]+$/
-        },
-        RoleMessages:{
-            required: "This field is required.",
-            regex: 'Only alphabets, numbers, _ and . are allowed.'
-        }
-    }
-
-    $.validator.addMethod(
-        "checkDuplicate",
-        function (value) {
-            var arr = VdmUI.orgUserList;
-            if (VdmUI.userEditId != -1) {
-                if ($.inArray(value, arr) != -1) {
-                    if (value == orgUser)
-                        return true;
-                    return false;
-                } else {
-                    return true;
-                }
-            } else {
-                if ($.inArray(value, arr) != -1) {
-                    return false;
-                } else {
-                    return true;
-                }
-            }
-
-        },
-        "Username already exists."
-    );
-
-    clusterDirectoryObjects = {
-        txtVoltdbRootDir: $('#txtVoltdbRootDir'),
-        txtSnapshotDir: $('#txtSnapshotDir'),
-        txtExportOverflowDir: $('#txtExportOverflowDir'),
-        txtCommandLogDir: $('#txtCommandLogDir'),
-        txtCommandLogSnapDir: $('#txtCommandLogSnapDir'),
-        txtDrOverflow: $('#txtDrOverflow')
-    }
-    clusterObjects = {
-        txtSitePerHost: $('#txtSitePerHost'),
-
-        txtKSafety: $('#txtKSafety'),
-
-        //Partition Detection
-        chkPartitionDetection: $('#chkPartitionDetection'),
-        txtPartitionDetection: $('#txtPartitionDetection'),
-
-        //Security
-        chkSecurity: $('#chkSecurity'),
-        txtSecurity: $('#txtSecurity'),
-
-        //Http Access
-        chkHttpAccess: $('#chkHttpAccess'),
-        txtHttpAccess: $('#txtHttpAccess'),
-
-        chkJsonApi: $('#chkJsonApi'),
-        txtJsonApi: $('#txtJsonApi'),
-
-        //Auto Snapshot
-        chkAutoSnapshot: $('#chkAutoSnapshot'),
-        txtAutoSnapshot: $('#txtAutoSnapshot'),
-        txtFilePrefix: $('#txtFilePrefix'),
-        txtFrequency: $('#txtFrequency'),
-        txtFrequencyUnit: $('#txtFrequencyUnit'),
-        txtRetained: $('#txtRetained'),
-
-        //Command Log
-        chkCommandLog: $('#chkCommandLog'),
-        txtCommandLog: $('#txtCommandLog'),
-        txtLogFrequencyTime: $('#txtLogFrequencyTime'),
-        txtLogFreqTransaction: $('#txtLogFreqTransaction'),
-        txtLogSegmentSize: $('#txtLogSegmentSize'),
-        txtHeartbeatTimeout: $('#txtHeartbeatTimeout'),
-        txtQueryTimeout: $('#txtQueryTimeout'),
-        txtMaxTempTableMemory: $('#txtMaxTempTableMemory'),
-        txtSnapshotPriority: $('#txtSnapshotPriority'),
-        txtMemoryLimit: $('#txtMemoryLimit'),
-
-        //: $('#'),
-
-        //DR
-        chkDrOnOff: $('#chkDrOnOff'),
-        txtDrId: $('#txtDrId'),
-        lblDrId: $('#lblDrId'),
-        lblDrType: $('#lblDrType'),
-        chkDrOnOffVal: $('#chkDrOnOffVal'),
-        txtDatabase: $('#txtDatabase'),
-        txtDrPort: $('#txtDrPort'),
-        errorDrPort: $('#errorDrPort'),
-        lblDrPort: $('#lblDrPort'),
-        rowDrPort: $('#rowDrPort'),
-    }
-
-    $.validator.addMethod(
-        "checkDuplicateServer",
-        function (value) {
-            var arr = VdmUI.CurrentServerList;
-            if (VdmUI.isServerCreate == false) {
-                if ($.inArray(value, arr) != -1) {
-                    if (value == VdmUI.serverToUpdate || value == '')
-                        return true;
-                    return false;
-                } else {
-                    return true;
-                }
-            } else {
-                if ($.inArray(value, arr) != -1 && value.trim() != '') {
-                    return false;
-                } else {
-                    return true;
-                }
-            }
-        },
-        "Server name already exists."
-    );
-
-    $.validator.addMethod(
-        "checkDuplicateHost",
-        function (value) {
-            var arr = VdmUI.CurrentHostList;
-            if (VdmUI.isServerCreate == false) {
-                if ($.inArray(value, arr) != -1) {
-                    if (value == VdmUI.hostToUpdate)
-                        return true;
-                    return false;
-                } else {
-                    return true;
-                }
-            } else {
-                if ($.inArray(value, arr) != -1) {
-                    return false;
-                } else {
-                    return true;
-                }
-            }
-        },
-        "Host name already exists."
-    );
-
-    $.validator.addMethod(
-        "checkDuplicateHttpListener",
-        function (value) {
-           return CheckPort(value, "httplistener", VdmUI.httplistenerToUpdate, VdmUI.defaultPorts.httplistener, "checkDuplicateHttpListener")
-        },
-        "Port already exists."
-    );
-
-    $.validator.addMethod(
-        "checkDuplicateAdminListener",
-        function (value) {
-           return CheckPort(value, "adminlistener", VdmUI.adminlistenerToUpdate, VdmUI.defaultPorts.adminlistener, "checkDuplicateAdminListener")
-        },
-        "Port already exists."
-    );
-
-    $.validator.addMethod(
-        "checkDuplicateInternalListener",
-        function (value) {
-           return CheckPort(value, "internallistener", VdmUI.internallistenerToUpdate, VdmUI.defaultPorts.internallistener, "checkDuplicateInternalListener")
-        },
-        "Port already exists."
-    );
-
-    $.validator.addMethod(
-        "checkDuplicateZookeeperListener",
-        function (value) {
-           return CheckPort(value, "zookeeperlistener",VdmUI.zookeeperlistenerToUpdate, VdmUI.defaultPorts.zookeeperlistener, "checkDuplicateZookeeperListener")
-        },
-        "Port already exists."
-    );
-
-    $.validator.addMethod(
-        "checkDuplicateClientListener",
-        function (value) {
-           return CheckPort(value, "clientlistener", VdmUI.clientlistenerToUpdate, VdmUI.defaultPorts.clientlistener,"checkDuplicateClientListener")
-        },
-        "Port already exists."
-    );
-
-    $.validator.addMethod(
-        "checkDuplicateReplicationListener",
-        function (value) {
-           return CheckPort(value, "replicationlistener",VdmUI.replicationlistenerToUpdate, VdmUI.defaultPorts.replicationlistener, "checkDuplicateReplicationListener")
-        },
-        "Port already exists."
-    );
-
-    function AddSpecifiedPorts(option){
-            var clientlistener = GetPort($("#txtClientPort").val());
-            var adminlistener = GetPort($("#txtAdminPort").val());
-            var internallistener = GetPort($("#txtInternalPort").val());
-            var httplistener = GetPort($("#txtHttpPort").val());
-            var zookeeperlistener = GetPort($("#txtZookeeper").val());
-            var replicationlistener = GetPort($("#txtReplicationPort").val());
-
-        if (option == "adminlistener"){
-                    if (clientlistener != "" )
-                    {
-                        VdmUI.portList.push(clientlistener);
-                    }
-                     if (internallistener != "")
-                    {
-                        VdmUI.portList.push(internallistener);
-                    }
-                    if (httplistener != "")
-                    {
-                        VdmUI.portList.push(httplistener);
-                    }
-                     if (zookeeperlistener != "")
-                    {
-                        VdmUI.portList.push(zookeeperlistener);
-                    }
-                     if (replicationlistener != "")
-                    {
-                        VdmUI.portList.push(replicationlistener);
-                    }
-            }
-        if (option == "clientlistener"){
-                if (adminlistener != "" )
-                {
-                    VdmUI.portList.push(adminlistener);
-                }
-                 if (internallistener != "")
-                {
-                    VdmUI.portList.push(internallistener);
-                }
-                if (httplistener != "")
-                {
-                    VdmUI.portList.push(httplistener);
-                }
-                 if (zookeeperlistener != "")
-                {
-                    VdmUI.portList.push(zookeeperlistener);
-                }
-                 if (replicationlistener != "")
-                {
-                    VdmUI.portList.push(replicationlistener);
-                }
-        }
-        if (option == "internallistener"){
-                if (adminlistener != "" )
-                {
-                    VdmUI.portList.push(adminlistener);
-                }
-                 if (clientlistener != "")
-                {
-                    VdmUI.portList.push(clientlistener);
-                }
-                if (httplistener != "")
-                {
-                    VdmUI.portList.push(httplistener);
-                }
-                 if (zookeeperlistener != "")
-                {
-                    VdmUI.portList.push(zookeeperlistener);
-                }
-                 if (replicationlistener != "")
-                {
-                    VdmUI.portList.push(replicationlistener);
-                }
-        }
-        if (option == "httplistener"){
-                if (adminlistener != "" )
-                {
-                    VdmUI.portList.push(adminlistener);
-                }
-                 if (clientlistener != "")
-                {
-                    VdmUI.portList.push(clientlistener);
-                }
-                if (internallistener != "")
-                {
-                    VdmUI.portList.push(internallistener);
-                }
-                 if (zookeeperlistener != "")
-                {
-                    VdmUI.portList.push(zookeeperlistener);
-                }
-                 if (replicationlistener != "")
-                {
-                    VdmUI.portList.push(replicationlistener);
-                }
-        }
-        if (option == "zookeeperlistener")  {
-                if (adminlistener != "" )
-                {
-                    VdmUI.portList.push(adminlistener);
-                }
-                 if (clientlistener != "")
-                {
-                    VdmUI.portList.push(clientlistener);
-                }
-                if (internallistener != "")
-                {
-                    VdmUI.portList.push(internallistener);
-                }
-                 if (httplistener != "")
-                {
-                    VdmUI.portList.push(httplistener);
-                }
-                 if (replicationlistener != "")
-                {
-                    VdmUI.portList.push(replicationlistener);
-                }
-        }
-        if (option == "replicationlistener"){
-                if (adminlistener != "" )
-                {
-                    VdmUI.portList.push(adminlistener);
-                }
-                 if (clientlistener != "")
-                {
-                    VdmUI.portList.push(clientlistener);
-                }
-                if (internallistener != "")
-                {
-                    VdmUI.portList.push(internallistener);
-                }
-                 if (httplistener != "")
-                {
-                    VdmUI.portList.push(httplistener);
-                }
-                 if (zookeeperlistener != "")
-                {
-                    VdmUI.portList.push(zookeeperlistener);
-                }
-        }
-    }
-
-
-    function GetPort(value){
-        if (value!="")
-        {
-            if(value.indexOf(":") > 0){
-                var arr = value.split(":")
-                return arr[1]
-            }
-            else{
-                return value;
-            }
-        }
-        return value;
-    }
-
-
-    function CheckPort(value, option, valueToUpdate, defaultPort, optionmessage){
-            value = GetPort(value);
-
-            server = VdmUI.ServerList;
-            VdmUI.portList = [];
-            var hostname = $("#txtHostName").val();
-
-            AddSpecifiedPorts(option);
-
-
-            for(var i=0; i<= server.length -1; i++)
-            {
-                if (server[i][option] == "" )
-                {
-                    server[i][option] = defaultPort;
-                }
-
-                if(hostname == server[i].hostname)
-                {
-                    if (VdmUI.serverIdToUpdate != server[i].id){
-                        $.each(VdmUI.defaultPorts, function (key, data) {
-                            VdmUI.portList.push(GetPort(server[i][key]));
-                        })
-
-                    }
-
-                 }
-
-            }
-
-            if (VdmUI.isServerCreate == false) {
-                    if ($.inArray(value, VdmUI.portList) != -1) {
-                        if (value == valueToUpdate)
-                            return true;
-
-                        if (value == defaultPort || value== ""){
-                            $.validator.messages[optionmessage] = "Default port already exists";
-                        }
-                        else{
-                            $.validator.messages[optionmessage] = "This port already exists.";
-                        }
-
-                        return false;
-                    } else {
-                        return true;
-                    }
-            } else {
-                if (value == ""){
-                    value = defaultPort;
-                }
-                if ($.inArray(value, VdmUI.portList) != -1) {
-
-                      if (value == defaultPort || value== ""){
-                            $.validator.messages[optionmessage] = "Default port already exists";
-                        }
-                        else{
-                            $.validator.messages[optionmessage] = "This port already exists.";
-                        }
-                    return false;
-                } else {
-                    return true;
-                }
-            }
-
-    }
-
-    $.validator.addMethod(
-        "checkDuplicateDb",
-        function (value) {
-            var arr = VdmUI.CurrentDbList;
-            if (VdmUI.isDbCreate == false) {
-                if ($.inArray(value, arr) != -1) {
-                    if (value == VdmUI.dbToUpdate)
-                        return true;
-                    return false;
-                } else {
-                    return true;
-                }
-            } else {
-                if ($.inArray(value, arr) != -1) {
-                    return false;
-                } else {
-                    return true;
-                }
-            }
-        },
-        "Database already exists."
-    );
-
-    $.validator.addMethod(
-        "regex",
-        function (value, element, regexp) {
-            var re = new RegExp(regexp);
-            return this.optional(element) || re.test(value);
-        },
-        "Please enter only valid characters."
-    );
-
-    $.validator.addMethod(
-        "portRegex",
-        function(value, element, regexp){
-            var result = true
-            var values = value.split(':');
-            var re = new RegExp(regexp);
-            if(values.length == 1){
-                if(!$.isNumeric(values[0]) || !(values[0] > 1 && values[0] < 65536))
-                    result = false;
-                else{
-                    if(values[0].split('.').length > 1)
-                        result = false;
-                }
-            } else if(values.length == 2){
-                if(!$.isNumeric(values[1]) || !(values[1] > 1 && values[1] < 65536))
-                    result = false;
-                else{
-                    if(values[1].split('.').length > 1)
-                        result = false;
-                }
-                if(!re.test(values[0]))
-                    result = false;
-            } else {
-                result = false;
-            }
-
-            return this.optional(element) || result;
-        },
-        "Please enter only valid character."
-    );
-
-
-    var dbData = {
-        id: VdmUI.getCurrentDbCookie() == -1 ? 1 : VdmUI.getCurrentDbCookie()
-    }
-    VdmService.GetMemberList(function(connection){
-        VdmUI.displayServers(connection.Metadata['MEMBER_LISTING'])
-    }, dbData);
-
-    setInterval(function () {
-        var dbData = {
-            id: VdmUI.getCurrentDbCookie() == -1 ? 1 : VdmUI.getCurrentDbCookie()
-        }
-        VdmService.GetMemberList(function(connection){
-            VdmUI.displayServers(connection.Metadata['MEMBER_LISTING'])
-            VdmUI.Members = connection.Metadata['MEMBER_LISTING']
-        }, dbData);
-    }, 5000);
-
-    VdmService.GetDatabaseList(function(connection){
-        VdmUI.displayDatabases(connection.Metadata['DATABASE_LISTING'])
-    });
-
-    var dbData = {
-                    id: VdmUI.getCurrentDbCookie() == -1 ? 1 : VdmUI.getCurrentDbCookie()
-                }
-    setInterval(function () {
-        VdmService.GetDatabaseList(function(connection){
-            VdmUI.displayDatabases(connection.Metadata['DATABASE_LISTING'])
-        });
-    }, 5000);
-
-
-     VdmService.GetDeploymentUsers(function(connection){
-        VdmUI.DeploymentUsers = connection.Metadata['DEPLOYMENT_USER']
-         VdmService.GetDeployment(function(connection){
-            VdmUI.Deployment = connection.Metadata['DEPLOYMENT'];
-            VdmUI.displayDeployment(connection.Metadata['DEPLOYMENT'])
-         },dbData);
-      },dbData)
-
-    setInterval(function () {
-        var dbData = {
-                    id: VdmUI.getCurrentDbCookie() == -1 ? 1 : VdmUI.getCurrentDbCookie()
-                }
-
-        VdmService.GetDeploymentUsers(function(connection){
-        VdmUI.DeploymentUsers = connection.Metadata['DEPLOYMENT_USER']
-
-         VdmService.GetDeployment(function(connection){
-            VdmUI.Deployment = connection.Metadata['DEPLOYMENT'];
-            VdmUI.displayDeployment(connection.Metadata['DEPLOYMENT'])
-         },dbData);
-      },dbData)
-    }, 5000);
-
-    var GetDatabaseStatus = function(){
-        $('#btnStopCluster').show()
-        var failedOrStalled = false
-        var dbData = {
-                    id: VdmUI.getCurrentDbCookie() == -1 ? 1 : VdmUI.getCurrentDbCookie()
-                }
-        VdmService.GetDatabaseStatus(function(connection){
-
-            if (!VdmUI.haltRequest){
-               if(VdmUI.isFirstStatusDisplay){
-                   if (connection.Metadata['DATABASE_STATUS'].isFreshStart == true){
-                        $("#startOption").val("1")
-                   }
-                   else{
-                        $("#startOption").val("2")
-                   }
-               }
-
-                VdmUI.isFirstStatusDisplay = false;
-
-               if (connection.Metadata['DATABASE_STATUS'].status == "errorNoMembers"){
-                    $(".connectionFail").show();
-                    $(".containerFail").html('');
-                    $(".containerFail").html('<p>No server is available. Please add a server to start.</p>');
-                    $(".loadingStart").hide();
-                    $(".clusterBtnWrap").hide();
-                    $(".databaseRg").hide();
-                    $(".containerStalled").hide();
-              }
-              if (connection.Metadata['DATABASE_STATUS'].status == "error"){
-                    $(".connectionFail").show()
-                    $(".containerFail").html('');
-                    $(".containerFail").html('<p>Could not connect to the server(s). Please ensure that all servers are reachable.</p>');
-                    $(".loadingStart").hide();
-                    $(".clusterBtnWrap").hide();
-                    $(".databaseRg").hide();
-                    $(".containerStalled").hide();
-              }
-             else if (connection.Metadata['DATABASE_STATUS'].status[0].status=="stopped")
-                {
-                    $.each(connection.Metadata['DATABASE_STATUS'].serverDetails, function(k, v) {
-                                    if(v[Object.keys(v)[0]].hasOwnProperty('details') && v[Object.keys(v)[0]].details != "")
-                                      {
-                                       if((v[Object.keys(v)[0]].details.indexOf('Connection broken') < 0) && (v[Object.keys(v)[0]].details.indexOf('Connection refused') < 0) && (v[Object.keys(v)[0]].details.indexOf('@Shutdown') < 0))
-                                            failedOrStalled = true
-                                      }
-
-                        });
-                    if (failedOrStalled && !VdmUI.isStartServer)
-                    {
-                        var msg = '<p>Cluster startup did not succeed on all servers.</p>';
-                        $.each(connection.Metadata['DATABASE_STATUS'].serverDetails, function(k, v) {
-                            //display the key and value pair
-                                if(v[Object.keys(v)[0]].status=="stopped"){
-                                    var ip = Object.keys(v)[0];
-                                        msg = msg + '<ul class="listStalled">' +
-                                    '<li class="pullback"><span class="redC"><strong>X</strong></span> '+ ip +'<span class="redC left-space"> <a href="javascript:void(0);" onClick="CheckPopupStatus(true)"  data-toggle="modal" data-target="#plusError'+ k +'" >error</a></span><div id="plusError'+ k +'" class="errorLogPopup modal fadein " role="dialog">' +
-                                    '<div class="modal-dialog modal-dialog-center modal-add-user"><div class="modal-content"><div class="modal-header">' +
-                                '<h4 class="modal-title" id="errorHeader">Error Detail</h4></div><div class="modal-body"><div class="errorWrapper">' +
-                                '"'+v[Object.keys(v)[0]].details+'"</div></div>      <div class="modal-footer"><button id="" type="button" class="btnPopup btn" data-dismiss="modal">OK</button>' +
-                              '</div></div></div></div></li></ul>'
-                                }
-                                else
-                                {
-                                    msg = msg + '<ul class="listStalled">' +
-                                    '<li class="pullback"><span class="cross-spacer"></span>'+  Object.keys(v)[0]+'</li></ul>'
-                                }
-                        });
-
-                        ShowHideDatabaseStatus("failed")
-                        if(VdmUI.isErrorPopupShowing==false)
-                            $(".containerFailed").html(msg);
-
-                        $('.errorLogPopup').on('hidden.bs.modal', function () {
-                              CheckPopupStatus(false)
-                        })
-                    }
-                    else
-                    {
-                        ShowHideDatabaseStatus("stopped");
-                    }
-
-                }
-             else if (connection.Metadata['DATABASE_STATUS'].status[0].status=="running")
-                {
-                    var isFirstRunning = false;
-                    $.each(connection.Metadata['DATABASE_STATUS'].serverDetails, function(k, v) {
-                        if(!isFirstRunning)
-                        {
-                            if(v[Object.keys(v)[0]].status=="running"){
-                                isFirstRunning = true;
-                                VdmUI.firstRunningHostName = Object.keys(v)[0];
-
-                            }
-                        }
-
-                    });
-                    ShowHideDatabaseStatus("running")
-                }
-             else if (connection.Metadata['DATABASE_STATUS'].status[0].status=="stalled")
-                {
-                    if(!VdmUI.isRunning){
-                    $.each(connection.Metadata['DATABASE_STATUS'].serverDetails, function(k, v) {
-                                        if(v[Object.keys(v)[0]].hasOwnProperty('details'))
-                                          {
-                                            failedOrStalled = true
-                                          }
-                            });
-
-                            if (failedOrStalled && !VdmUI.isStartServer){
-                                    var msg = '<p>Cluster startup did not succeed on all servers.</p>';
-                                    $.each(connection.Metadata['DATABASE_STATUS'].serverDetails, function(k, v) {
-                                        //display the key and value pair
-                                            if(v[Object.keys(v)[0]].status!="running"){
-                                                var ip = Object.keys(v)[0];
-                                                    msg = msg + '<ul class="listStalled">' +
-                                                '<li class="pullback"><span class="redC"><strong>X</strong></span> '+ ip +'<span class="redC left-space"> <a href="javascript:void(0);" onClick="CheckPopupStatus(true)" data-toggle="modal" data-target="#plusError'+ k +'" >error</a></span><div id="plusError'+ k +'" class="errorLogPopup modal fade in" role="dialog">' +
-                                                '<div class="modal-dialog modal-dialog-center modal-add-user"><div class="modal-content"><div class="modal-header">' +
-                                '<h4 class="modal-title" id="errorHeader">Error Detail</h4></div><div class="modal-body"><div class="errorWrapper">' +
-                                '"'+v[Object.keys(v)[0]].details+'"</div></div>      <div class="modal-footer"><button type="button" id="btnRecoverOk" class="btnPopup btn" data-dismiss="modal">OK</button>' +
-                              '</div></div></div></div></li></ul>'
-                            }
-                            else
-                            {
-                                msg = msg + '<ul class="listStalled">' +
-                                '<li class="pullback"><span class="cross-spacer"></span>'+  Object.keys(v)[0]+'</li></ul>'
-                            }
-
-                    });
-
-                            if(VdmUI.isErrorPopupShowing==false)
-                                $(".containerStalled").html(msg);
-                            ShowHideDatabaseStatus('stalled')
-
-                             $('.errorLogPopup').on('hidden.bs.modal', function () {
-                                  CheckPopupStatus(false)
-                            })
-                    }
-                }
-
-                }
-            }
-            }, dbData);
-
-
-
-    }
-
-    $('#btnStartCluster').on('click', function(){
-        VdmUI.haltRequest = true;
-        VdmUI.isRunning = false;
-        VdmUI.isStartServer = false;
-        $(".clusterBtnWrap").hide();
-        $(".loadingStart").show();
-
-        var dbInfo = {
-                                data:{},
-                                id: VdmUI.getCurrentDbCookie()
-                             }
-        if($("#startOption option:selected").val() == 1){  //Start Cluster
-              VdmService.StartCluster(function(connection){
-
-              if(connection.Metadata['VDM_START_CLUSTER'].statusstring.indexOf('Start request sent successfully') >=0)
-              {
-                 VdmUI.isRunning = true;
-                 VdmUI.haltRequest = false;
-                 GetDatabaseStatus();
-//                 ShowHideDatabaseStatus("running");
-              }
-              else
-              {
-               startStatus = JSON.parse(connection.Metadata['VDM_START_CLUSTER']['statusstring'])
-                if(startStatus.status[0].status == "stopped"){  //Failed Cluster
-
-                    var msg = '<p>Cluster startup did not succeed on all servers.</p>';
-                    $.each(startStatus.serverDetails, function(k, v) {
-                        //display the key and value pair
-                            if(v[Object.keys(v)[0]].status=="stopped"){
-                                var ip = Object.keys(v)[0];
-                                    msg = msg + '<ul class="listStalled">' +
-                                '<li class="pullback"><span class="redC"><strong>X</strong></span> '+ ip +'<span class="redC left-space"> <a href="javascript:void(0);" data-toggle="modal" data-target="#plusError'+ k +'" >error</a></span><div id="plusError'+ k +'" class="modal fade in" role="dialog">' +
-                                '<div class="modal-dialog modal-dialog-center modal-add-user"><div class="modal-content"><div class="modal-header">' +
-                '<h4 class="modal-title" id="errorHeader">Error Detail</h4></div><div class="modal-body"><div class="errorWrapper">' +
-                '"'+v[Object.keys(v)[0]].details+'"</div></div>      <div class="modal-footer"><button id="test" type="button" class="btnPopup btn" data-dismiss="modal">OK</button>' +
-              '</div></div></div></div></li></ul>'
-            }
-            else
-            {
-                msg = msg + '<ul class="listStalled">' +
-                '<li class="pullback"><span class="cross-spacer"></span>'+  Object.keys(v)[0]+'</li></ul>'
-            }
-        });
-                    ShowHideDatabaseStatus("failed")
-                    if(VdmUI.isErrorPopupShowing==false)
-                        $(".containerFailed").html(msg);
-
-                }
-                else if(startStatus.status[0].status == "stalled"){
-                        var msg = '<p>Cluster startup did not succeed on all servers.</p>';
-                        $.each(startStatus.serverDetails, function(k, v) {
-                            //display the key and value pair
-                                if(v[Object.keys(v)[0]].status!="running"){
-                                    var ip = Object.keys(v)[0];
-                                        msg = msg + '<ul class="listStalled">' +
-                                    '<li class="pullback"><span class="redC"><strong>X</strong></span> '+ ip +'<span class="redC left-space"> <a href="javascript:void(0);" data-toggle="modal" data-target="#plusError'+ k +'" >error</a></span><div id="plusError'+ k +'" class="modal fade in" role="dialog">' +
-                                    '<div class="modal-dialog modal-dialog-center modal-add-user"><div class="modal-content"><div class="modal-header">' +
-                                    '<h4 class="modal-title" id="errorHeader">Error Detail</h4></div><div class="modal-body"><div class="errorWrapper">' +
-                                    '"'+v[Object.keys(v)[0]].details+'"</div></div>      <div class="modal-footer"><button id="test" type="button" class="btn" data-dismiss="modal">OK</button>' +
-                                  '</div></div></div></div></li></ul>'
-                            }
-                            else
-                            {
-                                msg = msg + '<ul class="listStalled">' +
-                                '<li class="pullback"><span class="cross-spacer"></span>'+  Object.keys(v)[0]+'</li></ul>'
-                            }
-
-                    });
-                    if(VdmUI.isErrorPopupShowing==false)
-                        $(".containerStalled").html(msg);
-                    ShowHideDatabaseStatus('stalled')
-
-                }
-                else{
-                 ShowHideDatabaseStatus("running")
-                }
-              }
-
-            }, dbInfo, true);
-        }
-        else if ($("#startOption option:selected").val() == 2){ //Recover Cluster
-             VdmService.RecoverCluster(function(connection){
-                if(connection.Metadata['VDM_RECOVER_CLUSTER'].statusstring.indexOf('Start request sent successfully') >=0)
-              {
-                 VdmUI.isRunning = true;
-                 VdmUI.haltRequest = false;
-                 GetDatabaseStatus();
-//                 ShowHideDatabaseStatus("running");
-              }
-              else
-              {
-               startStatus = JSON.parse(connection.Metadata['VDM_RECOVER_CLUSTER']['statusstring'])
-                if(startStatus.status[0].status == "stopped"){  //Failed Cluster
-
-                        var msg = '<p>Cluster startup did not succeed on all servers.</p>';
-                        $.each(startStatus.serverDetails, function(k, v) {
-                            //display the key and value pair
-                                if(v[Object.keys(v)[0]].status=="stopped"){
-                                    var ip = Object.keys(v)[0];
-                                        msg = msg + '<ul class="listStalled">' +
-                                    '<li class="pullback"><span class="redC"><strong>X</strong></span> '+ ip +'<span class="redC left-space"> <a href="javascript:void(0);" data-toggle="modal" data-target="#plusError'+ k +'" >error</a></span><div id="plusError'+ k +'" class="modal fade in" role="dialog">' +
-                                    '<div class="modal-dialog modal-dialog-center modal-add-user"><div class="modal-content"><div class="modal-header">' +
-                    '<h4 class="modal-title" id="errorHeader">Error Detail</h4></div><div class="modal-body"><div class="errorWrapper">' +
-                    '"'+v[Object.keys(v)[0]].details+'"</div></div>      <div class="modal-footer"><button id="btnFailedOk" type="button" class="btn" data-dismiss="modal">OK</button>' +
-                  '</div></div></div></div></li></ul>'
-                }
-                else
-                {
-                    msg = msg + '<ul class="listStalled">' +
-                    '<li class="pullback"><span class="cross-spacer"></span>'+  Object.keys(v)[0]+'</li></ul>'
-                }
-            });
-
-                    $(".containerFailed").html(msg);
-                    ShowHideDatabaseStatus("failed")
-
-                }
-                else if(startStatus.status[0].status == "stalled"){
-
-    var msg = '<p>Cluster startup did not succeed on all servers.</p>';
-    $.each(startStatus.serverDetails, function(k, v) {
-        //display the key and value pair
-            if(v[Object.keys(v)[0]].status!="running"){
-                var ip = Object.keys(v)[0];
-                    msg = msg + '<ul class="listStalled">' +
-                '<li class="pullback"><span class="redC"><strong>X</strong></span> '+ ip +'<span class="redC left-space"> <a href="javascript:void(0);" data-toggle="modal" data-target="#plusError'+ k +'" >error</a></span><div id="plusError'+ k +'" class="modal fade in" role="dialog">' +
-                '<div class="modal-dialog modal-dialog-center modal-add-user"><div class="modal-content"><div class="modal-header">' +
-'<h4 class="modal-title" id="errorHeader">Error Detail</h4></div><div class="modal-body"><div class="errorWrapper">' +
-'"'+v[Object.keys(v)[0]].details+'"</div></div>      <div class="modal-footer"><button id="test" type="button" class="btn" data-dismiss="modal">OK</button>' +
-'</div></div></div></div></li></ul>'
-            }
-            else
-            {
-                msg = msg + '<ul class="listStalled">' +
-                '<li class="pullback"><span class="cross-spacer"></span>'+  Object.keys(v)[0]+'</li></ul>'
-            }
-
-    });
-            $(".containerStalled").html(msg);
-
-            ShowHideDatabaseStatus('stalled')
-
-                }
-                else{
-                  ShowHideDatabaseStatus('stopped')
-                }
-              }
-            }, dbInfo, true);
-
-        }
-    })
-
-    var ShowHideDatabaseStatus = function(status){
-
-        if(status == "stopped"){
-            $("#startSuccess").hide();
-            $(".loadingStart").hide();
-            $("#startFailed").hide();
-            $("#stallFailed").hide();
-            $(".clusterBtnWrap").show();
-            $(".connectionFail").hide();
-        }
-        else if (status== "running"){
-            $("#startSuccess").show();
-            $(".loadingStart").hide();
-            $("#startFailed").hide();
-            $("#stallFailed").hide();
-            $(".clusterBtnWrap").hide()
-            $(".connectionFail").hide();
-        }
-        else if (status== "stalled"){
-           $("#startSuccess").hide();
-            $(".loadingStart").hide();
-            $("#startFailed").hide();
-            $("#stallFailed").show();
-            $(".clusterBtnWrap").hide();
-            $(".connectionFail").hide();
-        }
-        else if (status== "failed"){
-            $("#startSuccess").hide();
-            $(".loadingStart").hide();
-            $("#startFailed").show();
-            $("#stallFailed").hide();
-            $(".clusterBtnWrap").hide()
-            $(".connectionFail").hide();
-        }
-    }
-
-    GetDatabaseStatus();
-    setInterval(function () {
-
-            if(!VdmUI.haltRequest){
-                if(VdmUI.isErrorPopupShowing==false)
-                {
-                    GetDatabaseStatus();
-                }
-            }
-        }, 5000);
-
-    $("#frmCreateServer").validate({
-        ignore: [],
-        rules: {
-            serverName: validationRules.ServerNameRule,
-            txtHostName: validationRules.HostNameRule,
-            txtClientPort:validationRules.ClientPortRule,
-            txtAdminPort:validationRules.AdminPortRule,
-            txtZookeeper:validationRules.ZookeeperPortRule,
-            txtReplicationPort:validationRules.ReplicationPortRule,
-            txtInternalInterface:validationRules.IpRule,
-            txtExternalInterface:validationRules.IpRule,
-            txtPublicInterface:validationRules.IpRule,
-            txtInternalPort:validationRules.InternalPortRule,
-            txtHttpPort:validationRules.HttpPortRule,
-        },
-        messages: {
-            serverName: validationRules.ServerNameMessage,
-            txtHostName: validationRules.HostNameMessage,
-            txtClientPort:validationRules.ClientPortMessage,
-            txtAdminPort:validationRules.AdminPortMessage,
-            txtZookeeper:validationRules.ZookeeperPortMessage,
-            txtReplicationPort:validationRules.ReplicationPortMessage,
-            txtInternalInterface:validationRules.IpMessage,
-            txtExternalInterface:validationRules.IpMessage,
-            txtPublicInterface:validationRules.IpMessage,
-            txtInternalPort:validationRules.InternalPortMessage,
-            txtHttpPort:validationRules.HttpPortMessage,
-        }
-    });
-
-    $("#frmSitePerHost").validate({
-        rules:{
-        txtSitePerHost: validationRules.SitesperhostRules
-        },
-        messages:{
-        txtSitePerHost: validationRules.SitesperhostMessages
-        }
-    });
-
-     $("#frmKSafety").validate({
-        rules:{
-        txtKSafety: validationRules.KSafetyRules
-        },
-        messages:{
-        txtKSafety: validationRules.KSafetyMessages
-        }
-    });
-
-      $("#frmFilePrefix").validate({
-        rules:{
-        txtFilePrefix: validationRules.FileNameRules
-        },
-        messages:{
-        txtFilePrefix: validationRules.FileNameMessages
-        }
-    });
-
-     $("#frmFrequency").validate({
-        rules:{
-        txtFrequency: validationRules.NumericRules
-        },
-        messages:{
-        txtFrequency: validationRules.NumericMessages
-        }
-    });
-
-     $("#frmRetained").validate({
-        rules:{
-        txtRetained: validationRules.NumericRules
-        },
-        messages:{
-        txtRetained: validationRules.NumericMessages
-        }
-    });
-
-      $("#frmLogFrequencyTime").validate({
-        rules:{
-        txtLogFrequencyTime: validationRules.FrequencyRules
-        },
-        messages:{
-        txtLogFrequencyTime: validationRules.FrequencyMessages
-        }
-    });
-
-
-    $("#frmLogFreqTransaction").validate({
-        rules:{
-        txtLogFreqTransaction: validationRules.NumericRules
-        },
-        messages:{
-        txtLogFreqTransaction: validationRules.NumericMessages
-        }
-    });
-
-    $("#frmLogFreqTransaction").validate({
-        rules:{
-        txtLogFreqTransaction: validationRules.NumericRules
-        },
-        messages:{
-        txtLogFreqTransaction: validationRules.NumericMessages
-        }
-    });
-
-    $("#frmLogSegmentSize").validate({
-        rules:{
-        txtLogSegmentSize: validationRules.LogSegmentRules
-        },
-        messages:{
-        txtLogSegmentSize: validationRules.LogSegmentMessages
-        }
-    });
-
-    $("#frmHeartBeatTimeout").validate({
-        rules:{
-        txtHeartbeatTimeout: validationRules.NumericRules
-        },
-        messages:{
-        txtHeartbeatTimeout: validationRules.NumericMessages
-        }
-    });
-
-     $("#frmQueryTimeout").validate({
-        rules:{
-        txtQueryTimeout: validationRules.NumericRules
-        },
-        messages:{
-        txtQueryTimeout: validationRules.NumericMessages
-        }
-    });
-
-    $("#frmMaxTempTableMemory").validate({
-        rules:{
-        txtMaxTempTableMemory: validationRules.NumericRules
-        },
-        messages:{
-        txtMaxTempTableMemory: validationRules.NumericMessages
-        }
-    });
-
-     $("#frmSnapshotPriority").validate({
-        rules:{
-        txtSnapshotPriority: validationRules.SnapshotPriorityRules
-        },
-        messages:{
-        txtSnapshotPriority: validationRules.SnapshotPriorityMessages
-        }
-    });
-
-     $("#frmMemoryLimit").validate({
-        rules:{
-        txtMemoryLimit: validationRules.MemoryLimitRules
-        },
-        messages:{
-        txtMemoryLimit: validationRules.MemoryLimitMessages
-        }
-    });
-
-    $("#frmAddUser").validate({
-                rules: {
-                    txtUser: validationRules.UserNameRule,
-                    txtPassword: validationRules.PasswordRule,
-                    txtUserRole: validationRules.RoleRules,
-                },
-                messages: {
-                    txtUser: validationRules.UserNameMessage,
-                    txtPassword: validationRules.PasswordMessage,
-                    txtUserRole: validationRules.RoleMessages
-                }
-            });
-
-    $('#frmDatabaseReplication').validate({
-        rules: {
-            txtDrId: validationRules.NumericRules,
-            //txtDatabase: validationRules.ConnectionSourceServerRules,
-            txtDrPort: validationRules.DrPortRules,
-        },
-        messages: {
-            txtDrId: validationRules.NumericMessages,
-            //txtDatabase: validationRules.ConnectionSourceServerMessages,
-            txtDrPort: validationRules.DrPortMessages,
-        }
-    })
-
-    $('#frmDrId').validate({
-        rules:{
-        txtDrId: validationRules.NumericRules
-        },
-        messages:{
-        txtDrId: validationRules.NumericMessages
-        }
-    })
-
-    $('#btnCreateServerOk').on('click', function(e){
-        if (!$("#frmCreateServer").valid()) {
-            e.preventDefault();
-            e.stopPropagation();
-            if($('#errorServerName').is(':hidden') && $('#errorServerName').is(':hidden')){
-                $('#colExpIcon').removeClass('glyphicon-triangle-right').addClass('glyphicon-triangle-bottom glyphicon-triangle-right');
-                $('#collapseOne').removeClass('in').addClass('in');
-                $('#collapseOne').removeAttr('style')
-            }
-            return;
-        }
-        var hostName= $('#txtHostName').val()
-        var vdmData = {'serverIp': $('#txtHostName').val()}
-        VdmUI.showHideLoader(true);
-        if(!VdmUI.isTestServer){
-            VdmService.GetVdmStatus(function(connection){
-                if(connection['Metadata']['VDM_STATUS'].hasOwnProperty('voltdeploy')){
-                    result = connection['Metadata']['VDM_STATUS']['voltdeploy'].running;
-                    if(Boolean(result)){
-                        var serverInfo ={
-                            data:{
-                                "name" : $('#serverName').val(),
-                                "hostname" : $('#txtHostName').val(),
-                                "description" : $('#txtDescription').val(),
-                                "client-listener" : $('#txtClientPort').val(),
-                                "admin-listener" : $('#txtAdminPort').val(),
-                                "internal-listener" : $('#txtInternalPort').val(),
-                                "http-listener" : $('#txtHttpPort').val(),
-                                "zookeeper-listener" : $('#txtZookeeper').val(),
-                                "replication-listener" : $('#txtReplicationPort').val(),
-                                "internal-interface" : $('#txtInternalInterface').val(),
-                                "external-interface" : $('#txtExternalInterface').val(),
-                                "public-interface" : $('#txtPublicInterface').val(),
-                                "placement-group" : $('#txtPlacementGroup').val(),
-                            },
-                            id:VdmUI.getCurrentDbCookie(),
-                            server_id: $('#addServer').data('serverid')
-                        }
-                        var hostId = $('#addServer').data('serverid')
-                        if(VdmUI.isServerCreate){
-                            VdmService.CreateServer(function(connection){
-                                VdmUI.showHideLoader(false);
-                                if(connection.Metadata['SERVER_CREATE'].status == 1){
-
-                                    var vdmData1 = {'serverIp': hostName, 'data':{'ip_address':document.location.hostname}}
-                                    var dbData = {
-                                        id: VdmUI.getCurrentDbCookie() == -1 ? 1 : VdmUI.getCurrentDbCookie()
-                                    }
-                                    VdmService.GetMemberList(function(connection){
-                                        VdmUI.displayServers(connection.Metadata['MEMBER_LISTING'])
-                                    }, dbData);
-                                } else{
-                                    $('#errorMsg').html('Unable to create server.')
-                                    $('#errorDialog').modal('show');
-                                }
-                            },serverInfo);
-                        } else {
-                            toggleServer(editStates.ShowLoading,hostId)
-                            VdmService.UpdateServer(function(connection){
-                                VdmUI.showHideLoader(false);
-                                if(connection.Metadata['SERVER_UPDATE'].status == 1){
-                                    var dbData = {
-                                        id: VdmUI.getCurrentDbCookie() == -1 ? 1 : VdmUI.getCurrentDbCookie()
-                                    }
-                                    VdmService.GetMemberList(function(connection){
-                                        VdmUI.displayServers(connection.Metadata['MEMBER_LISTING'])
-                                    }, dbData);
-                                } else{
-                                    $('#errorMsg').html('Unable to update server.')
-                                    $('#errorDialog').modal('show');
-                                    toggleServer(editStates.ShowEdit,hostId);
-                                }
-                            },serverInfo);
-
-                        }
-                        VdmUI.resetTextBox();
-                    }
-                    else{
-                        VdmUI.showHideLoader(false);
-                        $('#errorMsg').html('Unable to add server \''+ $('#serverName').val() +'\' because the VDM is not running in it.')
-                        $('#errorDialog').modal('show');
-                    }
-                }
-                else{
-                    VdmUI.showHideLoader(false);
-                    $('#errorMsg').html('Unable to add server \''+ $('#serverName').val() +'\' because the VDM is not running in it.')
-                    $('#errorDialog').modal('show');
-                }
-
-            },vdmData);
-        } else {
-            var serverInfo ={
-                data:{
-                    "name" : $('#serverName').val(),
-                    "hostname" : $('#txtHostName').val(),
-                    "description" : $('#txtDescription').val(),
-                    "client-listener" : $('#txtClientPort').val(),
-                    "admin-listener" : $('#txtAdminPort').val(),
-                    "internal-listener" : $('#txtInternalPort').val(),
-                    "http-listener" : $('#txtHttpPort').val(),
-                    "zookeeper-listener" : $('#txtZookeeper').val(),
-                    "replication-listener" : $('#txtReplicationPort').val(),
-                    "internal-interface" : $('#txtInternalInterface').val(),
-                    "external-interface" : $('#txtExternalInterface').val(),
-                    "public-interface" : $('#txtPublicInterface').val(),
-                    "placement-group" : $('#txtPlacementGroup').val(),
-                },
-                id:VdmUI.getCurrentDbCookie(),
-                server_id: $('#addServer').data('serverid')
-            }
-            var hostId = $('#addServer').data('serverid')
-            if(VdmUI.isServerCreate){
-                VdmService.CreateServer(function(connection){
-                    VdmUI.showHideLoader(false);
-                    if(connection.Metadata['SERVER_CREATE'].status == 1){
-
-                        var vdmData1 = {'serverIp': hostName, 'data':{'ip_address':document.location.hostname}}
-                        var dbData = {
-                                        id: VdmUI.getCurrentDbCookie() == -1 ? 1 : VdmUI.getCurrentDbCookie()
-                                    }
-                        VdmService.GetMemberList(function(connection){
-                            VdmUI.displayServers(connection.Metadata['MEMBER_LISTING'])
-                        }, dbData);
-                    } else{
-                        $('#errorMsg').html('Unable to create server.')
-                        $('#errorDialog').modal('show');
-                    }
-                },serverInfo);
-            } else {
-                toggleServer(editStates.ShowLoading,hostId)
-                VdmService.UpdateServer(function(connection){
-                    VdmUI.showHideLoader(false);
-                    if(connection.Metadata['SERVER_UPDATE'].status == 1){
-                        var dbData = {
-                                        id: VdmUI.getCurrentDbCookie() == -1 ? 1 : VdmUI.getCurrentDbCookie()
-                                    }
-                        VdmService.GetMemberList(function(connection){
-                            VdmUI.displayServers(connection.Metadata['MEMBER_LISTING'])
-                        }, dbData);
-                    } else{
-                        $('#errorMsg').html('Unable to update server.')
-                        $('#errorDialog').modal('show');
-                        toggleServer(editStates.ShowEdit,hostId);
-                    }
-                },serverInfo);
-
-            }
-            VdmUI.resetTextBox();
-        }
-    });
-
-    $('#frmCreateDB').validate({
-        rules: {
-            txtDbName: validationRules.DatabaseNameRule
-        },
-        messages: {
-            txtDbName: validationRules.DatabaseNameMessage
-        }
-
-    });
-
-    $('#btnAddDatabaseOk').on('click', function(e){
-        if (!$("#frmCreateDB").valid()) {
-            e.preventDefault();
-            e.stopPropagation();
-            return;
-        }
-
-        var dbName = $('#txtDbName').val();
-
-        var dbInfo = {
-            data:{
-                name: dbName,
-            },
-            id:$('#addDatabase').data('id')
-        }
-        if(VdmUI.isDbCreate){
-            VdmService.CreateDatabase(function(connection){
-                if(connection.Metadata['DATABASE_CREATE'].status == 1){
-                    VdmService.GetDatabaseList(function(connection){
-                        VdmUI.displayDatabases(connection.Metadata['DATABASE_LISTING'])
-                    })
-                } else{
-                    $('#errorMsg').html('Unable to create database.')
-                    $('#errorDialog').modal('show');
-                }
-            }, dbInfo);
-        } else {
-            toggleDatabase(editStates.ShowLoading, $('#addDatabase').data('id'))
-            VdmService.UpdateDatabase(function(connection){
-                if(connection.Metadata['DATABASE_UPDATE'].status == 1){
-                    VdmService.GetDatabaseList(function(connection){
-                        VdmUI.displayDatabases(connection.Metadata['DATABASE_LISTING'])
-                    })
-                } else {
-                    toggleDatabase(editStates.ShowEdit, $('#addDatabase').data('id'))
-                    $('#errorMsg').html('Unable to update database.')
-                    $('#errorDialog').modal('show');
-                }
-            }, dbInfo);
-        }
-
-    });
-
-    var toggleServer = function (state,hostId){
-        if(state == editStates.ShowLoading)
-        {
-            $("#editServer_"+hostId).hide()
-            $("#deleteServer_"+hostId).hide()
-            $("#editServerTxt_"+hostId).hide()
-            $("#deleteServerTxt_"+hostId).hide()
-            $("#loadingServer_"+hostId).show()
-
-        }
-        else if (state == editStates.ShowOkCancel) {
-            $("#editServer_"+hostId).show()
-            $("#deleteServer_"+hostId).show()
-            $("#editServerTxt_"+hostId).show()
-            $("#deleteServerTxt_"+hostId).show()
-            $("#loadingServer_"+hostId).hide()
-        }
-        else{
-            $("#editServer_"+hostId).show()
-            $("#deleteServer_"+hostId).show()
-            $("#editServerTxt_"+hostId).show()
-            $("#deleteServerTxt_"+hostId).show()
-            $("#loadingServer_"+hostId).hide()
-        }
-    }
-
-
-    var toggleDatabase = function (state,dbId){
-        if(state == editStates.ShowLoading){
-            $("#editDatabase_" + dbId).hide()
-            $("#deleteDatabase_" + dbId).hide()
-            $("#editDatabaseTxt_" + dbId).hide()
-            $("#deleteDatabaseTxt_" + dbId).hide()
-            $("#loadingDatabase_" + dbId).show()
-        }
-        else if (state == editStates.ShowOkCancel) {
-            $("#editDatabase_" + dbId).show()
-            $("#deleteDatabase_" + dbId).show()
-            $("#editDatabaseTxt_" + dbId).show()
-            $("#deleteDatabaseTxt_" + dbId).show()
-            $("#loadingDatabase_" + dbId).hide()
-        }
-        else{
-            $("#editDatabase_" + dbId).show()
-            $("#deleteDatabase_" + dbId).show()
-            $("#editDatabaseTxt_" + dbId).show()
-            $("#deleteDatabaseTxt_" + dbId).show()
-            $("#loadingDatabase_" + dbId).hide()
-        }
-    }
-
-    $('#deleteServerOk').on('click',function(){
-        $('#errorDialog').modal('hide');
-        var serverId = $('#deleteConfirmation').data('serverid');
-        var serverData = {
-           "id": VdmUI.getCurrentDbCookie(),
-           "server_id": serverId
-        }
-        toggleServer(editStates.ShowLoading,serverId)
-
-        VdmService.GetDatabaseServerStatus(function(connection){
-
-        $('#errorMsg').html('');
-        if (connection.Metadata['DATABASE_SERVER_STATUS'].status != "running"){
-
-           VdmService.DeleteServer(function(connection){
-                if(connection.Metadata['SERVER_DELETE'].result == true){
-                    $("#deleteConfirmation").modal('hide');
-                    $('#errorDialog').modal('hide');
-<<<<<<< HEAD
-                    toggleServer(editStates.ShowEdit, serverId);
-                } else if(connection.Metadata['SERVER_DELETE'].hasOwnProperty('statusstring')){
-                    $('#errorMsg').html(connection.Metadata['SERVER_DELETE']['statusstring'])
-                    $('#errorDialog').modal('show');
-                    toggleServer(editStates.ShowEdit, serverId);
-=======
-                    toggleServer(editStates.ShowEdit,serverId);
-                } else if(connection.Metadata['SERVER_DELETE'].hasOwnProperty('statusstring')){
-                    $('#errorMsg').html(connection.Metadata['SERVER_DELETE']['statusstring'])
-                    $('#errorDialog').modal('show');
-                    toggleServer(editStates.ShowEdit,serverId);
->>>>>>> beaf28c2
-                }
-                var dbData = {
-                    id: VdmUI.getCurrentDbCookie() == -1 ? 1 : VdmUI.getCurrentDbCookie()
-                }
-                VdmService.GetMemberList(function(connection){
-                    VdmUI.displayServers(connection.Metadata['MEMBER_LISTING'])
-                }, dbData);
-            }, serverData);
-        }
-        else{
-            $('#errorMsg').html("Cannot delete a running server.")
-            $('#errorDialog').modal('show');
-            toggleServer(editStates.ShowEdit, serverId);
-        }
-
-
-        },serverData)
-
-
-    })
-
-    $('#btnAddDatabase').on('click', function(){
-        VdmUI.resetDbForm();
-        VdmUI.isDbCreate = true;
-        VdmUI.dbToUpdate = '';
-        $('#dbTitle').html('Add Database');
-    });
-
-    $('#btnDeleteDatabaseOk').on('click', function(){
-        var dbId = $('#deleteDatabase').data('id');
-        var dbData = {
-            id: dbId
-        }
-        toggleDatabase(editStates.ShowLoading, dbId)
-        VdmService.DeleteDatabase(function(connection){
-            if(!connection.Metadata['DATABASE_DELETE'].hasOwnProperty('error')){
-                VdmService.GetDatabaseList(function(connection){
-                    VdmUI.displayDatabases(connection.Metadata['DATABASE_LISTING'])
-                })
-            }else{
-                toggleDatabase(editStates.ShowEdit, dbId)
-                $('#errorMsg').html('Unable to delete given database.')
-                $('#errorDialog').modal('show');
-            }
-        }, dbData);
-    });
-
-    $('#btnSelectDbOk').on('click', function(){
-        var values = $('#selectServers').val();
-        var mem = []
-        for(var i = 0; i < values.length; i++){
-            mem.push(parseInt(values[i]));
-        }
-        var memberInfo = {
-            data: {
-                members: mem,
-            },
-            id: VdmUI.getCurrentDbCookie()
-        }
-        VdmService.UpdateMembers(function(connection){
-            var dbData = {
-                id: VdmUI.getCurrentDbCookie() == -1 ? 1 : VdmUI.getCurrentDbCookie()
-            }
-            VdmService.GetMemberList(function(connection){
-                VdmUI.displayServers(connection.Metadata['MEMBER_LISTING'])
-            }, dbData);
-        }, memberInfo);
-    });
-
-    $("#txtSitePerHost").on('change',function(e){
-        UpdateTextBox(this,"sitePerHost","frmSitePerHost",e);
-    })
-
-    $("#txtKSafety").on('change',function(e){
-        UpdateTextBox(this,'kSafety','frmKSafety',e)
-    })
-
-    $("#txtFilePrefix").on('change',function(e){
-        UpdateTextBox(this,'filePrefix','frmFilePrefix',e);
-    })
-
-    $("#txtFrequency").on('change',function(e){
-        UpdateTextBox(this,'frequency','frmFrequency',e);
-    })
-
-    $("#selFreqUnit").on('change',function(e){
-       if (!$("#frmFrequency").valid()) {
-        e.preventDefault();
-        e.stopPropagation();
-        return;
-    }
-    else{
-                ShowSavingStatus();
-                var deploymentInfo = []
-                var frequencyUnit = "";
-                if($("#selFreqUnit option:selected").val()=="1")
-                {
-                    frequencyUnit = "h";
-                }
-                else if($("#selFreqUnit option:selected").val()=="2")
-                {
-                    frequencyUnit = "m";
-                }
-                else if($("#selFreqUnit option:selected").val()=="3")
-                {
-                    frequencyUnit = "s";
-                }
-
-                deploymentInfo = {
-                        data:{
-                            snapshot:{
-                                frequency: clusterObjects.txtFrequency.val() + frequencyUnit
-                            }
-
-                        },
-                        id: VdmUI.getCurrentDbCookie()
-                    }
-
-
-             VdmService.SaveDeployment(function(connection){
-                    VdmService.GetDeployment(function(connection){
-                        VdmUI.displayDeployment(connection.Metadata['DEPLOYMENT'])
-                    },deploymentInfo)
-                }, deploymentInfo);
-
-                ShowSavedStatus();
-
-       }
-    })
-
-    $("#txtRetained").on('change',function(e){
-        UpdateTextBox(this,'retained','frmRetained',e);
-    })
-
-    $("#txtLogFrequencyTime").on('change',function(e){
-        UpdateTextBox(this,'logFrequencyTime','frmLogFrequencyTime',e);
-    })
-
-    $("#txtLogFreqTransaction").on('change',function(e){
-        UpdateTextBox(this,'logFrequencyTrans','frmLogFreqTransaction',e);
-    })
-
-    $("#txtLogSegmentSize").on('change',function(e){
-        UpdateTextBox(this,'logSegmentSize','frmLogSegmentSize',e);
-    })
-
-    $("#txtHeartbeatTimeout").on('change',function(e){
-        UpdateTextBox(this,'heartBeatTimeout','frmHeartBeatTimeout',e);
-    })
-
-     $("#txtQueryTimeout").on('change',function(e){
-        UpdateTextBox(this,'queryTimeout','frmQueryTimeout',e);
-    })
-
-    $("#txtMaxTempTableMemory").on('change',function(e){
-        UpdateTextBox(this,'tempTables','frmMaxTempTableMemory',e);
-    })
-
-     $("#txtSnapshotPriority").on('change',function(e){
-        UpdateTextBox(this,'snapshotPriority','frmSnapshotPriority',e);
-    })
-
-    $("#txtMemoryLimit").on('change',function(e){
-        setMemoryLimitValidation();
-        UpdateTextBox(this,'memoryLimit','frmMemoryLimit',e);
-    })
-
-     $("#selMemoryLimitUnit").on('change',function(e){
-            setMemoryLimitValidation();
-          if (!$("#frmMemoryLimit").valid()) {
-        e.preventDefault();
-        e.stopPropagation();
-        return;
-    }
-    else{
-        ShowSavingStatus();
-        var deploymentInfo = []
-            var memorySizeUnit = "";
-                if($("#selMemoryLimitUnit option:selected").val()=="GB")
-                {
-                    memorySizeUnit = "";
-                }
-                else if($("#selMemoryLimitUnit option:selected").val()=="%")
-                {
-                    memorySizeUnit = "%";
-                }
-
-               var memoryLimit = '';
-
-               if ($("#txtMemoryLimit").val() != "")
-               {
-                memoryLimit = $("#txtMemoryLimit").val() + memorySizeUnit;
-               }
-
-               var memorySize = "";
-                    if(memoryLimit!="")
-                    {
-                        if (memoryLimit.indexOf("%")>-1) {
-                            memorySize = parseInt(memoryLimit.replace("%", ""));
-                            memoryLimit = memorySize + memorySizeUnit;
-                        } else {
-                            memoryLimit = encodeURIComponent(parseInt(memoryLimit));
-                        }
-                    }
-
-                 deploymentInfo = {
-                data:{
-                    systemsettings:{
-                    resourcemonitor:{
-                        memorylimit: {
-                            "size": memoryLimit
-                        }
-                    }
-                    }
-
-                },
-                id: VdmUI.getCurrentDbCookie()
-            }
-
-
-             VdmService.SaveDeployment(function(connection){
-                    VdmService.GetDeployment(function(connection){
-                        VdmUI.displayDeployment(connection.Metadata['DEPLOYMENT'])
-                    },deploymentInfo)
-                }, deploymentInfo);
-
-                ShowSavedStatus();
-    }
-    })
-
-    $("#txtVoltdbRootDir").on('change',function(e){
-        UpdateTextBox(this,'voltdbrootDir','frmVoltdbRootDir',e);
-    })
-
-
-    $("#txtSnapshotDir").on('change',function(e){
-        UpdateTextBox(this,'snapshotDir','frmSnapshotDir',e);
-    })
-
-     $("#txtExportOverflowDir").on('change',function(e){
-        UpdateTextBox(this,'exportOverflowDir','frmExportOverflowDir',e);
-    })
-
-    $("#txtCommandLogDir").on('change',function(e){
-        UpdateTextBox(this,'commandlogDir','frmCommandLogDir',e);
-    })
-
-    $("#txtCommandLogSnapDir").on('change',function(e){
-        UpdateTextBox(this,'commandlogSnapDir','frmCommandLogSnapDir',e);
-    })
-
-    $("#txtDrOverflow").on('change',function(e){
-        UpdateTextBox(this,'drOverflow','frmDrOverflow',e);
-    })
-
-//    $('#txtDrId').on('change', function(e){
-//        UpdateTextBox(this, 'drId', 'frmDrId', e);
-//    });
-
-    $('#chkPartitionDetection').on('ifClicked', function(event){
-        UpdateCheckBox(clusterObjects.txtPartitionDetection,'partitionDetection');
-    });
-
-
-    $('#chkHttpAccess').on('ifClicked', function(event){
-        UpdateCheckBox(clusterObjects.txtHttpAccess,'httpAccess');
-    });
-
-
-    $('#chkAutoSnapshot').on('ifClicked', function(event){
-        UpdateCheckBox(clusterObjects.txtAutoSnapshot,'autoSnapshots');
-    });
-
-    $('#chkCommandLog').on('ifClicked', function(event){
-        UpdateCheckBox(clusterObjects.txtCommandLog,'commandLog');
-    });
-
-    $('#chkJsonApi').on('ifClicked', function(event){
-        UpdateCheckBox(clusterObjects.txtJsonApi,'jsonApi');
-    });
-
-//    $('#chkDrOnOff').on('ifClicked', function(event){
-//        UpdateCheckBox(clusterObjects.chkDrOnOffValue, 'dr')
-//    });
-
-    UpdateCheckBox = function(element,item){
-
-        if(element.text()=="Off"){
-            element.text("On")
-        }
-        else if (element.text()=="On"){
-            element.text("Off")
-        }
-
-            ShowSavingStatus();
-            var deploymentInfo = [];
-             if(item == "security"){
-                 deploymentInfo = {
-                    data:{
-                        security:{
-                            enabled: element.text()=="Off"?false:true
-                        }
-
-                    },
-                    id: VdmUI.getCurrentDbCookie()
-                }
-             }
-             else if (item == "partitionDetection"){
-                  deploymentInfo = {
-                    data:{
-                        "partition-detection":{
-                            enabled: clusterObjects.txtPartitionDetection.text()=="Off"?false:true
-                        }
-
-                    },
-                    id: VdmUI.getCurrentDbCookie()
-                }
-             }
-             else if (item == "httpAccess"){
-                deploymentInfo = {
-                    data:{
-                        httpd:{
-                            enabled: clusterObjects.txtHttpAccess.text()=="Off"?false:true
-                        }
-
-                    },
-                    id: VdmUI.getCurrentDbCookie()
-                }
-             }
-             else if (item == "autoSnapshots"){
-                deploymentInfo = {
-                    data:{
-                        snapshot:{
-                            enabled: clusterObjects.txtAutoSnapshot.text()=="Off"?false:true
-                        }
-
-                    },
-                    id: VdmUI.getCurrentDbCookie()
-                }
-             }
-             else if (item == "commandLog"){
-                deploymentInfo = {
-                    data:{
-                        commandlog:{
-                            enabled: clusterObjects.txtCommandLog.text()=="Off"?false:true
-                        }
-
-                    },
-                    id: VdmUI.getCurrentDbCookie()
-                }
-             }
-             else if (item == "jsonApi"){
-                deploymentInfo = {
-                    data:{
-                        httpd:{
-                            jsonapi:{
-                                enabled: clusterObjects.txtJsonApi.text()=="Off"?false:true
-                            }
-                        }
-
-                    },
-                    id: VdmUI.getCurrentDbCookie()
-                }
-             }
-//             else if (item == "dr"){
-//                deploymentInfo = {
-//                    data: {
-//                            dr:{
-//                                enabled: clusterObjects.chkDrOnOffValue.text() == "Off" ? false : true
-//                               }
-//                    },
-//                    id: VdmUI.getCurrentDbCookie()
-//                }
-//             }
-
-             VdmService.SaveDeployment(function(connection){
-                    VdmService.GetDeployment(function(connection){
-                        VdmUI.displayDeployment(connection.Metadata['DEPLOYMENT'])
-                    },deploymentInfo)
-                }, deploymentInfo);
-
-                ShowSavedStatus();
-    }
-
-    UpdateTextBox = function(element,item, form, e){
-       if (!$("#"+form).valid()) {
-        e.preventDefault();
-        e.stopPropagation();
-        return;
-    }
-    else{
-
-              ShowSavingStatus();
-              var deploymentInfo = []
-              if(item == "sitePerHost"){
-                deploymentInfo = {
-                    data:{
-                        cluster:{
-                            sitesperhost: parseInt(clusterObjects.txtSitePerHost.val())
-                        }
-
-                    },
-                    id: VdmUI.getCurrentDbCookie()
-                }
-              }
-              else if (item == "kSafety")
-              {
-                 deploymentInfo = {
-                        data:{
-                            cluster:{
-                                kfactor: parseInt(clusterObjects.txtKSafety.val())
-                            }
-
-                        },
-                        id: VdmUI.getCurrentDbCookie()
-                    }
-              }
-              else if (item == "filePrefix")
-              {
-                deploymentInfo = {
-                        data:{
-                            snapshot:{
-                                prefix: clusterObjects.txtFilePrefix.val()
-                            }
-
-                        },
-                        id: VdmUI.getCurrentDbCookie()
-                    }
-              }
-              else if (item == "frequency")
-              {
-                var frequencyUnit = "";
-                if($("#selFreqUnit option:selected").val()=="1")
-                {
-                    frequencyUnit = "h";
-                }
-                else if($("#selFreqUnit option:selected").val()=="2")
-                {
-                    frequencyUnit = "m";
-                }
-                else if($("#selFreqUnit option:selected").val()=="3")
-                {
-                    frequencyUnit = "s";
-                }
-
-                deploymentInfo = {
-                        data:{
-                            snapshot:{
-                                frequency: clusterObjects.txtFrequency.val() + frequencyUnit
-                            }
-
-                        },
-                        id: VdmUI.getCurrentDbCookie()
-                    }
-              }
-              else if (item == "retained")
-              {
-               deploymentInfo = {
-                        data:{
-                            snapshot:{
-                                retain: parseInt(clusterObjects.txtRetained.val())
-                            }
-
-                        },
-                        id: VdmUI.getCurrentDbCookie()
-                    }
-              }
-               else if (item == "logFrequencyTime")
-              {
-               deploymentInfo = {
-                        data:{
-                           commandlog:{
-                                frequency:{
-                                    time: parseInt(clusterObjects.txtLogFrequencyTime.val())
-                                }
-                               }
-
-                        },
-                        id: VdmUI.getCurrentDbCookie()
-                    }
-              }
-              else if (item == "logFrequencyTrans")
-              {
-               deploymentInfo = {
-                        data:{
-                           commandlog:{
-                                frequency:{
-                                    transactions: parseInt(clusterObjects.txtLogFreqTransaction.val())
-                                }
-                               }
-
-                        },
-                        id: VdmUI.getCurrentDbCookie()
-                    }
-              }
-              else if (item == "logSegmentSize")
-              {
-               deploymentInfo = {
-                        data:{
-                           commandlog:{
-                            logsize: parseInt(clusterObjects.txtLogSegmentSize.val())
-                        }
-
-                        },
-                        id: VdmUI.getCurrentDbCookie()
-                    }
-              }
-              else if (item == "heartBeatTimeout")
-              {
-               deploymentInfo = {
-                        data:{
-                          heartbeat:{
-                    timeout: parseInt(clusterObjects.txtHeartbeatTimeout.val())
-                }
-                        },
-                        id: VdmUI.getCurrentDbCookie()
-                    }
-              }
-              else if (item == "queryTimeout")
-              {
-               deploymentInfo = {
-                        data:{
-                         systemsettings:{
-                    query: {
-                        timeout: parseInt(clusterObjects.txtQueryTimeout.val())
-                    }
-                }
-                        },
-                        id: VdmUI.getCurrentDbCookie()
-                    }
-              }
-               else if (item == "tempTables")
-              {
-               deploymentInfo = {
-                        data:{
-                        systemsettings:{
-                    temptables:{
-                        maxsize: parseInt(clusterObjects.txtMaxTempTableMemory.val())
-                    }
-                }
-                        },
-                        id: VdmUI.getCurrentDbCookie()
-                    }
-              }
-               else if (item == "snapshotPriority")
-              {
-               deploymentInfo = {
-                        data:{
-                        systemsettings:{
-
-                    snapshot:{
-                        priority: parseInt(clusterObjects.txtSnapshotPriority.val())
-                    },
-
-                }
-
-                        },
-                        id: VdmUI.getCurrentDbCookie()
-                    }
-              }
-                else if (item == "memoryLimit")
-              {
-                    var memorySizeUnit = "";
-                    if($("#selMemoryLimitUnit option:selected").val()=="GB")
-                    {
-                        memorySizeUnit = "";
-                    }
-                    else if($("#selMemoryLimitUnit option:selected").val()=="%")
-                    {
-                        memorySizeUnit = "%";
-                    }
-
-                   var memoryLimit = '';
-
-                   if ($("#txtMemoryLimit").val() != "")
-                   {
-                    memoryLimit = $("#txtMemoryLimit").val() + memorySizeUnit;
-                   }
-
-                   var memorySize = "";
-                        if(memoryLimit!="")
-                        {
-                            if (memoryLimit.indexOf("%")>-1) {
-                                memorySize = parseInt(memoryLimit.replace("%", ""));
-                                memoryLimit = memorySize + memorySizeUnit;
-                            } else {
-                                memoryLimit = encodeURIComponent(parseInt(memoryLimit));
-                            }
-                        }
-
-                     deploymentInfo = {
-                    data:{
-                        systemsettings:{
-                        resourcemonitor:{
-                            memorylimit: {
-                                "size": memoryLimit
-                            }
-                        }
-                        }
-
-                    },
-                    id: VdmUI.getCurrentDbCookie()
-                }
-              }
-               else if (item == "voltdbrootDir"){
-                deploymentInfo = {
-                    data:{
-                       paths:{
-                    voltdbroot: {path:clusterDirectoryObjects.txtVoltdbRootDir.val()}
-                }
-                    },
-                    id: VdmUI.getCurrentDbCookie()
-                }
-             }
-               else if (item == "snapshotDir"){
-                deploymentInfo = {
-                    data:{
-                       paths:{
-                    snapshots: {path:clusterDirectoryObjects.txtSnapshotDir.val()}
-                }
-                    },
-                    id: VdmUI.getCurrentDbCookie()
-                }
-             }
-             else if (item == "exportOverflowDir"){
-                deploymentInfo = {
-                    data:{
-                       paths:{
-                    exportoverflow: {path:clusterDirectoryObjects.txtExportOverflowDir.val()}
-                }
-                    },
-                    id: VdmUI.getCurrentDbCookie()
-                }
-             }
-              else if (item == "commandlogDir"){
-                deploymentInfo = {
-                    data:{
-                       paths:{
-                    commandlog: {path:clusterDirectoryObjects.txtCommandLogDir.val()},
-                }
-                    },
-                    id: VdmUI.getCurrentDbCookie()
-                }
-             }
-              else if (item == "commandlogSnapDir"){
-                deploymentInfo = {
-                    data:{
-                       paths:{
-                            commandlogsnapshot:{path: clusterDirectoryObjects.txtCommandLogSnapDir.val()},
-                        }
-                    },
-                    id: VdmUI.getCurrentDbCookie()
-                }
-             }
-               else if (item == "drOverflow"){
-                deploymentInfo = {
-                    data:{
-                       paths:{
-                            droverflow:{path: clusterDirectoryObjects.txtDrOverflow.val()},
-                        }
-                    },
-                    id: VdmUI.getCurrentDbCookie()
-                }
-             }
-            else if (item == "drId"){
-                deploymentInfo = {
-                    data: {
-                        dr: {
-                            id: parseInt(clusterObjects.txtDrId.val())
-                        },
-                    },
-                    id: VdmUI.getCurrentDbCookie()
-                }
-            }
-
-
-             VdmService.SaveDeployment(function(connection){
-                    VdmService.GetDeployment(function(connection){
-                        VdmUI.displayDeployment(connection.Metadata['DEPLOYMENT'])
-                    },deploymentInfo)
-                }, deploymentInfo);
-
-               }
-                ShowSavedStatus()
-    }
-
-
-
-    var setMemoryLimitValidation = function () {
-        $("#errorMemoryLimit").val("");
-        $("#errorMemoryLimit").hide();
-        $("#txtMemoryLimit").rules("remove");
-        var unit = $('#selMemoryLimitUnit').val();
-        if (unit == "%") {
-            $("#txtMemoryLimit").rules("add", {
-                min: 1,
-                max: 99,
-                digits: true,
-                messages: {
-                    min: "Please enter a positive number.",
-                    max: "Maximum value of percentage cannot be greater than 99.",
-                    digits: "Please enter a positive number without any decimal."
-                }
-            });
-        } else if (unit == "GB") {
-            $("#txtMemoryLimit").rules("add", {
-                min: 1,
-                max: 2147483647,
-                digits: true,
-                messages: {
-                    min: "Please enter a positive number.",
-                    max: "Maximum value of GB cannot be greater than 2147483647.",
-                    digits: "Please enter a positive number without any decimal."
-                }
-            });
-        }
-    };
-
-    ShowSavedStatus= function(){
-         setTimeout(function() {
-                $("#changeSaveStatus").html("Changes have been saved.");
-                $( "#changeSaveStatus" ).show().delay(1000).fadeOut(1500);
-                }, 2000);
-
-    }
-
-    ShowSavingStatus= function(){
-        $("#changeSaveStatus").hide();
-        $("#changeSaveStatus").html("Saving...");
-        $("#changeSaveStatus").show();
-    }
-
-    $('#btnAddSecurity').on('click', function(){
-        VdmUI.userEditId = -1;
-        VdmUI.openSecurityPopup();
-        VdmUI.afterOpenSecurityPopup();
-    });
-
-    $('#btnAddExportProperty').on('click', function(){
-        $('#addImportConfigWrapper').html('');
-        VdmUI.exportEditId = -1;
-        VdmUI.openExportPopup();
-        VdmUI.afterOpenExportPopup();
-    });
-
-    $('#btnEditDiskLimit').on('click',function(){
-        VdmUI.openDiskLimitPopup();
-        VdmUI.afterOpenDiskLimitPopup();
-    });
-
-    $("#formAddExportConfiguration").validate({
-        rules: {
-            txtExportStream: validationRules.streamNameRules,
-            txtExportType: validationRules.streamNameRules,
-            txtExportConnectorClass: validationRules.streamNameRules
-        },
-        messages: {
-            txtExportStream: validationRules.streamNameMessages,
-            txtExportType: validationRules.streamNameMessages,
-            txtExportConnectorClass: validationRules.streamNameMessages
-        }
-    });
-
-    $('#formAddImportConfiguration').validate({
-        rules: {
-            txtImportStream: validationRules.streamNameRules,
-            txtImportType: validationRules.streamNameRules,
-            txtImportConnectorClass: validationRules.streamNameRules
-        },
-        messages: {
-            txtImportStream: validationRules.streamNameMessages,
-            txtImportType: validationRules.streamNameMessages,
-            txtImportConnectorClass: validationRules.streamNameMessages
-        }
-    });
-
-
-    $('#btnSaveDiskLimitOk').on('click',function(e){
-        $(".duplicateError").hide();
-                var featuresNames = [];
-
-                var newFeatureNames = $(".newFeatureName");
-                for (var i = 0; i < newFeatureNames.length; i++) {
-                    featuresNames.push(newFeatureNames[i].value);
-                    $(newFeatureNames[i]).rules("add", {
-                        required: true,
-                        //regex:/^[a-zA-Z0-9_\-.]+$/,
-                        messages: {
-                            required: "This field is required",
-                            //regex: 'Only alphabets, numbers, <br/> _, - and . are allowed.'
-                        }
-                    });
-                }
-
-                var newFeatureValues = $(".newFeatureValue");
-                var newFeatureUnits = $(".newFeatureUnit");
-                for (var j = 0; j < newFeatureValues.length; j++) {
-                    $(newFeatureValues[j]).rules("remove");
-                    var unit = newFeatureUnits[j].value;
-                    if (unit == "%") {
-                        $(newFeatureValues[j]).rules("add", {
-                            required: true,
-                            min: 0,
-                            max: 99,
-                            digits: true,
-                            messages: {
-                                required: "This field is required",
-                                min: "Please enter a positive number.",
-                                max: "Maximum value of percentage cannot be greater than 99.",
-                                digits: "Please enter a positive number without any decimal."
-                            }
-                        });
-                    } else if (unit == "GB") {
-                        $(newFeatureValues[j]).rules("add", {
-                            required: true,
-                            min: 0,
-                            max: 2147483647,
-                            digits: true,
-                            messages: {
-                                required: "This field is required",
-                                min: "Please enter a positive number.",
-                                max: "Maximum value of GB cannot be greater than 2147483647.",
-                                digits: "Please enter a positive number without any decimal."
-                            }
-                        });
-                    }
-                }
-
-                if (!$("#formAddDiskLimit").valid()) {
-                    e.preventDefault();
-                    e.stopPropagation();
-                    return;
-                } else {
-
-
-                    if (hasDuplicates(featuresNames)) {
-
-                        for (var i = 0; i < newFeatureNames.length; i++) {
-                            if (newFeatureNames[i].value == duplicateValue) {
-                                $('#error_' + newFeatureNames[i].id).show();
-                                $('#error_' + newFeatureNames[i].id).html("Duplicate feature names are not allowed.");
-                            }
-                        }
-                        e.preventDefault();
-                        e.stopPropagation();
-                        return;
-                    } else {
-                        $("#addDiskLimitControls").hide();
-                        $("#saveDiskLimitConfirmation").show();
-                        ShowSavingStatus();
-                    }
-
-                }
-
-
-                var newConfig = {};
-                newConfig["feature"] = [];
-
-                var newFeatures = $(".newFeature");
-                for (var i = 0; i < newFeatures.length; i += 2) {
-                    newConfig["feature"].push({
-                        "name": encodeURIComponent($(newFeatures[i]).val()),
-                        "value": encodeURIComponent($(newFeatures[i + 1]).val()),
-                    });
-                }
-
-                VdmUI.diskLimitList.push(newConfig);
-
-                SaveDiskLimit();
-
-
-    });
-
-    $('#btnSaveExportOk').on('click', function(e){
-        var newStreamPropertyNames = $(".newStreamPropertyName");
-        for (var i = 0; i < newStreamPropertyNames.length; i++) {
-            $(newStreamPropertyNames[i]).rules("add", {
-                required: true,
-                regex: /^[a-zA-Z0-9_\-.]+$/,
-                messages: {
-                    required: "This field is required",
-                    regex: 'Only alphabets, numbers, <br/> _, - and . are allowed.'
-                }
-            });
-        }
-
-        var newStreamPropertyValues = $(".newStreamPropertyValue");
-        for (var j = 0; j < newStreamPropertyValues.length; j++) {
-            $(newStreamPropertyValues[j]).rules("add", {
-                required: true,
-                messages: {
-                    required: "This field is required"
-                }
-            });
-        }
-
-        if(!$("#formAddExportConfiguration").valid()){
-            e.preventDefault()
-            e.stopPropagation()
-            return;
-        }
-
-        ShowSavingStatus();
-
-        var newConfig = {};
-        newConfig["property"] = [];
-
-        var newStreamProperties = $(".newStreamProperty");
-        for (var i = 0; i < newStreamProperties.length; i += 2) {
-            newConfig["property"].push({
-                "name": $(newStreamProperties[i]).val(),
-                "value": $(newStreamProperties[i + 1]).val(),
-            });
-        }
-        newConfig["stream"] = $("#txtExportStream").val();
-        newConfig["type"] = $("#txtExportType").val().toLowerCase();
-        newConfig["enabled"] = $("#chkExportStream").is(':checked');
-        if ($("#txtExportType").val().trim().toUpperCase() == "CUSTOM") {
-            newConfig["exportconnectorclass"] = $("#txtExportConnectorClass").val();
-        } else {
-            newConfig["exportconnectorclass"] = '';
-        }
-        if(VdmUI.exportEditId == -1){
-            if(VdmUI.exportPropertyList.length != 0)
-                newConfig["id"] = VdmUI.exportPropertyList[VdmUI.exportPropertyList.length -1].id + 1;
-            else
-                newConfig["id"] = 1;
-            VdmUI.exportPropertyList.push(newConfig);
-        } else {
-            var exportObject = findById(VdmUI.exportPropertyList, VdmUI.exportEditId)
-            exportObject.stream = newConfig.stream;
-            exportObject.type = newConfig.type;
-            exportObject.enabled = newConfig.enabled;
-            exportObject.property = newConfig.property;
-            exportObject.exportconnectorclass = newConfig.exportconnectorclass
-        }
-
-        SaveExport();
-
-    });
-
-    $("#btnSaveUserOk").on('click',function(e){
-        if(!$("#frmAddUser").valid()){
-            e.preventDefault()
-            e.stopPropagation()
-            return;
-        }
-
-        ShowSavingStatus();
-
-        var username = $('#txtOrgUser').val();
-        var newUsername = $('#txtUser').val();
-        var password = encodeURIComponent($('#txtPassword').val());
-        var role = $('#txtUserRole').val();
-        var requestType = "POST";
-        var requestUser = "";
-        var database_id = 0;
-
-
-        var deploymentUserInfo = {
-                         data:{},
-                         id: VdmUI.getCurrentDbCookie()
-                        }
-        if (VdmUI.userEditId == 1) {
-
-                        requestUser = VdmUI.userId;
-                        requestType = "PUT";
-
-                    } else {
-//                        requestUser = newUsername;
-                        requestType = "POST";
-                    }
-
-
-
-        deploymentUserInfo['data']['name'] = newUsername;
-        deploymentUserInfo['data']['password'] = password;
-        deploymentUserInfo['data']['roles'] = role;
-        deploymentUserInfo['data']['plaintext'] = true
-        deploymentUserInfo['data']['databaseid'] = VdmUI.getCurrentDbCookie()
-
-         VdmService.SaveDeploymentUser(function(connection){
-                 VdmService.GetDeploymentUsers(function(connection){
-                    VdmUI.DeploymentUsers = connection.Metadata['DEPLOYMENT_USER']
-
-                     VdmService.GetDeployment(function(connection){
-                        VdmUI.Deployment = connection.Metadata['DEPLOYMENT'];
-                        VdmUI.displayDeployment(connection.Metadata['DEPLOYMENT'])
-                     },dbData);
-                },dbData);
-            }, deploymentUserInfo,requestType, requestUser);
-
-
-         ShowSavedStatus();
-
-
-    })
-    var userLength = 0;
-    $("#deleteUser").on('click',function(e){
-        var username = $('#txtOrgUser').val();
-        var requestUser = VdmUI.userId;
-
-         var deploymentUserInfo = {
-         data:{},
-         id: VdmUI.getCurrentDbCookie()
-        }
-
-            deploymentUserInfo['data']['name'] = $('#txtUser').val()
-            deploymentUserInfo['data']['password'] = encodeURIComponent($('#txtPassword').val())
-            deploymentUserInfo['data']['roles'] = $("#selectRole").val()
-            deploymentUserInfo['data']['plaintext'] = true
-
-
-         VdmService.SaveDeploymentUser(function(connection){
-                VdmService.GetDeployment(function(connection){
-                    VdmService.GetDeploymentUsers(function(connection){
-                        VdmUI.DeploymentUsers = connection.Metadata['DEPLOYMENT_USER']
-                    },dbData)
-                    VdmUI.displayDeployment(connection.Metadata['DEPLOYMENT'])
-                     if(connection.Metadata['DEPLOYMENT']['deployment']['users']['user'].length == 0)
-                      {
-                          deploymentInfo = {
-                                        data:{
-                                            security:{
-                                                enabled: false
-                                            }
-
-                                        },
-                                        id: VdmUI.getCurrentDbCookie()
-                                        }
-
-                               VdmService.SaveDeployment(function(connection){
-                                        VdmService.GetDeployment(function(connection){
-                                            VdmUI.displayDeployment(connection.Metadata['DEPLOYMENT'])
-                                        },deploymentInfo)
-                                    }, deploymentInfo);
-                      }
-
-                },deploymentUserInfo)
-            }, deploymentUserInfo,"DELETE", requestUser);
-
-         ShowSavedStatus();
-
-         $('#plusSecurity').modal('hide');
-    })
-
-    SaveExport = function(){
-
-         var deploymentInfo = {
-                data:{
-                    export: { configuration: []},
-                },
-                id: VdmUI.getCurrentDbCookie()
-            }
-        deploymentInfo['data']['export']['configuration'] = [];
-        for(var i=0;i<= VdmUI.exportPropertyList.length -1;i++)
-        {
-            deploymentInfo['data']['export']['configuration'].push({
-                stream: VdmUI.exportPropertyList[i].stream,
-                enabled: VdmUI.exportPropertyList[i].enabled,
-                type: VdmUI.exportPropertyList[i].type.toLowerCase(),
-                exportconnectorclass: VdmUI.exportPropertyList[i].exportconnectorclass==undefined?"":VdmUI.exportPropertyList[i].exportconnectorclass,
-                property: []
-            });
-
-            deploymentInfo['data']['export']['configuration'][i]['property'] = [];
-
-            for(var j=0;j<=VdmUI.exportPropertyList[i].property.length -1;j++)
-            {
-                deploymentInfo['data']['export']['configuration'][i]['property'].push({
-                    name: VdmUI.exportPropertyList[i].property[j].name,
-                    value:  VdmUI.exportPropertyList[i].property[j].value,
-                });
-            }
-        }
-
-         VdmService.SaveDeployment(function(connection){
-                VdmService.GetDeployment(function(connection){
-                    VdmUI.displayDeployment(connection.Metadata['DEPLOYMENT'])
-                },deploymentInfo)
-            }, deploymentInfo);
-
-           ShowSavedStatus()
-    }
-
-    SaveImport = function(){
-
-        var deploymentInfo = {
-                data:{
-                    import: { configuration: []},
-                },
-                id: VdmUI.getCurrentDbCookie()
-            }
-
-        deploymentInfo['data']['import']['configuration'] = [];
-        for(var i=0;i<= VdmUI.importPropertyList.length -1;i++)
-        {
-            deploymentInfo['data']['import']['configuration'].push({
-                module: VdmUI.importPropertyList[i].module==undefined?"":VdmUI.importPropertyList[i].module,
-                enabled: VdmUI.importPropertyList[i].enabled,
-                type: VdmUI.importPropertyList[i].type,
-                format: VdmUI.importPropertyList[i].format==undefined?"":VdmUI.importPropertyList[i].format,
-                property: []
-            });
-
-            deploymentInfo['data']['import']['configuration'][i]['property'] = [];
-
-            for(var j=0;j<=VdmUI.importPropertyList[i].property.length -1;j++)
-            {
-                deploymentInfo['data']['import']['configuration'][i]['property'].push({
-                    name: VdmUI.importPropertyList[i].property[j].name,
-                    value: VdmUI.importPropertyList[i].property[j].value,
-                });
-            }
-        }
-
-            VdmService.SaveDeployment(function(connection){
-                VdmService.GetDeployment(function(connection){
-                    VdmUI.displayDeployment(connection.Metadata['DEPLOYMENT'])
-                },deploymentInfo)
-            }, deploymentInfo);
-
-             ShowSavedStatus();
-    }
-
-    SaveDiskLimit = function(){
-
-        var deploymentInfo = {
-                    data:{
-                        systemsettings: {
-                            resourcemonitor: {
-                            disklimit: {
-                            feature: []}}},
-                    },
-                    id: VdmUI.getCurrentDbCookie()
-                }
-
-                var feature = [];
-
-                var newFeatureNames = $(".newFeatureName");
-                var newFeatureValues = $(".newFeatureValue");
-                var newFeatureUnits = $(".newFeatureUnit");
-                for (var i = 0; i < newFeatureNames.length; i++) {
-                    if (newFeatureUnits[i].value == "GB") {
-                        feature.push(
-                            {
-                                name: newFeatureNames[i].value.toLowerCase(),
-                                size: parseInt(newFeatureValues[i].value)
-                            }
-                        );
-                    } else {
-                        feature.push(
-                          {
-                              name: newFeatureNames[i].value.toLowerCase(),
-                              size: parseInt(newFeatureValues[i].value) + newFeatureUnits[i].value
-                          }
-                      );
-
-                    }
-                }
-
-//                if (feature.length == 0) {
-//                    adminConfigurations.systemsettings.resourcemonitor.disklimit = null;
-//
-//                } else {
-//                    adminConfigurations.systemsettings.resourcemonitor.disklimit.feature = feature;
-//                }
-
-
-        deploymentInfo['data']['systemsettings']['resourcemonitor']['disklimit'] = {};
-        deploymentInfo['data']['systemsettings']['resourcemonitor']['disklimit']['feature'] = [];
-
-
-        for(var j=0;j<=feature.length -1;j++)
-        {
-            deploymentInfo['data']['systemsettings']['resourcemonitor']['disklimit']['feature'].push({
-                name: feature[j].name,
-                size: feature[j].size.toString(),
-            });
-        }
-
-
-         VdmService.SaveDeployment(function(connection){
-                VdmService.GetDeployment(function(connection){
-                    VdmUI.displayDeployment(connection.Metadata['DEPLOYMENT'])
-                },deploymentInfo)
-            }, deploymentInfo);
-
-           ShowSavedStatus()
-    }
-
-    var hasDuplicates = function (array) {
-                var valuesSoFar = Object.create(null);
-                for (var i = 0; i < array.length; ++i) {
-                    var value = array[i];
-                    if (value in valuesSoFar) {
-                        duplicateValue = value;
-                        return true;
-                    }
-                    valuesSoFar[value] = true;
-                }
-                return false;
-            };
-
-    $('#deleteExportConfig').on('click',function(){
-        ShowSavingStatus();
-        var id = $('#plusExport').data('id');
-        var obj = findById(VdmUI.exportPropertyList, id);
-        removeProperty(VdmUI.exportPropertyList, id);
-        SaveExport();
-        $('#plusExport').modal('hide');
-    })
-
-    $('#deleteImportConfig').on('click',function(){
-        ShowSavingStatus();
-        var id = $('#plusImport').data('id');
-        var obj = findById(VdmUI.importPropertyList, id);
-        removeProperty(VdmUI.importPropertyList, id);
-        SaveImport();
-        $('#plusImport').modal('hide');
-    })
-
-    function findById(source, id) {
-      for (var i = 0; i < source.length; i++) {
-        if (source[i].id === id) {
-          return source[i];
-        }
-      }
-      throw "Couldn't find object with id: " + id;
-    }
-
-    function removeProperty(source, id){
-        $.each(source, function(i){
-            if(source[i].id == id) {
-                source.splice(i,1);
-                return false;
-                }
-            });
-    }
-
-    function formatExportData(){
-        var exportData = []
-        for(var i = 0; i < VdmUI.exportPropertyList.length; i++){
-            var data = {
-                stream: VdmUI.exportPropertyList[i].stream,
-                type: VdmUI.exportPropertyList[i].type,
-                property: VdmUI.exportPropertyList[i].property,
-                enabled: VdmUI.exportPropertyList[i].enabled
-            }
-            exportData.push(data);
-        }
-        return exportData;
-    }
-
-    $('#btnAddImportProperty').on('click', function(){ //btnAddImportProperty
-        $('#addExportConfigWrapper').html('');
-        VdmUI.importEditId = -1;
-        VdmUI.openImportPopup();
-        VdmUI.afterOpenImportPopup();
-    });
-
-    $('#btnSaveImportOk').on('click', function(e){
-        var newStreamPropertyNames = $(".newStreamImportPropertyName");
-        for (var i = 0; i < newStreamPropertyNames.length; i++) {
-            $(newStreamPropertyNames[i]).rules("add", {
-                required: true,
-                regex: /^[a-zA-Z0-9_\-.]+$/,
-                messages: {
-                    required: "This field is required",
-                    regex: 'Only alphabets, numbers, <br/> _, - and . are allowed.'
-                }
-            });
-        }
-
-        var newStreamPropertyValues = $(".newStreamImportPropertyValue");
-        for (var j = 0; j < newStreamPropertyValues.length; j++) {
-            $(newStreamPropertyValues[j]).rules("add", {
-                required: true,
-                messages: {
-                    required: "This field is required"
-                }
-            });
-        }
-
-        if(!$("#formAddImportConfiguration").valid()){
-            e.preventDefault()
-            e.stopPropagation()
-            return;
-        }
-
-        ShowSavingStatus();
-
-        var newConfig = {};
-        newConfig["property"] = [];
-
-        var newStreamProperties = $(".newStreamImportProperty");
-        for (var i = 0; i < newStreamProperties.length; i += 2) {
-            newConfig["property"].push({
-                "name": $(newStreamProperties[i]).val(),
-                "value": $(newStreamProperties[i + 1]).val(),
-            });
-        }
-        newConfig["format"] = $("#txtImportConnectorClass").val();
-        newConfig["type"] = $("#txtImportType").val().toLowerCase();
-        newConfig["enabled"] = $("#chkImportStream").is(':checked');
-        if ($("#txtImportType").val().trim().toUpperCase() == "CUSTOM") {
-            newConfig["module"] = $("#txtImportStream").val();
-        } else {
-            newConfig["module"] = '';
-        }
-        if(VdmUI.importEditId == -1){
-            if(VdmUI.importPropertyList.length != 0)
-                newConfig["id"] = VdmUI.importPropertyList[VdmUI.importPropertyList.length -1].id + 1;
-            else
-                newConfig["id"] = 1;
-            VdmUI.importPropertyList.push(newConfig);
-        } else {
-            var importObject = findById(VdmUI.importPropertyList, VdmUI.importEditId)
-            importObject.module = newConfig.module;
-            importObject.type = newConfig.type;
-            importObject.enabled = newConfig.enabled;
-            importObject.property = newConfig.property;
-            importObject.format = newConfig.format
-        }
-
-        SaveImport();
-
-    });
-
-    $('.modal')
-    .on('shown', function(){
-      console.log('show');
-      $('body').css({overflow: 'hidden'});
-    })
-    .on('hidden', function(){
-      $('body').css({overflow: ''});
-    });
-
-    $('#btnUpdateSource').on('click',function(){
-        $('#drServers-error').hide()
-        $('#errorDrId').hide()
-        $('#errorServers').hide()
-        VdmUI.showHideConnectionSource()
-        VdmUI.populateDrPopup();
-    });
-
-    $('#addConnectionSource').on('click', function(){
-        VdmUI.showHideConnectionSource();
-    })
-
-    $('#selectDrDatabase').change(function () {
-        $('#drServers-error').hide();
-    });
-
-
-    $('#btnSaveReplication').on('click', function(e){
-        if(!$('#frmDatabaseReplication').valid()){
-            e.preventDefault();
-            e.stopPropagation();
-            return;
-        }
-
-        SaveDrInfo();
-    });
-
-    var SaveDrInfo = function(){
-        ShowSavingStatus();
-        var dr_value = {}
-        var masterCluster = clusterObjects.txtDatabase.val();
-        var connection_source = {}
-
-        if($('.trConnectionSource').is(':visible')){
-            if(clusterObjects.txtDatabase.val().trim() != ''){
-                connection_source = {
-                    source: masterCluster,
-                }
-            }
-        }
-        if(clusterObjects.txtDrPort.val() != ''){
-            dr_value = {
-                id: parseInt(clusterObjects.txtDrId.val()),
-                listen: true,
-                connection: connection_source,
-                port: parseInt(clusterObjects.txtDrPort.val())
-            }
-        } else {
-            dr_value = {
-                id: parseInt(clusterObjects.txtDrId.val()),
-                listen: true,
-                connection: connection_source,
-            }
-        }
-
-        deploymentInfo = {
-                            data: {
-                                dr: dr_value
-                            },
-                            id: VdmUI.getCurrentDbCookie()
-                         }
-        VdmService.SaveDeployment(function(connection){
-            VdmService.GetDeployment(function(connection){
-                $('#connectionSource').modal('hide');
-                VdmUI.displayDeployment(connection.Metadata['DEPLOYMENT'])
-                ShowSavedStatus();
-            },deploymentInfo)
-        }, deploymentInfo);
-    }
-
-    $('#btnDeleteConnection').on('click', function(){
-        $('#connectionSource').modal('hide');
-        deploymentInfo = {
-                            data: {
-                                dr: {
-                                }
-                            },
-                            id: VdmUI.getCurrentDbCookie()
-                         }
-
-        VdmService.SaveDeployment(function(connection){
-            VdmService.GetDeployment(function(connection){
-                VdmUI.displayDeployment(connection.Metadata['DEPLOYMENT'])
-            },deploymentInfo)
-        }, deploymentInfo);
-    })
-
-
-    $('#btnStopCluster').on('click', function(){
-
-        $(".stalledState").hide();
-        var dbInfo = {
-                        data:{},
-                        id: VdmUI.getCurrentDbCookie()
-                     }
-        VdmService.StopCluster(function(connection){
-            if(connection.Metadata['VDM_STOP_CLUSTER'].statusstring.indexOf('shutdown successfully') < 0){
-              //try killing cluster
-                   VdmService.KillCluster(function(connection){
-                    if(connection.Metadata['VDM_KILL_CLUSTER'].statusstring.indexOf('Stop request sent successfully to servers') >= 0){
-                       ShowHideDatabaseStatus('stopped')
-
-                    }
-                    else//error killing cluster
-                    {}
-
-                   },dbInfo);
-
-
-
-            }
-        }, dbInfo);
-    })
-
-    $('#vmcLink').on('click',function(){
-        var url = ''
-        if(VdmUI.firstRunningHostName == "")
-        {
-            url = VdmConfig.GetProtocol()+"//"+VdmConfig.GetDefaultServerIP()+":8080";
-        }
-        else
-        {
-            var port = "8080";
-            for(var i=0;i< VdmUI.members.length;i++)
-            {
-                if(VdmUI.members[i]['hostname'] == VdmUI.firstRunningHostName)
-                {
-                    if(VdmUI.members[i]['http-listener'].indexOf(":")<= 0)
-                    {
-                        port = VdmUI.members[i]['http-listener'] != "" ? VdmUI.members[i]['http-listener']:"8080"
-                        url = VdmConfig.GetProtocol()+"//"+VdmUI.firstRunningHostName+":"+port;
-                    }
-                    else
-                    {
-                        port = VdmUI.members[i]['http-listener'];
-                        url = VdmConfig.GetProtocol()+"//"+ port;
-                    }
-
-                }
-            }
-
-
-        }
-
-        var win = window.open(url, '_blank');
-        win.focus();
-    })
-
-    $("#btnFailedOk").on('click',function(){
-        VdmUI.isStartServer = true;
-        ShowHideDatabaseStatus('stopped');
-    })
-
-    $("#upload-file-btn").on('click', function(){
-        VdmUI.showHideLoader(true);
-        if($('#file').val() == ''){
-            $('#errorMsg').html('Please select the file to upload.')
-            $('#errorDialog').modal('show');
-            VdmUI.showHideLoader(false);
-            return;
-        }
-        var form_data = new FormData($('#upload-file')[0]);
-
-        var configInfo = {
-            data:{
-                deploy_file:form_data
-            },
-            id:VdmUI.getCurrentDbCookie()
-        }
-
-        VdmService.UploadDeploymentXml(function(connection){
-            if(connection.Metadata['UPLOAD_DEPLOYMENT_CONFIG'].hasOwnProperty('status')){
-                if(connection.Metadata['UPLOAD_DEPLOYMENT_CONFIG']['status'].toString().toLowerCase() == 'success'){
-                    $('#file').val('')
-                    $('#successMsg').html('File uploaded successfully.')
-                    $('#successDialog').modal('show');
-                } else{
-                    showFileUploadErrorMsg(connection.Metadata['UPLOAD_DEPLOYMENT_CONFIG']['error'])
-                }
-
-            }else{
-                if(connection.Metadata['UPLOAD_DEPLOYMENT_CONFIG'].hasOwnProperty('error')){
-                    showFileUploadErrorMsg(connection.Metadata['UPLOAD_DEPLOYMENT_CONFIG']['error'])
-                } else if (connection.Metadata['UPLOAD_DEPLOYMENT_CONFIG'].hasOwnProperty('errors')){
-                    showFileUploadErrorMsg(connection.Metadata['UPLOAD_DEPLOYMENT_CONFIG']['errors'][0])
-                } else {
-                    $('#errorMsg').html('Unable to upload file to server.')
-                    $('#errorDialog').modal('show');
-                }
-            }
-            VdmUI.showHideLoader(false);
-        }, configInfo);
-    });
-
-
-    function showFileUploadErrorMsg(errMsg){
-        $('#errorMsg').html('Unable to upload the file. Following error was received. <ul><li style="list-style-type: disc;margin-left: 16px" >' + errMsg + ' </li></ul>')
-        $('#errorDialog').modal('show');
-    }
-
-    $('#deleteConnectionSource').on('click', function(){
-        $('.trConnectionSource').hide();
-        clusterObjects.txtDatabase.val('')
-    })
-//    $('#code').on('shown.bs.modal', function (e) {
-//
-//    })
-
-};
-
-(function (window) {
-    var iVdmUi = (function () {
-        this.CurrentTab = NavigationTabs.DBMonitor;
-        this.CurrentServerList = [];
-        this.CurrentHostList = [];
-        this.CurrentDbList = [];
-        this.CurrentDbIdList = [];
-        this.CurrentDbName = '';
-        this.ConnectionSourceStatus = false;
-        this.showHideXDCRMessage = false;
-        this.showHideReplicaMessage = false;
-        this.isServerCreate = true;
-        this.isDbCreate = true;
-        this.serverToUpdate = '';
-        this.hostToUpdate = '';
-        this.dbToUpdate = '';
-        this.members = [];
-        this.exportEditId = -1;
-        this.userEditId = -1;
-        this.orgUserList = [];
-        this.importEditId = -1;
-        this.masterCluster = '';
-        this.isTestServer = false;
-        this.isConnectionSourceDefined = false;
-        this.isErrorPopupShowing = false;
-        this.isStartServer = false;
-        this.isFirstStatusDisplay = true;
-        this.haltRequest = false;
-        this.isRunning = false;
-        this.firstRunningHostName = '';
-        this.ServerList = {};
-        this.httplistenerToUpdate = '';
-        this.internallistenerToUpdate = '';
-        this.zookeeperlistenerToUpdate = '';
-        this.clientlistenerToUpdate = '';
-        this.replicationlistenerToUpdate = '';
-        this.adminlistenerToUpdate = '';
-        this.serverIdToUpdate = '';
-        this.defaultPorts = {
-            "httplistener" : "8080",
-            "clientlistener" : "21212",
-            "adminlistener" : "21211",
-            "internallistener" : "3021",
-            "replicationlistener": "5555",
-            "zookeeperlistener": "7181"
-        };
-        this.portList = [];
-        this.DeploymentUsers = [];
-        this.userId = 0;
-
-
-        this.getCookie = function(name) {
-            return $.cookie(name + "_" + VdmConfig.GetPortId());
-        };
-
-        this.Deployment = [];
-        this.exportPropertyList = [];
-        this.userSecurityList = [];
-        this.importPropertyList = [];
-        this.diskLimitList = []
-        this.newStreamMinmPropertyName = {
-            "outdir": "#txtOutdirValue",
-            "nonce": "#txtnonceValue",
-            "type": "#txtFileTypeValue",
-            "endpoint_http": "#txtEndpointValue",
-            "metadata.broker.list": "#txtMetadataBrokerListValue",
-            "jdbcurl": "#txtJdbcUrlValue",
-            "jdbcdriver": "#txtJdbcDriverValue",
-            "broker.host": "#txtRabbitMqValue",
-            "amqp.uri": "#txtRabbitMqValue",
-            "endpoint_elasticsearch": "#txtEndpointESValue"
-        };
-
-        this.displayServers = function(memberList){
-            debugger;
-            if(memberList == undefined){
-                return;
-            }
-            var dbId = VdmUI.getCurrentDbCookie();
-            VdmService.GetDatabaseList(function(connection){
-                var dbIdList = []
-                connection.Metadata['DATABASE_LISTING'].databases.forEach(function (info) {
-                    var dbId = info['id']
-                    dbIdList.push(dbId);
-                });
-                if(dbIdList.length != 0 ){
-                    VdmUI.showHideOverlay(true);
-                    if($.inArray(dbId, dbIdList) == -1){
-                        if(dbId != -1) {
-                            $('#errorMsg').html('The selected database has been deleted.')
-                            $('#errorDialog').modal('show');
-                        }
-                        dbId = connection.Metadata['DATABASE_LISTING'].databases[0]['id']
-                        VdmUI.saveCurrentDbCookie(dbId);
-
-                    }
-                    VdmUI.members = []
-                    VdmUI.members = memberList.members;
-                    var htmlList = "";
-                    VdmUI.CurrentServerList = [];
-                    VdmUI.CurrentHostList = [];
-                    VdmUI.ServerList = []
-                    if(memberList.members != undefined){
-                        memberList.members.forEach(function (info) {
-                            var hostName = info["hostname"];
-                            var name = info["name"]
-                            var displayName =  name != '' ? name : hostName;
-                            var hostId = info["id"];
-                            var infos = JSON.stringify(info)
-                            htmlList += '<tr>' +
-                                        '<td id="tdHostname_' +hostId+ '">' + displayName + '</td>' +
-                                        '<td data-id="' + hostId + '" data-info=\''+ infos +'\'><a class="btnUpdateServer" href="javascript:void(0);"data-toggle="modal" data-target="#addServer" >' +
-                                        '<div class="editServer" id="editServer_'+hostId+'"></div><span class="editServerTxt" id="editServerTxt_'+hostId+'">Edit</span></a>' +
-                                        '<div class="loading-small" id="loadingServer_'+hostId+'" style="display:none"></div>' +
-                                        '</td>' +
-                                        '<td data-id="' + hostId + '" ><a class="btnDeleteServer" data-toggle="modal" data-target="#deleteConfirmation" >' +
-                                        '<div class="deleteServer" id="deleteServer_'+hostId+'"></div><span class="deleteServerTxt" id="deleteServerTxt_'+hostId+'">Delete</span></a>' +
-                                        '</td>' +
-                                    '</tr>';
-                            VdmUI.CurrentServerList.push(name);
-                            VdmUI.CurrentHostList.push(hostName);
-                            VdmUI.ServerList.push(
-                            {
-                                "name": name,
-                                "hostname": hostName,
-                                "httplistener": info["http-listener"],
-                                "clientlistener": info["client-listener"],
-                                "adminlistener": info["admin-listener"],
-                                "zookeeperlistener": info["zookeeper-listener"],
-                                "replicationlistener": info["replication-listener"],
-                                "internallistener": info["internal-listener"],
-                                "id": hostId
-                            }
-                            )
-                        });
-                    }
-                    if(htmlList == ""){
-                        $('#serverList').html('<tr><td style="top:-1px !important">No servers available.</td><td></td></tr>')
-                    }else{
-                        $('#serverList').html(htmlList)
-                    }
-                    $('.btnDeleteServer').on('click', function(){
-                        var serverId = $(this.parentElement).data('id');
-                        $('#deleteConfirmation').data('serverid',serverId);
-                    });
-
-                    $('.btnUpdateServer').on('click', function(){
-                        VdmUI.resetTextBox();
-                        VdmUI.isServerCreate = false;
-                        var serverInfo = $(this.parentElement).data('info');
-                        VdmUI.serverToUpdate = serverInfo['name'];
-                        VdmUI.hostToUpdate = serverInfo['hostname'];
-                        VdmUI.httplistenerToUpdate = serverInfo['http-listener']
-                        VdmUI.adminlistenerToUpdate = serverInfo['admin-listener']
-                        VdmUI.replicationlistenerToUpdate = serverInfo['replication-listener']
-                        VdmUI.zookeeperlistenerToUpdate = serverInfo['zookeeper-listener']
-                        VdmUI.internallistenerToUpdate = serverInfo['internal-listener']
-                        VdmUI.clientlistenerToUpdate = serverInfo['client-listener']
-                        VdmUI.serverIdToUpdate = serverInfo['id']
-
-                        $('#addServer').data('serverid',serverInfo['id']);
-                        $('#serverName').val(serverInfo['name']);
-                        $('#txtHostName').val(serverInfo['hostname']);
-                        $('#txtDescription').val(serverInfo['description']);
-                        $('#txtClientPort').val(serverInfo['client-listener']);
-                        $('#txtAdminPort').val(serverInfo['admin-listener']);
-                        $('#txtInternalPort').val(serverInfo['internal-listener']);
-                        $('#txtHttpPort').val(serverInfo['http-listener']);
-                        $('#txtZookeeper').val(serverInfo['zookeeper-listener']);
-                        $('#txtReplicationPort').val(serverInfo['replication-listener']);
-                        $('#txtInternalInterface').val(serverInfo['internal-interface'])
-                        $('#txtExternalInterface').val(serverInfo['external-interface'])
-                        $('#txtPublicInterface').val(serverInfo['public-interface']);
-                        $('#txtPlacementGroup').val(serverInfo['placement-group']);
-                        $('#addServerTitle').html('Update Server');
-                    });
-
-                    $('#btnAddServerOption').on('click', function(){
-                        VdmUI.isServerCreate = true;
-                        VdmUI.serverToUpdate = '';
-                        VdmUI.hostToUpdate = '';
-                        VdmUI.serverIdToUpdate = '';
-                        $('#addServerTitle').html('Add Server');
-                        VdmUI.resetTextBox();
-                        $('#colExpIcon').removeClass('glyphicon-triangle-bottom').addClass('glyphicon-triangle-right');
-                        $('#collapseOne').removeClass('in');
-                        $('#collapseOne').css({'height': '0px'});
-                    });
-                } else {
-                    $('#serverList').html('<tr><td style="top:-1px !important">No server available.</td><td></td></tr>')
-                    VdmUI.showHideOverlay(false);
-                }
-            });
-        };
-
-        this.resetTextBox = function(){
-                $('#serverName').val('');
-                $('#txtHostName').val('');
-                $('#txtDescription').val('');
-                $('#txtClientPort').val('');
-                $('#errorClientPort').hide();
-                $('#txtAdminPort').val('');
-                $('#errorAdminPort').hide();
-                $('#txtZookeeper').val('');
-                $('#errorZookeeper').hide();
-                $('#txtReplicationPort').val('');
-                $('#errorReplicationPort').hide();
-                $('#txtInternalInterface').val('');
-                $('#txtExternalInterface').val('');
-                $('#txtPublicInterface').val('');
-                $('#txtInternalPort').val('');
-                $('#txtHttpPort').val('');
-                $('#txtPlacementGroup').val('');
-                $('#errorServerName').hide();
-                $('#errorHostName').hide();
-                $('#errorDescription').hide();
-                $('#errorInternalInterface').hide();
-                $('#errorExternalInterface').hide();
-                $('#errorPublicInterface').hide();
-                $('#errorInternalPort').hide();
-                $('#errorHttpPort').hide();
-            }
-
-        this.resetDbForm = function() {
-                $('#txtDbName').val('');
-                $('#errorDbName').hide();
-            };
-
-        this.displayDatabases = function(databaseList){
-            if(databaseList == undefined)
-                return;
-            var htmlList = '';
-            var isActiveDbFound = false;
-            var isDbCookieDefined = true;
-            var currentDbId = VdmUI.getCurrentDbCookie();
-            if(currentDbId == -1){
-                isDbCookieDefined = false
-                currentDbId = databaseList.databases[0]['id'];
-                VdmUI.saveCurrentDbCookie(currentDbId);
-            }
-            VdmUI.CurrentDbList = [];
-            VdmUI.CurrentDbIdList = [];
-
-            if(databaseList.databases ==  undefined || databaseList.databases.length == 0){
-                $('#clusterName').html('');
-                VdmUI.showHideOverlay(false);
-            }else{
-                VdmUI.showHideOverlay(true);
-                databaseList.databases.forEach(function (info) {
-                var dbName = info['name'];
-                var dbId = info['id']
-                var dbInfo = JSON.stringify(info);
-                if(dbId == currentDbId){
-
-                    $('#clusterName').html(dbName);
-                    isActiveDbFound = true;
-                    htmlList += '<tr>' +
-                                '<td data-id="' + dbId + '"><a id="dbInfo_' + dbId + '" class="btnDbList selected" >' + dbName + '</a></td>' +
-                                '<td data-id="' + dbId + '" data-info=\''+ dbInfo +'\'>' +
-                                '<a id="btnUpdataDb_' + dbId + '" class="btnUpdateDatabase" data-toggle="modal" data-target="#addDatabase" >' +
-                                '<div id="editDatabase_'+ dbId +'" class="editServerDatabase"></div>' +
-                                '<span class="editServerDatabaseTxt" id="editDatabaseTxt_'+ dbId +'">Edit</span></a>' +
-                                '<div class="loading-small-DB" id="loadingDatabase_'+ dbId +'" style="display:none"></div>' +
-                                '</td>' +
-                                '<td data-id="' + dbId + '" width="2%">' +
-                                '<a id="btnDeleteDb_' + dbId + '" class="btnDeleteDatabase" data-toggle="modal" data-target="#deleteDatabase" >' +
-                                '<div class="deleteDisableDS" id="deleteDatabase_'+ dbId +'"></div>' +
-                                '<span class="deleteDisableDSTxt" id="deleteDatabaseTxt_'+ dbId +'">Delete</span></a></td>' +
-                                '</tr>';
-                                VdmUI.CurrentDbName = dbName;
-                } else {
-                    htmlList += '<tr>' +
-
-                                '<td data-id="' + dbId + '"><a id="dbInfo_' + dbId + '" class="btnDbList" >' + dbName + '</a></td>' +
-                                '<td data-id="' + dbId + '" data-info=\''+ dbInfo +'\' >' +
-                                '<a id="btnUpdataDb_' + dbId + '" class="btnUpdateDatabase" data-toggle="modal" data-target="#addDatabase" >' +
-                                '<div id="editDatabase_'+ dbId +'" class="editServerDatabase"></div>' +
-                                '<span class="editServerDatabaseTxt" id="editDatabaseTxt_'+ dbId +'">Edit</span></a>' +
-                                '<div class="loading-small-DB" id="loadingDatabase_'+ dbId +'" style="display:none"></div>' +
-                                '</td>' +
-                                '<td data-id="' + dbId + '" width="2%">' +
-                                '<a id="btnDeleteDb_' + dbId + '" class="btnDeleteDatabase" href="javascript:void(0);"data-toggle="modal" data-target="#deleteDatabase" >' +
-                                '<div class="deleteDatabaseServer" id="deleteDatabase_'+ dbId +'"></div>' +
-                                '<span class="deleteServerDatabaseTxt" id="deleteDatabaseTxt_'+ dbId +'">Delete</span></a></td>' +
-                                '</tr>';
-                }
-                VdmUI.CurrentDbList.push(dbName);
-                VdmUI.CurrentDbIdList.push(dbId);
-            });
-                if(!isActiveDbFound){
-                    currentDbId = databaseList.databases[0]['id'];
-                    VdmUI.saveCurrentDbCookie(currentDbId);
-                    if(!isDbCookieDefined) {
-                        $('#errorMsg').html('The selected database has been deleted.')
-                        $('#errorDialog').modal('show');
-                    }
-                }
-            }
-            if(htmlList == ""){
-                $('#tblDatabaseList').html('<tr><td style="top:-1px !important">No database available.</td><td></td></tr>')
-            }else{
-                $('#tblDatabaseList').html(htmlList)
-            }
-
-            $('.btnUpdateDatabase').on('click', function(){
-                VdmUI.resetDbForm();
-                VdmUI.isDbCreate = false;
-                var dbInfo = $(this.parentElement).data('info');
-                VdmUI.dbToUpdate = dbInfo['name'];
-                $('#addDatabase').data('id',dbInfo['id']);
-                $('#txtDbName').val(dbInfo['name']);
-                $('#dbTitle').html('Update Database');
-            });
-
-            $('.btnDeleteDatabase').on('click', function(e){
-                if(!$(this.children).hasClass('deleteDisableDS')){
-                    var dbId = $(this.parentElement).data('id');
-                    $('#deleteDatabase').data('id', dbId);
-                } else {
-                    e.preventDefault();
-                    e.stopPropagation();
-                }
-            })
-
-            $('.btnDbList').on('click', function(){
-                VdmUI.showHideLoader(true);
-                var dbId = $(this.parentElement).data('id');
-                VdmUI.saveCurrentDbCookie(dbId);
-                $(this).addClass('selected');
-                VdmService.GetDatabaseList(function(connection){
-                    VdmUI.displayDatabases(connection.Metadata['DATABASE_LISTING'])
-                    var dbData = {
-                        id: VdmUI.getCurrentDbCookie() == -1 ? 1 : VdmUI.getCurrentDbCookie()
-                    }
-                    VdmService.GetMemberList(function(connection){
-                        VdmUI.displayServers(connection.Metadata['MEMBER_LISTING'])
-                        VdmUI.showHideLoader(false);
-                    }, dbData);
-                })
-                 var dbData = {
-                    id: VdmUI.getCurrentDbCookie()
-                }
-
-                VdmService.GetDeploymentUsers(function(connection){
-                    VdmUI.DeploymentUsers = connection.Metadata['DEPLOYMENT_USER']
-
-                     VdmService.GetDeployment(function(connection){
-                        VdmUI.Deployment = connection.Metadata['DEPLOYMENT'];
-                        VdmUI.displayDeployment(connection.Metadata['DEPLOYMENT'])
-                     },dbData);
-                },dbData);
-
-                $('#createDatabase').modal('hide');
-            })
-
-        };
-
-        this.saveCurrentDbCookie = function(dbId){
-             saveCookie("current-db", dbId);
-        };
-
-
-        this.getCurrentDbCookie = function(){
-            var dbId = -1;
-            var count = 0;
-            try {
-                var dbId = $.parseJSON(VdmUI.getCookie("current-db"));
-            } catch (e) {
-                //do nothing
-            }
-            return dbId;
-        };
-
-        this.showHideLoader = function(state){
-            if(state){
-                $('.loader').show();
-                $('body').css({overflow: 'hidden'});
-            } else{
-                $('.loader').fadeOut(1000);
-                $('body').css({overflow: ''});
-            }
-        };
-
-
-        this.displayDeployment = function(deployment){
-
-            if(deployment == undefined)
-                return;
-
-            if(!$('#txtSitePerHost').is(":focus")){
-                clusterObjects.txtSitePerHost.val(deployment['deployment']['cluster']['sitesperhost']);
-            }
-
-            if(!$('#txtKSafety').is(":focus")){
-            clusterObjects.txtKSafety.val(deployment['deployment']['cluster']['kfactor']);
-            }
-            if(!$('#txtHeartbeatTimeout').is(":focus")){
-            clusterObjects.txtHeartbeatTimeout.val(deployment['deployment']['heartbeat']['timeout'])
-            }
-
-            if(!$('#txtQueryTimeout').is(":focus")){
-            clusterObjects.txtQueryTimeout.val(deployment['deployment']['systemsettings']['query']['timeout'])
-            }
-            if(!$('#txtMaxTempTableMemory').is(":focus")){
-            clusterObjects.txtMaxTempTableMemory.val(deployment['deployment']['systemsettings']['temptables']['maxsize'])
-            }
-            if(!$('#txtSnapshotPriority').is(":focus")){
-            clusterObjects.txtSnapshotPriority.val(deployment['deployment']['systemsettings']['snapshot']['priority'])
-            }
-            if(!$('#txtMemoryLimit').is(":focus")){
-                if(deployment['deployment']['systemsettings']['resourcemonitor']!= null)
-                {
-                    if(deployment['deployment']['systemsettings']['resourcemonitor']['memorylimit']!= null)
-                    {
-                        var memoryLimitText = deployment['deployment']['systemsettings']['resourcemonitor']['memorylimit']['size'];
-                        var memoryLimitUnit = "GB";
-                        var memoryLimitValue = 0;
-                        if (memoryLimitText != undefined && memoryLimitText.indexOf("%") > -1) {
-                            memoryLimitUnit = "%";
-                            memoryLimitValue = memoryLimitText.replace("%", "");
-                        } else if (memoryLimitText != undefined && memoryLimitText.indexOf("%") == -1) {
-                            memoryLimitValue = memoryLimitText;
-                        } else if (memoryLimitText == undefined) {
-                            memoryLimitValue = undefined;
-                    }
-
-                    clusterObjects.txtMemoryLimit.val(memoryLimitValue);
-                }
-            }
-            }
-            if(!$("#selMemoryLimitUnit").is(":focus"))
-            {
-                if(deployment['deployment']['systemsettings']['resourcemonitor']!= null)
-                    {
-                        if(deployment['deployment']['systemsettings']['resourcemonitor']['memorylimit']!= null)
-                        {
-                                var memoryLimitText = deployment['deployment']['systemsettings']['resourcemonitor']['memorylimit']['size'];
-                                var memoryLimitUnit = "GB";
-                                var memoryLimitValue = 0;
-                                if (memoryLimitText != undefined && memoryLimitText.indexOf("%") > -1) {
-                                    memoryLimitUnit = "%";
-                                    memoryLimitValue = memoryLimitText.replace("%", "");
-                                } else if (memoryLimitText != undefined && memoryLimitText.indexOf("%") == -1) {
-                                    memoryLimitValue = memoryLimitText;
-                                } else if (memoryLimitText == undefined) {
-                                    memoryLimitValue = undefined;
-                            }
-                            $("#selMemoryLimitUnit").val(memoryLimitUnit);
-                        }
-                    }
-            }
-            if(!$('#txtLogFrequencyTime').is(":focus")){
-            clusterObjects.txtLogFrequencyTime.val(deployment['deployment']['commandlog']['frequency']['time'])
-            }
-            if(!$('#txtLogFreqTransaction').is(":focus")){
-            clusterObjects.txtLogFreqTransaction.val(deployment['deployment']['commandlog']['frequency']['transactions'])
-            }
-            if(!$('#txtLogSegmentSize').is(":focus")){
-            clusterObjects.txtLogSegmentSize.val(deployment['deployment']['commandlog']['logsize'])
-            }
-            if(!$('#txtFilePrefix').is(":focus")){
-            clusterObjects.txtFilePrefix.val(deployment['deployment']['snapshot']['prefix'])
-            }
-            if(!$("#selFreqUnit").is(":focus"))
-            {
-            var frequency = deployment['deployment']['snapshot']['frequency'];
-                var spanshotUnit = frequency != undefined ? frequency.slice(-1) : '';
-
-                if (spanshotUnit == 's') {
-                    $("#selFreqUnit").val('3');
-                } else if (spanshotUnit == 'm') {
-                    $("#selFreqUnit").val('2');
-                } else if (spanshotUnit == 'h') {
-                    $("#selFreqUnit").val('1');
-                } else {
-                    $("#selFreqUnit").val('');
-                }
-            }
-            if(!$('#txtFrequency').is(":focus")){
-                clusterObjects.txtFrequency.val(parseInt(deployment['deployment']['snapshot']['frequency']))
-            }
-            if(!$('#txtRetained').is(":focus")){
-            clusterObjects.txtRetained.val(deployment['deployment']['snapshot']['retain'])
-            }
-            if(!$('#txtVoltdbRootDir').is(":focus")){
-            clusterDirectoryObjects.txtVoltdbRootDir.val(deployment['deployment']['paths']['voltdbroot']['path'])
-            }
-            if(!$('#txtSnapshotDir').is(":focus")){
-            clusterDirectoryObjects.txtSnapshotDir.val(deployment['deployment']['paths']['snapshots']['path'])
-            }
-            if(!$('#txtExportOverflowDir').is(":focus")){
-            clusterDirectoryObjects.txtExportOverflowDir.val(deployment['deployment']['paths']['exportoverflow']['path'])
-            }
-
-            if(!$('#txtCommandLogDir').is(":focus")){
-            clusterDirectoryObjects.txtCommandLogDir.val(deployment['deployment']['paths']['commandlog']['path'])
-            }
-            if(!$('#txtCommandLogSnapDir').is(":focus")){
-            clusterDirectoryObjects.txtCommandLogSnapDir.val(deployment['deployment']['paths']['commandlogsnapshot']['path'])
-            }
-
-            if(!$('#txtDrOverflow').is(":focus")){
-            clusterDirectoryObjects.txtDrOverflow.val(deployment['deployment']['paths']['droverflow']['path'])
-            }
-
-            if(!$('#txtPartitionDetection').is(":focus")){
-            clusterObjects.txtPartitionDetection.text(getOnOffText(deployment['deployment']['partition-detection']['enabled']));
-            }
-
-            if(deployment['deployment']['partition-detection']['enabled']==true)
-            {
-                clusterObjects.chkPartitionDetection.iCheck('check')
-            }
-            else
-            {
-                clusterObjects.chkPartitionDetection.iCheck('uncheck')
-            }
-
-
-
-            if(deployment['deployment']['users'] != null){
-                if(deployment['deployment']['users']['user'].length!=0)
-                {
-                    $("#row-6 td:nth-child(2)").html('<input id="chkSecurity" tabindex="1" type="checkbox">')
-                    $('#chkSecurity').iCheck({
-                        checkboxClass: 'icheckbox_square-aero customCheckbox',
-                        increaseArea: '20%'
-                    });
-
-
-                    clusterObjects.txtSecurity.text(getOnOffText(deployment['deployment']['security']['enabled']))
-                    if(deployment['deployment']['security']['enabled']==true)
-                    {
-                        $('#chkSecurity').iCheck('check')
-                    }
-                    else
-                    {
-                        $('#chkSecurity').iCheck('uncheck')
-                    }
-                    clusterObjects.chkSecurity.next().attr('title','')
-
-                }
-                else
-                {
-                    $("#row-6 td:nth-child(2)").html('<div id="onOff" title="Security cannot be enabled when there are no users. You need to add at least one user to enable security." class="offIconSecurity"></div>')
-                    clusterObjects.txtSecurity.text("Off")
-                }
-            }
-
-
-            clusterObjects.txtHttpAccess.text(getOnOffText(deployment['deployment']['httpd']['enabled']))
-
-            if(deployment['deployment']['httpd']['enabled']==true)
-            {
-                clusterObjects.chkHttpAccess.iCheck('check')
-            }
-            else
-            {
-                clusterObjects.chkHttpAccess.iCheck('uncheck')
-            }
-
-             clusterObjects.txtJsonApi.text(getOnOffText(deployment['deployment']['httpd']['jsonapi']['enabled']))
-
-            if(deployment['deployment']['httpd']['jsonapi']['enabled']==true)
-            {
-                clusterObjects.chkJsonApi.iCheck('check')
-            }
-            else
-            {
-                clusterObjects.chkJsonApi.iCheck('uncheck')
-            }
-
-            clusterObjects.txtAutoSnapshot.text(getOnOffText(deployment['deployment']['snapshot']['enabled']))
-
-            if(deployment['deployment']['snapshot']['enabled']==true)
-            {
-                clusterObjects.chkAutoSnapshot.iCheck('check')
-            }
-            else
-            {
-                clusterObjects.chkAutoSnapshot.iCheck('uncheck')
-            }
-
-            clusterObjects.txtCommandLog.text(getOnOffText(deployment['deployment']['commandlog']['enabled']))
-
-            if(deployment['deployment']['commandlog']['enabled']==true)
-            {
-                clusterObjects.chkCommandLog.iCheck('check')
-            }
-            else
-            {
-                clusterObjects.chkCommandLog.iCheck('uncheck')
-            }
-
-            VdmUI.exportPropertyList = [];
-            //Export property
-            if(deployment['deployment']['export'] != null){
-                if(deployment['deployment']['export']['configuration'] != null){
-                    var config = deployment['deployment']['export']['configuration'];
-                    for(var i = 0; i < config.length; i++){
-                        config[i]['id'] = i;
-                        VdmUI.exportPropertyList.push(config[i])
-                    }
-                }
-            }
-            VdmUI.displayExportProperties()
-
-            VdmUI.displaySecurity()
-
-
-            //Import property
-            VdmUI.importPropertyList = [];
-            if(deployment['deployment']['import'] != null){
-                if(deployment['deployment']['import']['configuration'] != null){
-                    var config = deployment['deployment']['import']['configuration'];
-                    for(var i = 0; i < config.length; i++){
-                        config[i]['id'] = i;
-                        VdmUI.importPropertyList.push(config[i])
-                    }
-                }
-            }
-            VdmUI.displayImportProperties()
-
-
-            //Disk Limit
-            VdmUI.diskLimitList = [];
-
-            if(deployment['deployment']['systemsettings']['resourcemonitor'] != null){
-                if(deployment['deployment']['systemsettings']['resourcemonitor']['disklimit'] != null){
-                    var config = deployment['deployment']['systemsettings']['resourcemonitor']['disklimit']['feature'];
-                    for(var i = 0; i < config.length; i++){
-                        config[i]['id'] = i;
-                        VdmUI.diskLimitList.push(config[i])
-                    }
-                }
-            }
-            VdmUI.displayDiskLimitProperties();
-
-            //DR Configuration
-            if(deployment['deployment']['dr'] != null && !$.isEmptyObject(deployment['deployment']['dr'])){
-                $('.clsDrType').show();
-                $('#onOffIcon').removeClass('checked').addClass('checked')
-                clusterObjects.chkDrOnOffVal.text('On')
-                clusterObjects.lblDrId.text(deployment['deployment']['dr'].id);
-                if(deployment['deployment']['dr'].port != undefined){
-                    clusterObjects.rowDrPort.show();
-                    clusterObjects.lblDrPort.text(deployment['deployment']['dr'].port);
-                } else {
-                    clusterObjects.rowDrPort.hide();
-                    clusterObjects.lblDrPort.text('');
-                }
-                var htmlConSource = '';
-                var htmlServers = '';
-                var htmlServerList = '';
-                if(deployment['deployment']['dr'].connection != null && ! $.isEmptyObject(deployment['deployment']['dr'].connection)){
-                    VdmUI.isConnectionSourceDefined = true;
-                    $('#trConnectionSource').show()
-                    VdmUI.ConnectionSourceStatus = true;
-                    var source = deployment['deployment']['dr']['connection'].source;
-                    VdmUI.masterCluster = source;
-                    $('#master-cluster-name').html(source);
-                } else {
-                    VdmUI.isConnectionSourceDefined = false;
-                    $('#trConnectionSource').hide()
-                    VdmUI.ConnectionSourceStatus = false;
-                    $('#row-master-cluster').hide();
-                    $('#row-server').hide()
-                }
-            } else {
-                $('.clsDrType').hide();
-                clusterObjects.rowDrPort.hide();
-                clusterObjects.lblDrPort.text('');
-                $('#onOffIcon').removeClass('checked')
-                clusterObjects.chkDrOnOffVal.text('Off')
-            }
-
-            $('#chkSecurity').on('ifClicked', function(event){
-                UpdateCheckBox(clusterObjects.txtSecurity,'security');
-            });
-        };
-
-        var getOnOffText = function (isChecked) {
-            return (isChecked) ? "On" : "Off";
-        };
-
-        this.displayExportProperties = function(){
-            var exportList = '';
-            var showHide = 'none';
-            if ($('#row-4').find('td:first-child > a').hasClass('glyphicon-triangle-right') &&
-            $('#row-4').find('td:first-child > a').hasClass('glyphicon-triangle-bottom')) {
-                showHide = ''
-            }
-            for(var i = 0; i < VdmUI.exportPropertyList.length; i++){
-                var name = VdmUI.exportPropertyList[i].stream;
-                var type = VdmUI.exportPropertyList[i].type.toUpperCase();
-                var property = VdmUI.exportPropertyList[i].property;
-                var enabled = VdmUI.exportPropertyList[i].enabled;
-                var showHideSub = 'none';
-                var subClass = 'glyphicon-triangle-right'
-                if ($('#row-41-'+ i).find('td:first-child > a').hasClass('glyphicon-triangle-right') &&
-                $('#row-41-'+ i).find('td:first-child > a').hasClass('glyphicon-triangle-bottom')) {
-                    showHideSub = ''
-                    subClass = 'glyphicon-triangle-right glyphicon-triangle-bottom'
-                }
-                exportList += '<tr data-property=\''+ VdmUI.exportPropertyList[i].id +'\' class="child-row-4 subLabelRow parentprop exportPropertyClass" id="row-41-' + i + '" style="display:'+ showHide +'">' +
-                       '<td class="configLabel"><a href="javascript:void(0)" class="'+subClass+'">' +
-                       '<span id="exportList_'+ i +'" class="fontFamily">' + name + '(' + type + ')' + '</span></a></td>';
-                       if(enabled){
-                           exportList += '<td align="right"><div class="onIcon"></div></td>' +
-                                        '<td class="onOff" id="txtAutoSnapshot">On</td>';
-                       } else{
-                           exportList +=  '<td align="right"><div class="offIcon"></div></td>' +
-                                        '<td class="onOff" id="txtAutoSnapshot">Off</td>' ;
-                                        }
-
-                       exportList += '<td><a id="btnUpdateExport_'+ i +'" class="btnUpdateExport editIcon" href="javascript:void(0);"data-toggle="modal" data-target="#plusExport"></a></td>' +
-                                    '</tr>';
-                if(property != undefined)
-                {
-                    if(property.length > 0){
-                        for(var j = 0; j < property.length; j++){
-                           var propertyName = property[j].name;
-                           var propertyValue = property[j].value;
-                           exportList += '<tr class="childprop-row-41-' + i + ' subLabelRow exportPropertyClass" style="display:'+showHideSub+'">' +
-                           '<td class="configLabel-sub">' + propertyName + '</td>' +
-                           '<td align="right" >' + propertyValue + '</td>' +
-                           '<td>&nbsp;</td>' +
-                           '<td>&nbsp;</td>' +
-                           '</tr>';
-                        }
-                     }else{
-                        exportList += '<tr class="childprop-row-41-' + i + ' subLabelRow exportPropertyClass" style="display:'+showHideSub+'">' +
-                            '<td class="configLabel-sub">No property available.</td>' +
-                            '<td>&nbsp;</td>' +
-                            '<td>&nbsp;</td>' +
-                            '<td>&nbsp;</td>' +
-                           '</tr>';
-                     }
-                }
-            }
-            $('.exportPropertyClass').remove()
-            if(exportList == ''){
-                exportList = '<tr class="child-row-4 subLabelRow exportPropertyClass parentprop" id="trExport"  style="display:'+ showHide +'">' +
-                    '<td class="configLabel">No configuration available.</td>' +
-                    '<td>&nbsp;</td>' +
-                    '<td>&nbsp;</td>' +
-                    '<td>&nbsp;</td>' +
-                    '</tr>';
-                $('#row-4').after(exportList)
-            } else {
-                $('#row-4').after(exportList)
-            }
-            // Make Expandable Rows for Export Properties.
-            $('tr.parentprop > td:first-child' || 'tr.parentprop > td:fourth-child')
-                .css("cursor", "pointer")
-                .attr("title", "Click to expand/collapse")
-                .click(function () {
-                    var parent = $(this).parent();
-                    $('.childprop-' + parent.attr("id")).toggle();
-                    parent.find(".glyphicon-triangle-right").toggleClass("glyphicon-triangle-bottom");
-                });
-
-
-            $('.btnUpdateExport').on('click', function(){
-                var id = $(this.parentElement.parentElement).data('property');
-                var exportInfo = VdmUI.exportPropertyList[id];
-
-                $('#plusExport').data('id', id);
-                VdmUI.exportEditId = id;
-                VdmUI.openExportPopup();
-                VdmUI.afterOpenExportPopup(exportInfo);
-            })
-
-
-
-        }
-
-        this.displayImportProperties = function(){
-            var importList = '';
-            var showHide = 'none';
-            if ($('#row-7').find('td:first-child > a').hasClass('glyphicon-triangle-right') &&
-            $('#row-7').find('td:first-child > a').hasClass('glyphicon-triangle-bottom')) {
-                showHide = ''
-            }
-            for(var i = 0; i < VdmUI.importPropertyList.length; i++){
-                var name = VdmUI.importPropertyList[i].module;
-                var type = VdmUI.importPropertyList[i].type.toUpperCase();
-                var property = VdmUI.importPropertyList[i].property;
-                var enabled = VdmUI.importPropertyList[i].enabled;
-                var format = VdmUI.importPropertyList[i].format;
-                var showHideSub = 'none';
-                var subClass = 'glyphicon-triangle-right'
-                if ($('#row-71-'+ i).find('td:first-child > a').hasClass('glyphicon-triangle-right') &&
-                $('#row-71-'+ i).find('td:first-child > a').hasClass('glyphicon-triangle-bottom')) {
-                    showHideSub = ''
-                    subClass = 'glyphicon-triangle-right glyphicon-triangle-bottom'
-                }
-
-                importList += '<tr data-property=\''+ VdmUI.importPropertyList[i].id +'\' class="child-row-7 subLabelRow importParentProp  importPropertyClass" id="row-71-' + i +'" style="display:'+ showHide +'">' +
-                       '<td class="configLabel"><a href="javascript:void(0)" class="'+subClass+'">' +
-                       '<span class="fontFamily">' + format + '(' + type + ')' + '</span></a></td>';
-                       if(enabled){
-                           importList += '<td align="right"><div class="onIcon"></div></td>' +
-                                        '<td class="onOff" id="txtImportOnOff">On</td>';
-                       } else{
-                           importList +=  '<td align="right"><div class="offIcon"></div></td>' +
-                                        '<td class="onOff" id="txtImportOnOff">Off</td>' ;
-                       }
-
-                       importList += '<td><a class="btnUpdateImport editIcon" href="javascript:void(0);"data-toggle="modal" data-target="#plusImport"></a></td>' +
-                                    '</tr>';
-                if(property != undefined)
-                {
-                    if(property.length > 0){
-                        for(var j = 0; j < property.length; j++){
-                           var propertyName = property[j].name;
-                           var propertyValue = property[j].value;
-                           importList += '<tr class="imp-childprop-row-71-' + i + ' subLabelRow importPropertyClass" style="display:'+showHideSub+'">' +
-                           '<td class="configLabel-sub">' + propertyName + '</td>' +
-                           '<td align="right" >' + propertyValue + '</td>' +
-                           '<td>&nbsp;</td>' +
-                           '<td>&nbsp;</td>' +
-                           '</tr>';
-                        }
-                     } else {
-                        importList += '<tr class="imp-childprop-row-71-' + i + ' subLabelRow importPropertyClass" style="display:'+showHideSub+'">' +
-                           '<td class="configLabel-sub">No property available.</td>' +
-                            '<td>&nbsp;</td>' +
-                            '<td>&nbsp;</td>' +
-                            '<td>&nbsp;</td>' +
-                           '</tr>';
-                     }
-                 }
-            }
-            $('.importPropertyClass').remove()
-            if(importList == ''){
-                importList = '<tr class="child-row-7 subLabelRow importPropertyClass importParentProp" id="trExport"  style="display:'+ showHide +'">' +
-                    '<td class="configLabel">No configuration available.</td>' +
-                    '<td>&nbsp;</td>' +
-                    '<td>&nbsp;</td>' +
-                    '<td>&nbsp;</td>' +
-                    '</tr>';
-                $('#row-7').after(importList)
-            } else {
-                $('#row-7').after(importList)
-            }
-
-            // Make Expandable Rows for Export Properties.
-            $('tr.importParentProp > td:first-child' || 'tr.importParentProp > td:fourth-child')
-                .css("cursor", "pointer")
-                .attr("title", "Click to expand/collapse")
-                .click(function () {
-                    var parent = $(this).parent();
-                    $('.imp-childprop-' + parent.attr("id")).toggle();
-                    parent.find(".glyphicon-triangle-right").toggleClass("glyphicon-triangle-bottom");
-                });
-
-            $('.btnUpdateImport').on('click', function(){
-                var id = $(this.parentElement.parentElement).data('property');
-                importInfo = VdmUI.importPropertyList[id];
-                $('#plusImport').data('id', importInfo.id);
-                VdmUI.importEditId = id;
-                VdmUI.openImportPopup();
-                VdmUI.afterOpenImportPopup(importInfo);
-            })
-
-
-
-        }
-
-        this.openExportPopup = function(){
-            //For adding a new configuration
-            if (VdmUI.exportEditId == "-1") {
-                $("#btnAddExportConfigTitle").text("Add Configuration");
-            }//For editing an existing configuration
-            else {
-                $("#btnAddExportConfigTitle").text("Edit Configuration");
-            }
-            var contents = '' +
-                '<table width="100%" cellpadding="0" cellspacing="0" class="configurTbl">' +
-                '<tbody>' +
-                '<tr id="trExportStream">' +
-                '    <td>Stream</td>' +
-                '    <td width="15%">' +
-                '       <input id="txtExportStream" name="txtExportStream" type="text" size="38">' +
-                '       <label id="errorExportStream" for="txtExportStream" class="error" style="display: none;"></label>' +
-                '    </td>' +
-                '    <td width="8%" align="right">' +
-                '        <input tabindex="10" type="checkbox" id="chkExportStream" name="chkExportStream" checked="oncheck"></td>' +
-                '    <td id="chkExportStreamValue" class="icheck-label">On</td>' +
-                '</tr>' +
-                '<tr>' +
-                '    <td>Type </td>' +
-                '    <td>' +
-                '       <select id="txtExportType" name="txtExportType">' +
-                '           <option>ELASTICSEARCH</option>' +
-                '           <option>FILE</option>' +
-                '           <option>HTTP</option>' +
-                '           <option>JDBC</option>' +
-                '           <option>KAFKA</option>' +
-                '           <option>RABBITMQ</option>' +
-                '           <option>CUSTOM</option>' +
-                '       </select></td> ' +
-                '    </td>' +
-                '    <td>&nbsp;</td>' +
-                '    <td>&nbsp;</td>' +
-                '</tr>' +
-                '<tr id="trExportConnectorClass" style="display:none">' +
-                '    <td>Custom connector class</td>' +
-                '    <td width="15%" id="tdExportConnectorClass">' +
-                '        <input id="txtExportConnectorClass" name="txtExportConnectorClass" type="text" size="38">' +
-                '        <label id="errorExportConnectorClass" for="txtExportConnectorClass" class="error" style="display: none;"></label></td>' +
-                '    <td>&nbsp;</td>' +
-                '    <td>&nbsp;</td>' +
-                '  </tr>' +
-                '</tbody>' +
-                '</table>' +
-
-                '<table width="100%" cellpadding="0" cellspacing="0" class="configurTbl">' +
-                '<tr>' +
-                '    <td class="configLabe1">' +
-                '        <div class="propertiesAlign">' +
-                '            <div class="proLeft ">Properties</div>' +
-                '            <div class="editBtn addProBtn"> ' +
-                '                <a href="javascript:void(0)" id="lnkAddNewProperty" class="btnEd"> <span class="userPlus">+</span> Add Property</a> ' +
-                '            </div>' +
-                '            <div class="clear"> </div>' +
-                '        </div>' +
-                '    </td>' +
-                '</tr>' +
-                '<tr>' +
-                '    <td>' +
-                '        <div class="addConfigProperWrapper">' +
-                '            <table id="tblAddNewProperty" width="100%" cellpadding="0" cellspacing="0" class="addConfigProperTbl">' +
-                '                <tr class="headerProperty">' +
-                '                    <th>Name</th>' +
-                '                    <th align="right">Value</th>' +
-                '                    <th>Delete</th>' +
-                '                </tr>' +
-
-                '            </table>' +
-                '        </div>' +
-                '    </td>' +
-                '</tr>' +
-                '</table>';
-            $('#addExportConfigWrapper').html(contents)
-
-            $('#chkExportStream').iCheck({
-                checkboxClass: 'icheckbox_square-aero customCheckbox',
-                increaseArea: '20%'
-            });
-
-            $('#chkExportStream').on('ifChanged', function () {
-                $("#chkExportStreamValue").text(getOnOffText($('#chkExportStream').is(":checked")));
-            });
-
-            $('#txtCustomType').focusout(function () {
-                // Uppercase-ize contents
-                this.value = this.value.toUpperCase();
-            });
-
-            $('#txtExportType').change(function () {
-                showHideConnectorClass();
-                if (typeof type === "undefined") {
-                    addExportProperties();
-                }
-            });
-
-
-            var count = 0;
-
-            $("#lnkAddNewProperty").on("click", function () {
-                count++;
-                var nameId = 'txtName' + count;
-                var valueId = 'txtValue' + count;
-
-                var newRow = '<tr>' +
-                    '   <td>' +
-                    '       <input size="15" id="' + nameId + '" name="' + nameId + '" class="newStreamPropertyName newStreamProperty" type="text">' +
-                    '       <label id="errorName' + count + '" for="' + nameId + '" class="error" style="display: none;"></label>' +
-                    '   </td>' +
-                    '   <td>' +
-                    '       <input size="15" id="' + valueId + '" name="' + valueId + '" class="newStreamPropertyValue newStreamProperty" type="text">' +
-                    '       <label id="errorValue' + count + '" for="' + valueId + '" class="error" style="display: none;"></label>' +
-                    '   </td>' +
-                    '   <td><div class="popDelete" id="deleteFirstProperty" onclick="deleteRow(this)"></div></td>' +
-                    '</tr>';
-                $("#tblAddNewProperty").append(newRow);
-            });
-
-//            $("#formAddConfiguration").validate({
-//                rules: {
-//                    txtExportStream: validationRules.streamNameRules,
-//                    txtExportType: validationRules.streamNameRules,
-//                    txtExportConnectorClass: validationRules.streamNameRules
-//                },
-//                messages: {
-//                    txtExportStream: validationRules.streamNameMessages,
-//                    txtExportType: validationRules.streamNameMessages,
-//                    txtExportConnectorClass: validationRules.streamNameMessages
-//                }
-//            });
-
-            if (VdmUI.exportEditId == "-1") {
-                $("#deleteExportConfig").hide();
-            }//For editing an existing configuration
-            else {
-                $("#deleteExportConfig").show();
-            }
-
-        };
-
-        this.afterOpenExportPopup = function(exportValue){
-            //For editing an existing configuration
-            if (VdmUI.exportEditId != -1) {
-                $('#txtExportStream').val(exportValue.stream);
-
-                $("#txtExportType").val(exportValue.type.toUpperCase())
-
-                $('#txtExportConnectorClass').val(exportValue.exportconnectorclass)
-                showHideConnectorClass();
-                if (typeof type === "undefined") {
-                    addExportProperties();
-                }
-
-
-                if(exportValue.enabled){
-                    $('#chkExportStream').iCheck('check');
-                    $('#chkExportStreamValue').html('On');
-                } else{
-                    $('#chkExportStream').iCheck('uncheck');
-                     $('#chkExportStreamValue').html('Off');
-                }
-
-                var properties = exportValue.property;
-
-                if (properties.length == 0) {
-                    $("#deleteFirstProperty").trigger("click");
-                }
-
-                var count = 1;
-                var multiPropertyCount = 0;
-                for (var i = 0; i < properties.length; i++) {
-                    if (VdmUI.newStreamMinmPropertyName.hasOwnProperty(properties[i].name) || VdmUI.newStreamMinmPropertyName.hasOwnProperty(properties[i].name + '_' + exportValue.type)) {
-                        if (properties[i].name == "broker.host" || properties[i].name == "amqp.uri") {
-                            $("#selectRabbitMq").val(properties[i].name);
-                        }
-                        if ($(VdmUI.newStreamMinmPropertyName[properties[i].name]).length) {
-                            $(VdmUI.newStreamMinmPropertyName[properties[i].name]).val(properties[i].value);
-                            $(".newStreamMinProperty").addClass("orgProperty");
-                        } else if ($(VdmUI.newStreamMinmPropertyName[properties[i].name + '_' + exportValue.type]).length && multiPropertyCount == 0) {
-                            $(VdmUI.newStreamMinmPropertyName[properties[i].name + '_' + exportValue.type]).val(properties[i].value);
-                            $(".newStreamMinProperty").addClass("orgProperty");
-                            multiPropertyCount++;
-                        } else {
-                            $("#lnkAddNewProperty").trigger("click");
-                            $("#txtName" + count).val(properties[i].name);
-                            $("#txtValue" + count).val(properties[i].value);
-                            count++;
-                        }
-                    } else {
-                        $("#lnkAddNewProperty").trigger("click");
-                        $("#txtName" + count).val(properties[i].name);
-                        $("#txtValue" + count).val(properties[i].value);
-                        count++;
-                    }
-                }
-            }else{
-//                $("#txtMetadataBrokerListValue").val("");
-//                $("#txtEndpointESValue").val("");
-//                $("#txtEndpointValue").val("");
-//                $("#txtFileTypeValue").val("");
-//                $("#txtnonceValue").val("");
-//                $("#txtOutdirValue").val("");
-//                $("#txtRabbitMqValue").val("");
-//                $("#txtJdbcDriverValue").val("");
-//                $("#txtJdbcUrlValue").val("")
-                showHideConnectorClass();
-                if (typeof type === "undefined") {
-                    addExportProperties();
-                }
-            }
-
-
-        }
-
-        this.displayDiskLimitProperties = function(){
-            var diskLimitList = '';
-            var showHide = 'none';
-
-            if ($('#row-51').find('td:first-child > a').hasClass('glyphicon-triangle-right') &&
-            $('#row-51').find('td:first-child > a').hasClass('glyphicon-triangle-bottom') &&
-            $('#row-5').find('td:first-child > a').hasClass('glyphicon-triangle-right') &&
-            $('#row-5').find('td:first-child > a').hasClass('glyphicon-triangle-bottom')) {
-                showHide = ''
-            }
-
-            if(VdmUI.diskLimitList.length > 0){
-                for(var j = 0; j < VdmUI.diskLimitList.length; j++){
-                   var propertyName = VdmUI.diskLimitList[j].name;
-                   var propertyValue = VdmUI.diskLimitList[j].size;
-                   var unit = "";
-                        if (propertyValue.indexOf("%") == -1) {
-                            unit = "GB";
-                        }
-                   diskLimitList += '<tr class="childprop-row-51 subLabelRow featureClass" style="display:'+showHide+'">' +
-                   '<td class="configLabel-sub">' + propertyName.toUpperCase() + '</td>' +
-                   '<td align="right" >' + propertyValue +' '+ unit + '</td>' +
-                   '<td>&nbsp;</td>' +
-                   '<td>&nbsp;</td>' +
-                   '</tr>';
-                }
-             }else{
-                diskLimitList += '<tr class="childprop-row-51 subLabelRow featureClass" style="display:'+showHide+'">' +
-                    '<td class="configLabel-sub">No features available.</td>' +
-                    '<td>&nbsp;</td>' +
-                    '<td>&nbsp;</td>' +
-                    '<td>&nbsp;</td>' +
-                   '</tr>';
-             }
-
-            childRowClass = $('.child-row-5').find('td:first-child > a').attr('class')
-            $('.featureClass').remove()
-
-            $('#row-51').after(diskLimitList)
-
-        }
-
-         // Make Expandable Rows for Export Properties.
-            $('tr.diskLimitParentProp > td:first-child' || 'tr.diskLimitParentProp > td:fourth-child')
-                .css("cursor", "pointer")
-                .attr("title", "Click to expand/collapse")
-                .on('click',function () {
-                    var parent = $(this).parent();
-                    $('.childprop-' + parent.attr("id")).toggle();
-                    parent.find(".glyphicon-triangle-right").toggleClass("glyphicon-triangle-bottom");
-                });
-
-        this.openDiskLimitPopup = function(){
-
-            $("#expotSaveDiskLimitText").text("save").data("status", "save");
-
-            var contents = '<table width="100%" cellpadding="0" cellspacing="0" class="configurTbl">' +
-                 '<tr>' +
-                 '    <td class="configLabe1">' +
-                 '        <div class="featuresAlign">' +
-                 '            <div class="proLeft ">Feature</div>' +
-                 '            <div class="editBtn addProBtn"> ' +
-                 '                <a href="javascript:void(0)" id="lnkAddNewFeature" class="btnEd"> <span class="userPlus">+</span> Add Feature</a> ' +
-                 '            </div>' +
-                 '            <div class="clear"> </div>' +
-                 '        </div>' +
-                 '    </td>' +
-                 '</tr>' +
-                 '<tr>' +
-                 '    <td>' +
-                 '        <div class="addConfigProperWrapper">' +
-                 '            <table id="tblAddNewFeature" width="100%" cellpadding="0" cellspacing="0" class="addConfigProperTbl">' +
-                 '                <tr class="headerFeature">' +
-                 '                    <th width="53%">Name</th>' +
-                 '                    <th align="right" width="37%">Value</th>' +
-                 '                    <th align="right" width="14%">Unit</th>' +
-                 '                    <th width="5%">Delete</th>' +
-                 '                </tr>' +
-
-                 '            </table>' +
-                 '        </div>' +
-                 '    </td>' +
-                 '</tr>' +
-                 '</table>';
-
-            $("#addDiskLimitWrapper").html(contents);
-
-            var count = 0;
-
-            $("#lnkAddNewFeature").on("click", function () {
-                count = $('.newFeatureValue').length;
-                count++;
-
-                var nameId = 'txtNameDL' + count;
-                var valueId = 'txtValueDL' + count;
-                var unitId = 'txtUnitDL' + count;
-
-                var newRow = '<tr>' +
-                    '   <td>' +
-                    '<select  id="' + nameId + '" name="' + nameId + '" class="newFeatureName newFeature">' +
-                    '<option>SNAPSHOTS</option><option>COMMANDLOG</option><option>EXPORTOVERFLOW</option><option>DROVERFLOW</option><option>COMMANDLOGSNAPSHOT</option>' +
-                    '</select>' +
-                    '       <label id="error_' + nameId + '" class="error duplicateError" style="display: none;"></label>' +
-                    '   </td>' +
-                    '   <td>' +
-                    '       <input size="15" id="' + valueId + '" name="' + valueId + '" class="newFeatureValue newFeature" type="text">' +
-                    '       <label id="errorValueDL' + count + '" for="' + valueId + '" class="error" style="display: none;"></label>' +
-                    '   </td>' +
-                     '   <td><select id="' + unitId + '" name="' + unitId + '" class="newFeatureUnit newFeature"><option>GB</option><option>%</option></select>' +
-                    '       <label id="errorValueUnit' + count + '" for="' + unitId + '" class="error" style="display: none;"></label>' +
-                    '   </td>' +
-                    '   <td><div class="deleteDiskLimit" id="deleteFirstFeature" onclick="deleteDiskLimitRow(this)"></div></td>' +
-                    '</tr>';
-                $("#tblAddNewFeature").append(newRow);
-            });
-
-            $("#formAddDiskLimit").validate();
-        }
-
-        this.afterOpenDiskLimitPopup = function(){
-
-            var features = VdmUI.diskLimitList;
-
-            if (features.length == 0) {
-                $("#deleteFirstProperty").trigger("click");
-            }
-            var count = 1;
-            for (var i = 0; i < features.length; i++) {
-
-                var nameId = 'txtNameDL' + count;
-                var valueId = 'txtValueDL' + count;
-                var unitId = 'txtUnitDL' + count;
-
-                var newRow = '<tr>' +
-                    '   <td>' +
-                    '<select  id="' + nameId + '" name="' + nameId + '" class="newFeatureName newFeature">' +
-                    '<option>SNAPSHOTS</option><option>COMMANDLOG</option><option>EXPORTOVERFLOW</option><option>DROVERFLOW</option><option>COMMANDLOGSNAPSHOT</option>' +
-                    '</select>' +
-                    '       <label id="error_' + nameId + '" class="error" style="display: none;"></label>' +
-                    '   </td>' +
-                    '   <td>' +
-                    '       <input size="15" id="' + valueId + '" name="' + valueId + '" class="newFeatureValue newFeature" type="text">' +
-                    '       <label id="errorValueDL' + count + '" for="' + valueId + '" class="error" style="display: none;"></label>' +
-                    '   </td>' +
-                    '   <td><select id="' + unitId + '" name="' + unitId + '" class="newFeatureUnit newFeature"><option>GB</option><option>%</option></select>' +
-                    '       <label id="errorValueUnit' + count + '" for="' + unitId + '" class="error" style="display: none;"></label>' +
-                    '   </td>' +
-                    '   <td><div class="deleteDiskLimit" id="deleteFirstFeature" onclick="deleteDiskLimitRow(this)"></div></td>' +
-                    '</tr>';
-
-                $("#tblAddNewFeature").append(newRow);
-
-                $("#" + nameId).val(features[i].name.toUpperCase());
-
-
-                if (features[i].size.indexOf("%") === -1) {
-                    $("#" + valueId).val(features[i].size);
-
-                } else {
-                    features[i].size = features[i].size.replace("%", "");
-                    $("#" + valueId).val(features[i].size);
-                    $("#" + unitId).val("%");
-                }
-
-                count++;
-            }
-        }
-
-        this.displaySecurity = function(){
-
-            var securityList = '';
-            var showHide = 'none';
-
-            if ($('#row-6').find('td:first-child > a').hasClass('glyphicon-triangle-right') &&
-            $('#row-6').find('td:first-child > a').hasClass('glyphicon-triangle-bottom')) {
-                showHide = ''
-            }
-
-
-            VdmUI.orgUserList = [];
-            for(var i = 0; i < VdmUI.DeploymentUsers.deployment.length; i++){
-
-                var username = VdmUI.DeploymentUsers.deployment[i].name;
-                VdmUI.orgUserList.push(username);
-                VdmUI.userId = VdmUI.DeploymentUsers.deployment[i].userid;
-                var roles = VdmUI.DeploymentUsers.deployment[i].roles;
-                    securityList += '<tr  style="display:'+showHide+'" class="child-row-6 subLabelRow securityList" data-property=\''+ JSON.stringify(VdmUI.DeploymentUsers.deployment[i]) +'\'><td class="configLabel">'+ username + '</td><td>'+ roles +'</td><td>&nbsp;</td><td>' +
-                    '<a class="btnUpdateSecurity editIcon" href="javascript:void(0);" data-toggle="modal" data-target="#plusSecurity"></a><td></tr>'
-                }
-            $('.securityList').remove();
-            if(securityList == ''){
-                securityList = '<tr class="child-row-6 subLabelRow securityList" id="trSecurity" style="display:'+showHide+'">' +
-                    '<td class="configLabel">No security available.</td>' +
-                    '<td>&nbsp;</td>' +
-                    '<td>&nbsp;</td>' +
-                    '<td>&nbsp;</td>' +
-                    '</tr>';
-
-                    $('.secTbl1').after(securityList)
-            } else {
-                    $('.secTbl1').after(securityList)
-            }
-
-            $('.btnUpdateSecurity').on('click', function(){
-                VdmUI.userEditId = 1;
-                $('#addUserInnerPopup').data('isupdate', 1);
-
-                var securityInfo = $(this.parentElement.parentElement).data('property');
-                $('#plusSecurity').data('id', securityInfo.id);
-                orgUser = securityInfo.name;
-                VdmUI.openSecurityPopup();
-                VdmUI.afterOpenSecurityPopup(securityInfo);
-            })
-        }
-
-        this.openSecurityPopup = function(){
-            //For adding a new configuration
-            if (VdmUI.userEditId == "-1") {
-                $("#btnAddSecurityTitle").text("Add User");
-                $("#deleteUser").css('display', 'none');
-            }//For editing an existing configuration
-            else {
-                $("#btnAddSecurityTitle").text("Edit User");
-                $("#deleteUser").css('display', 'block');
-            }
-            var contents = '' +
-                '<table width="100%" cellpadding="0" cellspacing="0" class="modalTbl">' +
-                '<tbody><tr><td width="30%">Username</td><td width="10%">' +
-                '<input id="txtUser" name="txtUser" type="text" size="30" aria-required="true" class="error">' +
-                '<label id="errorUser" for="txtUser" class="error" style="display:none">This field is required</label>' +
-                '<input id="txtOrgUser" name="txtOrgUser" type="text" size="30" aria-required="true" style="display:none"></td>' +
-                 '<td>&nbsp;</td> <td>&nbsp;</td></tr><tr><td><span id="labelPassword">Password</span> </td>' +
-                  '<td><input id="txtPassword" name="txtPassword" type="password" size="30" aria-required="true" class="error">' +
-                  '<label id="errorPassword" for="txtPassword" class="error" style="display:none">This field is required</label> </td>' +
-                  '<td>&nbsp;</td> <td>&nbsp;</td></tr>' +
-                  '<tr>' +
-                  '<td>Roles </td> <td class="tdROle">' +
-                  '<input type="text" class="form-control" id="txtUserRole"  name="txtUserRole" value="" />' +
-                  '<label id="errorRole" for="txtUserRole" class="error" style="display:none">This field is required</label>' +
-                  '<span class="tokenNote"> <i>Note: Please type role and hit <b>"Enter"</b> or <b>"Tab"</b></i></span>' +
-                  '</td> ' +
-                  '<td>&nbsp;</td>' +
-                  '<td>&nbsp;</td>' +
-                  '</tr></tbody></table>'
-
-            $('#addSecurityConfigWrapper').html(contents)
-
-            $('#txtUserRole').tokenfield({
-              autocomplete: {
-                source: VdmUI.autocompleteSource,
-                delay: 100
-              },
-              showAutocompleteOnFocus: true
-            })
-            $('#txtUserRole').on('tokenfield:createtoken', function (e) {
-                debugger;
-                var data = e.attrs.value.split('|')
-                value = data[1] || data[0]
-                var roles = $('#txtUserRole').val().split(',')
-                for(var i =0; i < roles.length; i++){
-                    roles[i] = roles[i].trim().toLowerCase()
-                }
-                if($.inArray(value.toLowerCase(), roles) > -1){
-                    $('#txtUserRole-tokenfield').val('')
-                    e.preventDefault()
-                    e.stopPropagation()
-                    return
-                }
-            })
-            $('#txtUserRole').on('tokenfield:createdtoken', function (e) {
-                var re = /^[a-zA-Z0-9_.-]+$/
-                var valid = re.test(e.attrs.value)
-                if (!valid) {
-                  $(e.relatedTarget).addClass('invalid')
-                }
-            })
-            $('#txtUserRole').on('tokenfield:removedtoken', function (e) {
-                $("#frmAddUser").valid()
-            })
-            $("#txtUserRole" ).change(function() {
-                if($('#errorRole').is(":visible"))
-                    $("#frmAddUser").valid()
-            });
-        }
-
-        this.autocompleteSource = function(request, response){
-            sources = ['administrator', 'user']
-            new_source = []
-            values = $('#txtUserRole').val().split(',')
-            for(var i =0; i < values.length; i++){
-                values[i] = values[i].trim().toLowerCase()
-            }
-            for(var i =0; i < sources.length; i++){
-                if($.inArray(sources[i], values) == -1 && (request.term == '' || sources[i].toLowerCase().indexOf(request.term.toLowerCase()) == 0)){
-                    new_source.push(VdmUI.capitalizeFirstLetter(sources[i]))
-                }
-            }
-            response(new_source)
-
-        }
-
-        this.capitalizeFirstLetter = function(string) {
-            return string.charAt(0).toUpperCase() + string.slice(1);
-        }
-        this.afterOpenSecurityPopup = function(securityValue){
-             if (VdmUI.userEditId == -1) {
-                    $('#labelPassword').html('Password');
-                    $('#addUserHeader').html('Add User');
-                } else {
-                    $('#labelPassword').html('New Password');
-                    $('#addUserHeader').html('Edit User');
-                    $('#txtUser').val(securityValue.name);
-                    $("#txtPassword").val(securityValue.password);
-                    $('#txtUserRole').tokenfield('setTokens', securityValue.roles);
-                    $('#txtOrgUser').val(securityValue.name);
-                    orgUser = securityValue.name;
-                }
-        }
-
-        this.openImportPopup = function(){
-            //For adding a new configuration
-            if (VdmUI.importEditId == "-1") {
-                $("#addImportConfigTitle").text("Add Configuration");
-            }//For editing an existing configuration
-            else {
-                $("#addImportConfigTitle").text("Edit Configuration");
-            }
-            var contents = '' +
-                '<table width="100%" cellpadding="0" cellspacing="0" class="configurTbl">' +
-                '<tbody>' +
-                '<tr id="trImportType">' +
-                '    <td width="30%">Type </td>' +
-                '    <td width="50%">' +
-                '       <select id="txtImportType" name="txtImportType">' +
-                '           <option>KAFKA</option>' +
-                '           <option>CUSTOM</option>' +
-                '       </select></td> ' +
-                '    </td>' +
-                '    <td width="10%" align="right">' +
-                '        <input tabindex="10" type="checkbox" id="chkImportStream" name="chkImportStream" checked="oncheck"></td>' +
-                '    <td id="chkImportStreamValue" class="icheck-label">On</td>' +
-                '</tr>' +
-                '<tr id="trImportConnectorClass" >' +
-                '    <td>Format</td>' +
-                '    <td id="tdImportConnectorClass">' +
-                '<div class="form-group formatImport">' +
-                '<div class="input-group"><input type="text" class="formatHeight" id="txtImportConnectorClass" name="txtImportConnectorClass">' +
-                '<div class="input-group-addon drop-down-trigger"><span class="caret"></span></div>' +
-                '</div>' +
-                '   <ul id="ddlFormat" class="drop-down-list">' +
-                '       <li>csv</li>' +
-                '       <li>tsv</li>' +
-                '   </ul>' +
-                '</div> ' +
-                '        <label id="errorImportConnectorClass" for="txtImportConnectorClass" class="error" style="display: none;"></label></td>' +
-                '    <td>&nbsp;</td>' +
-                '    <td>&nbsp;</td>' +
-                '  </tr>' +
-                '<tr id="trImportStream" style="display:none">' +
-                '    <td>Module</td>' +
-                '    <td>' +
-                '       <input id="txtImportStream" name="txtImportStream" type="text" size="38">' +
-                '       <label id="errorImportStream" for="txtImportStream" class="error" style="display: none;"></label>' +
-                '    </td>' +
-                '    <td>&nbsp;</td>' +
-                '    <td>&nbsp;</td>' +
-                '</tr>' +
-                '</tbody>' +
-                '</table>' +
-
-                '<table width="100%" cellpadding="0" cellspacing="0" class="configurTbl">' +
-                '<tr>' +
-                '    <td class="configLabe1">' +
-                '        <div class="propertiesAlign">' +
-                '            <div class="proLeft ">Properties</div>' +
-                '            <div class="editBtn addProBtn"> ' +
-                '                <a href="javascript:void(0)" id="lnkAddNewImportProperty" class="btnEd"> <span class="userPlus">+</span> Add Property</a> ' +
-                '            </div>' +
-                '            <div class="clear"> </div>' +
-                '        </div>' +
-                '    </td>' +
-                '</tr>' +
-                '<tr>' +
-                '    <td>' +
-                '        <div class="addConfigProperWrapper">' +
-                '            <table id="tblAddNewImportProperty" width="100%" cellpadding="0" cellspacing="0" class="addConfigProperTbl">' +
-                '                <tr class="headerProperty">' +
-                '                    <th>Name</th>' +
-                '                    <th align="right">Value</th>' +
-                '                    <th>Delete</th>' +
-                '                </tr>' +
-
-                '            </table>' +
-                '        </div>' +
-                '    </td>' +
-                '</tr>' +
-                '</table>';
-            $('#addImportConfigWrapper').html(contents)
-
-            $('ul.drop-down-list li').click(function(e){
-                $('#txtImportConnectorClass').val($(this).text());
-                $('ul.drop-down-list').hide()
-            });
-
-            $('#txtImportFormat').on('input', function(){
-                $('ul.drop-down-list').hide()
-            })
-
-            $('#chkImportStream').iCheck({
-                checkboxClass: 'icheckbox_square-aero customCheckbox',
-                increaseArea: '20%'
-            });
-
-            $('#chkImportStream').on('ifChanged', function () {
-                $("#chkImportStreamValue").text(getOnOffText($('#chkImportStream').is(":checked")));
-            });
-
-            $('#txtImportType').focusout(function () {
-                // Uppercase-ize contents
-                this.value = this.value.toUpperCase();
-            });
-
-            $('#txtImportType').change(function () {
-                showHideImportConnectorClass();
-                if (typeof type === "undefined") {
-                    addImportProperties();
-                }
-            });
-
-
-            var count = 0;
-
-            $("#lnkAddNewImportProperty").on("click", function () {
-                count++;
-                var nameId = 'txtName' + count;
-                var valueId = 'txtValue' + count;
-
-                var newRow = '<tr>' +
-                    '   <td>' +
-                    '       <input size="15" id="' + nameId + '" name="' + nameId + '" class="newStreamImportPropertyName newStreamImportProperty" type="text">' +
-                    '       <label id="errorName' + count + '" for="' + nameId + '" class="error" style="display: none;"></label>' +
-                    '   </td>' +
-                    '   <td>' +
-                    '       <input size="15" id="' + valueId + '" name="' + valueId + '" class="newStreamImportPropertyValue newStreamImportProperty" type="text">' +
-                    '       <label id="errorValue' + count + '" for="' + valueId + '" class="error" style="display: none;"></label>' +
-                    '   </td>' +
-                    '   <td><div class="popDelete" id="deleteFirstProperty" onclick="deleteImportRow(this)"></div></td>' +
-                    '</tr>';
-                $("#tblAddNewImportProperty").append(newRow);
-            });
-
-            if (VdmUI.importEditId == "-1") {
-                $("#deleteImportConfig").hide();
-            }//For editing an existing configuration
-            else {
-                $("#deleteImportConfig").show();
-            }
-
-            $('.drop-down-trigger').on('click', function(){
-                $('ul.drop-down-list').toggle();
-            })
-        };
-
-        this.afterOpenImportPopup = function(importValue){
-            //For editing an existing configuration
-            if (VdmUI.importEditId != -1) {
-                $('#txtImportStream').val(importValue.module);
-
-                $("#txtImportType").val(importValue.type.toUpperCase())
-
-                $('#txtImportConnectorClass').val(importValue.format)
-
-                showHideImportConnectorClass();
-                if (typeof type === "undefined") {
-                    addImportProperties();
-                }
-
-
-                if(importValue.enabled){
-                    $('#chkImportStream').iCheck('check');
-                    $('#chkImportStreamValue').html('On');
-                } else{
-                    $('#chkImportStream').iCheck('uncheck');
-                     $('#chkImportStreamValue').html('Off');
-                }
-
-                var properties = importValue.property;
-
-                if (properties.length == 0) {
-                    $("#deleteFirstProperty").trigger("click");
-                }
-
-                var count = 1;
-                var multiPropertyCount = 0;
-                for (var i = 0; i < properties.length; i++) {
-                    if (VdmUI.newStreamMinmPropertyName.hasOwnProperty(properties[i].name) || VdmUI.newStreamMinmPropertyName.hasOwnProperty(properties[i].name + '_' + importValue.type)) {
-                        if (properties[i].name == "broker.host" || properties[i].name == "amqp.uri") {
-                            $("#selectRabbitMq").val(properties[i].name);
-                        }
-                        if ($(VdmUI.newStreamMinmPropertyName[properties[i].name]).length) {
-                            $(VdmUI.newStreamMinmPropertyName[properties[i].name]).val(properties[i].value);
-                            $(".newStreamMinImportProperty").addClass("orgImportProperty");
-                        } else if ($(VdmUI.newStreamMinmPropertyName[properties[i].name + '_' + importValue.type]).length && multiPropertyCount == 0) {
-                            $(VdmUI.newStreamMinmPropertyName[properties[i].name + '_' + importValue.type]).val(properties[i].value);
-                            $(".newStreamMinImportProperty").addClass("orgImportProperty");
-                            multiPropertyCount++;
-                        } else {
-                            $("#lnkAddNewImportProperty").trigger("click");
-                            $("#txtName" + count).val(properties[i].name);
-                            $("#txtValue" + count).val(properties[i].value);
-                            count++;
-                        }
-                    } else {
-                        $("#lnkAddNewImportProperty").trigger("click");
-                        $("#txtName" + count).val(properties[i].name);
-                        $("#txtValue" + count).val(properties[i].value);
-                        count++;
-                    }
-                }
-            }else{
-
-                showHideImportConnectorClass();
-                if (typeof type === "undefined") {
-                    addImportProperties();
-                }
-            }
-        }
-
-        this.showHideOverlay = function(state){
-            if(state){
-                $('#dbWarningText').hide()
-                $('#divOverlayWrapper').hide()
-                $('body').css({overflow: ''});
-            } else {
-                $(window).scrollTop(0);
-                $('body').css({overflow: 'hidden'});
-                $('#dbWarningText').show()
-                $('#divOverlayWrapper').show()
-            }
-        }
-
-        this.showHideConnectionSource = function(){
-            if($('.trConnectionSource').is(':hidden')){
-                $('.trConnectionSource').show();
-            }
-        }
-
-        this.showHideDrConfigs = function(){
-            $('.showHideDrConfig').show();
-            VdmUI.showHideConnectionSource()
-
-        }
-
-        this.populateDrPopup = function(){
-            dbData = {
-               id: VdmUI.getCurrentDbCookie()
-            }
-            VdmService.GetDeployment(function(connection){
-                var deploymentInfo = connection.Metadata['DEPLOYMENT'];
-                if(deploymentInfo['deployment']['dr'] != undefined && !$.isEmptyObject(deploymentInfo['deployment']['dr']))
-                {
-                    clusterObjects.txtDrId.val(deploymentInfo['deployment']['dr'].id);
-                    clusterObjects.txtDrPort.val(deploymentInfo['deployment']['dr'].port != undefined ? deploymentInfo['deployment']['dr'].port : '')
-                    if(deploymentInfo['deployment']['dr'].hasOwnProperty('connection') &&
-                    deploymentInfo['deployment']['dr']['connection'].hasOwnProperty('source')){
-                        $('.trConnectionSource').show()
-                        clusterObjects.txtDatabase.val(deploymentInfo['deployment']['dr']['connection'].source)
-                    } else {
-                        $('.trConnectionSource').hide()
-                    }
-                } else {
-                    $('.trConnectionSource').hide()
-                    clusterObjects.txtDrId.val('');
-                    clusterObjects.txtDatabase.val('');
-                    clusterObjects.txtDrPort.val('');
-                    clusterObjects.txtDatabase.val('');
-                }
-            },dbData);
-        }
-
-    });
-    window.VdmUI = VdmUI = new iVdmUi();
-})(window);
-
-
-
+﻿﻿$(document).ready(function (e) {
+    function reposition() {
+        var modal = $(this),
+            dialog = modal.find('.modal-dialog');
+        modal.css('display', 'block');
+
+        // Dividing by two centers the modal exactly, but dividing by three
+        // or four works better for larger screens.
+        dialog.css("margin-top", Math.max(0, ($(window).height() - dialog.height()) / 2));
+    }
+    // Reposition when a modal is shown
+    $('.modal').on('show.bs.modal', reposition);
+    // Reposition when the window is resized
+    $(window).on('resize', function() {
+        $('.modal:visible').each(reposition);
+    });
+
+    $('#accordion').on('hidden.bs.collapse', function() {
+        //do something...
+    });
+
+    $('#accordion .accordion-toggle').click(function (e) {
+        var chevState = $(e.target).siblings("i.indicator").toggleClass('glyphicon-triangle-right glyphicon-triangle-bottom');
+        $("i.indicator").not(chevState).removeClass("glyphicon-triangle-bottom").addClass("glyphicon-triangle-right");
+    });
+
+    // Make Expandable Rows.
+    $('tr.parent > td:first-child' || 'tr.parent > td:fourth-child')
+        .css("cursor", "pointer")
+        .attr("title", "Click to expand/collapse")
+        .click(function () {
+            var parent = $(this).parent();
+            parent.siblings('.child-' + parent.attr("id")).toggle();
+            parent.find(".glyphicon-triangle-right").toggleClass("glyphicon-triangle-bottom");
+			if ($(this).text() == "Export") {
+                //If parent is closed, then hide export configuration
+                if (parent.find('td:first-child > a').hasClass('glyphicon-triangle-right') && parent.find('td:first-child > a').hasClass('glyphicon-triangle-bottom')) {
+                    var parentProp = $('.parentprop');
+                    for (var j = 0; j < parentProp.length; j++) {
+                        if($(parentProp[j]).find('td:first-child > a').hasClass('glyphicon-triangle-bottom') ||
+                        ($(parentProp[j]).find('td:first-child > a').hasClass('glyphicon-triangle-right') && $(parentProp[j]).find('td:first-child > a').hasClass('glyphicon-triangle-bottom')))
+                            //$(".childprop-row-41").show();
+                            $(parentProp[j]).siblings(".childprop-" + parentProp[j].id).show();
+                        else
+                            //$(".childprop-row-41").hide();
+                            $(parentProp[j]).siblings(".childprop-" + parentProp[j].id).hide();
+                    }
+
+                    //If parent is open, then open the export configuration.
+                } else {
+                var parentProp = $('.parentprop');
+                    for (var j = 0; j < parentProp.length; j++) {
+                        $(parentProp[j]).siblings(".childprop-" + parentProp[j].id).hide();
+                    }
+                }
+            }
+            if ($(this).text().trim() == "Import") {
+                //If parent is closed, then hide export configuration
+                if (parent.find('td:first-child > a').hasClass('glyphicon-triangle-right') && parent.find('td:first-child > a').hasClass('glyphicon-triangle-bottom')) {
+                    var parentProp = $('.importParentProp');
+                    for (var j = 0; j < parentProp.length; j++) {
+                        if($(parentProp[j]).find('td:first-child > a').hasClass('glyphicon-triangle-bottom') ||
+                        ($(parentProp[j]).find('td:first-child > a').hasClass('glyphicon-triangle-right') && $(parentProp[j]).find('td:first-child > a').hasClass('glyphicon-triangle-bottom')))
+                            //$(".childprop-row-41").show();
+                            $(parentProp[j]).siblings(".imp-childprop-" + parentProp[j].id).show();
+                        else
+                            //$(".childprop-row-41").hide();
+                            $(parentProp[j]).siblings(".imp-childprop-" + parentProp[j].id).hide();
+                    }
+
+                    //If parent is open, then open the export configuration.
+                } else {
+                    var parentProp = $('.importParentProp');
+                    for (var j = 0; j < parentProp.length; j++) {
+                        $(parentProp[j]).siblings(".imp-childprop-" + parentProp[j].id).hide();
+                    }
+                }
+            }
+            if ($(this).text() == "Advanced") {
+                //If parent is closed, then hide export configuration
+                if (parent.find('td:first-child > a').hasClass('glyphicon-triangle-right') && parent.find('td:first-child > a').hasClass('glyphicon-triangle-bottom')) {
+                    var parentProp = $('.diskLimitParentProp');
+                    for (var j = 0; j < parentProp.length; j++) {
+                        if($(parentProp[j]).find('td:first-child > a').hasClass('glyphicon-triangle-bottom') ||
+                        ($(parentProp[j]).find('td:first-child > a').hasClass('glyphicon-triangle-right') && $(parentProp[j]).find('td:first-child > a').hasClass('glyphicon-triangle-bottom')))
+                            //$(".childprop-row-41").show();
+                            $(parentProp[j]).siblings(".childprop-" + parentProp[j].id).show();
+                        else
+                            //$(".childprop-row-41").hide();
+                            $(parentProp[j]).siblings(".childprop-" + parentProp[j].id).hide();
+                    }
+
+                    //If parent is open, then open the export configuration.
+                } else {
+                var parentProp = $('.diskLimitParentProp');
+                    for (var j = 0; j < parentProp.length; j++) {
+                        $(parentProp[j]).siblings(".childprop-" + parentProp[j].id).hide();
+                    }
+                }
+            }
+
+        });
+    $('tr[class^=child-]').hide().children('td');
+
+	// Make Expandable Rows for Export Properties.
+    $('tr.parentprop > td:first-child' || 'tr.parentprop > td:fourth-child')
+        .css("cursor", "pointer")
+        .attr("title", "Click to expand/collapse")
+        .click(function () {
+            var parent = $(this).parent();
+            $('.childprop-' + parent.attr("id")).toggle();
+            parent.find(".glyphicon-triangle-right").toggleClass("glyphicon-triangle-bottom");
+        });
+    $('tr[class^=childprop-]').hide().children('td');
+
+
+    $("#navbar li").click(function () {
+        $("#navbar li").removeClass('active');
+        $(this).addClass('active');
+        getCurrentTabContent();
+        VdmUI.CurrentTab = getCurrentTab();
+        saveSessionCookie("current-tab", VdmUI.CurrentTab);
+        $("#navbar").removeClass("in");
+    });
+
+    $("#btnErrorDialog").click(function(){
+        $("#deleteConfirmation").modal("hide");
+    })
+
+    //checkbox
+    $("input[type=checkbox]").on('ifChanged', function () {
+     var onOffText = $(this).is(":checked") ? "On" : "Off";
+     $(this).parent().parent().next().text(onOffText);
+    });
+
+    //multi-select
+    var s = $('#selectServers');
+    s.multiSelect({
+        selectableHeader: "<div class='custom-header'>All Servers</div>",
+        selectionHeader: "<div class='custom-header'>Selected Servers</div>"
+    });
+
+    //collapse js
+
+    $('.collapse').on('shown.bs.collapse', function(){
+    $(this).parent().find(".glyphicon-triangle-right").removeClass("glyphicon-triangle-right").addClass("glyphicon-triangle-bottom glyphicon-triangle-right");
+    }).on('hidden.bs.collapse', function(){
+    $(this).parent().find(".glyphicon-triangle-bottom").removeClass("glyphicon-triangle-bottom").addClass("glyphicon-triangle-right");
+    });
+
+    loadPage();
+});
+
+var editStates = {
+    ShowEdit: 0,
+    ShowOkCancel: 1,
+    ShowLoading: 2
+};
+
+
+var CheckPopupStatus = function(result){
+    if(result)
+        VdmUI.isErrorPopupShowing = true
+    else
+        VdmUI.isErrorPopupShowing = false
+}
+
+
+
+var user = []
+
+var INT_MAX_VALUE = 2147483647;
+
+var saveCookie = function (name, value) {
+    $.cookie(name + "_" + VdmConfig.GetPortId(), value, { expires: 365 });
+};
+
+var saveSessionCookie = function (name, value) {
+    $.cookie(name + "_" + VdmConfig.GetPortId(), value);
+};
+
+var NavigationTabs = {
+    DBManager: 1,
+    ServerSetting: 2
+};
+
+var getCurrentTab = function () {
+    var activeLinkId = "";
+    var activeLink = $("#navbar  li.active a");
+    if (activeLink.length > 0) {
+        activeLinkId = activeLink.attr("id");
+    }
+    if (activeLinkId == "serverSetting")
+        return NavigationTabs.ServerSetting;
+
+    return NavigationTabs.DBManager;
+};
+
+var getCurrentTabContent = function() {
+    var activeLinkId = "";
+    var activeLink = $("#navbar  li.active a");
+    if (activeLink.length > 0) {
+        activeLinkId = activeLink.attr("id");
+    }
+    if (activeLinkId == "serverSetting") {
+        $("#divDbManager").addClass("hidden");
+        $("#divServerSetting").removeClass("hidden");
+    } else {
+        $("#divServerSetting").addClass("hidden");
+        $("#divDbManager").removeClass("hidden");
+    }
+};
+
+var saveCurrentServer = function (serverName) {
+    saveCookie("currentServer", serverName);
+};
+
+var getCurrentServer = function () {
+    return VdmUI.getCookie("currentServer");
+};
+
+function deleteRow(row) {
+    var i = row.parentNode.parentNode.rowIndex;
+    document.getElementById('tblAddNewProperty').deleteRow(i);
+}
+
+function deleteImportRow(row){
+    var i = row.parentNode.parentNode.rowIndex;
+    document.getElementById('tblAddNewImportProperty').deleteRow(i);
+}
+
+function deleteDiskLimitRow(row){
+    var i = row.parentNode.parentNode.rowIndex;
+    document.getElementById('tblAddNewFeature').deleteRow(i);
+}
+
+var addExportProperties = function () {
+        var exportType = $('#txtExportType').val();
+        for (var i = 0; i < $(".newStreamMinProperty").length; i++) {
+            if (!$($(".newStreamMinProperty")[i]).hasClass("orgProperty")) {
+                $($(".newStreamMinProperty")[i]).addClass("propertyToRemove");
+            }
+        }
+        $(".propertyToRemove").not(".addedProperty").remove();
+
+        var exportProperties = '';
+        if (exportType.toUpperCase() == "FILE") {
+            if (!$('#txtOutdir').length) {
+                exportProperties += '' +
+                    '<tr class="newStreamMinProperty">' +
+                    '   <td>' +
+                    '       <input size="15" id="txtOutdir" name="txtOutdir" value="outdir" disabled="disabled" class="newStreamPropertyName newStreamProperty requiredProperty" type="text">' +
+                    '       <label id="errorOutdir" for="txtOutdir" class="error" style="display: none;"></label>' +
+                    '   </td>' +
+                    '   <td>' +
+                    '       <input size="15" id="txtOutdirValue" name="txtOutdirValue" class="newStreamPropertyValue newStreamProperty" type="text">' +
+                    '       <label id="errorOutdirValue" for="txtOutdirValue" class="error" style="display: none;"></label>' +
+                    '   </td>' +
+                    '   <td></td>' +
+                    '</tr>';
+            } else {
+                $('#txtOutdir').attr("disabled", "disabled");
+            }
+            if (!$('#txtnonce').length) {
+                exportProperties += '' +
+                    '<tr class="newStreamMinProperty">' +
+                    '   <td>' +
+                    '       <input size="15" id="txtnonce" name="txtnonce" value="nonce" disabled="disabled" class="newStreamPropertyName newStreamProperty  requiredProperty" type="text">' +
+                    '       <label id="errornonce" for="txtnonce" class="error" style="display: none;"></label>' +
+                    '   </td>' +
+                    '   <td>' +
+                    '       <input size="15" id="txtnonceValue" name="txtnonceValue" class="newStreamPropertyValue newStreamProperty" type="text">' +
+                    '       <label id="errornonceValue" for="txtnonceValue" class="error" style="display: none;"></label>' +
+                    '   </td>' +
+                    '   <td></td>' +
+                    '</tr>';
+            } else {
+                $('#txtnonce').attr("disabled", "disabled");
+            }
+            if (!$('#txtFileType').length) {
+                exportProperties += '<tr class="newStreamMinProperty">' +
+                    '   <td>' +
+                    '       <input size="15" id="txtFileType" name="txtFileType" value="type" disabled="disabled" class="newStreamPropertyName newStreamProperty  requiredProperty" type="text">' +
+                    '       <label id="errorFileType" for="txtFileType" class="error" style="display: none;"></label>' +
+                    '   </td>' +
+                    '   <td>' +
+                    '       <input size="15" id="txtFileTypeValue" name="txtFileTypeValue" class="newStreamPropertyValue newStreamProperty" type="text">' +
+                    '       <label id="errorFileTypeValue" for="txtFileTypeValue" class="error" style="display: none;"></label>' +
+                    '   </td>' +
+                    '   <td></td>' +
+                    '</tr>';
+            } else {
+                $('#txtFileType').attr("disabled", "disabled");
+            }
+        } else if (exportType.toUpperCase() == "HTTP") {
+            if (!$('#txtEndpoint').length) {
+                exportProperties = '<tr class="newStreamMinProperty">' +
+                    '   <td>' +
+                    '       <input size="15" id="txtEndpoint" name="txtEndpoint" value="endpoint" disabled="disabled" class="newStreamPropertyName newStreamProperty  requiredProperty" type="text">' +
+                    '       <label id="errorEndpoint" for="txtEndpoint" class="error" style="display: none;"></label>' +
+                    '   </td>' +
+                    '   <td>' +
+                    '       <input size="15" id="txtEndpointValue" name="txtEndpointValue" class="newStreamPropertyValue newStreamProperty" type="text">' +
+                    '       <label id="errorEndpointValue" for="txtEndpointValue" class="error" style="display: none;"></label>' +
+                    '   </td>' +
+                    '   <td></td>' +
+                    '</tr>';
+            } else {
+                $('#txtEndpoint').attr("disabled", "disabled");
+            }
+        } else if (exportType.toUpperCase() == "KAFKA") {
+            if (!$('#txtMetadataBrokerList').length) {
+                exportProperties += '<tr class="newStreamMinProperty">' +
+                    '   <td>' +
+                    '       <input size="15" id="txtMetadataBrokerList" name="txtMetadataBrokerList" value="metadata.broker.list" disabled="disabled" class="newStreamPropertyName newStreamProperty requiredProperty" type="text">' +
+                    '       <label id="errorMetadataBrokerList" for="txtMetadataBrokerList" class="error" style="display: none;"></label>' +
+                    '   </td>' +
+                    '   <td>' +
+                    '       <input size="15" id="txtMetadataBrokerListValue" name="txtMetadataBrokerListValue" class="newStreamPropertyValue newStreamProperty" type="text">' +
+                    '       <label id="errorMetadataBrokerListValue" for="txtMetadataBrokerListValue" class="error" style="display: none;"></label>' +
+                    '   </td>' +
+                    '   <td></td>' +
+                    '</tr>';
+            } else {
+                $('#txtMetadataBrokerList').attr("disabled", "disabled");
+            }
+        } else if (exportType.toUpperCase() == "JDBC") {
+            if (!$('#txtJdbcUrl').length) {
+                exportProperties += '<tr class="newStreamMinProperty">' +
+                    '   <td>' +
+                    '       <input size="15" id="txtJdbcUrl" name="txtJdbcUrl" value="jdbcurl" disabled="disabled" class="newStreamPropertyName newStreamProperty requiredProperty" type="text">' +
+                    '       <label id="errorJdbcUrl" for="txtJdbcUrl" class="error" style="display: none;"></label>' +
+                    '   </td>' +
+                    '   <td>' +
+                    '       <input size="15" id="txtJdbcUrlValue" name="txtJdbcUrlValue" class="newStreamPropertyValue newStreamProperty" type="text">' +
+                    '       <label id="errorJdbcUrlValue" for="txtJdbcUrlValue" class="error" style="display: none;"></label>' +
+                    '   </td>' +
+                    '   <td></td>' +
+                    '</tr>';
+            } else {
+                $('#txtJdbcUrl').attr("disabled", "disabled");
+            }
+            if (!$('#txtJdbcDriver').length) {
+                exportProperties += '<tr class="newStreamMinProperty">' +
+                    '   <td>' +
+                    '       <input size="15" id="txtJdbcDriver" name="txtJdbcDriver" value="jdbcdriver" disabled="disabled" class="newStreamPropertyName newStreamProperty requiredProperty" type="text">' +
+                    '       <label id="errorJdbcDriver" for="txtJdbcDriver" class="error" style="display: none;"></label>' +
+                    '   </td>' +
+                    '   <td>' +
+                    '       <input size="15" id="txtJdbcDriverValue" name="txtJdbcDriverValue" class="newStreamPropertyValue newStreamProperty" type="text">' +
+                    '       <label id="errorJdbcDriverValue" for="txtJdbcDriverValue" class="error" style="display: none;"></label>' +
+                    '   </td>' +
+                    '   <td></td>' +
+                    '</tr>';
+            } else {
+                $('#txtJdbcDriver').attr("disabled", "disabled");
+            }
+        } else if (exportType.toUpperCase() == "RABBITMQ") {
+            if (!$('#selectRabbitMq').length) {
+                exportProperties += '' +
+                    '<tr class="newStreamMinProperty">' +
+                    '   <td>' +
+                    '       <select id="selectRabbitMq" name="selectRabbitMq" class="newStreamPropertyName newStreamProperty  requiredProperty"> ' +
+                    '           <option>broker.host</option> ' +
+                    '           <option>amqp.uri</option> ' +
+                    '       </select>' +
+                    '   </td>' +
+                    '   <td>' +
+                    '       <input size="15" id="txtRabbitMqValue" name="txtRabbitMqValue" class="newStreamPropertyValue newStreamProperty" type="text">' +
+                    '       <label id="errorRabbitMqValue" for="txtRabbitMqValue" class="error" style="display: none;"></label>' +
+                    '   </td>' +
+                    '   <td></td>' +
+                    '</tr>';
+            }
+
+        } else if (exportType.toUpperCase() == "ELASTICSEARCH") {
+            if (!$('#txtEndpointES').length) {
+                exportProperties = '<tr class="newStreamMinProperty">' +
+                    '   <td>' +
+                    '       <input size="15" id="txtEndpointES" name="txtEndpointES" value="endpoint" disabled="disabled" class="newStreamPropertyName newStreamProperty  requiredProperty" type="text">' +
+                    '       <label id="errorEndpoint" for="txtEndpoint" class="error" style="display: none;"></label>' +
+                    '   </td>' +
+                    '   <td>' +
+                    '       <input size="15" id="txtEndpointESValue" name="txtEndpointESValue" class="newStreamPropertyValue newStreamProperty" type="text">' +
+                    '       <label id="errorEndpointESValue" for="txtEndpointESValue" class="error" style="display: none;"></label>' +
+                    '   </td>' +
+                    '   <td></td>' +
+                    '</tr>';
+            } else {
+                $('#txtEndpointES').attr("disabled", "disabled");
+            }
+        }
+        $('#tblAddNewProperty tr.headerProperty').after(exportProperties);
+
+        removeDuplicateProperty();
+        setDefaultProperty();
+    };
+
+var removeDuplicateProperty = function () {
+    $('#tblAddNewProperty :input').each(function () {
+        if ($(this).val() == "outdir") {
+            removeDuplicate(this, "outdir");
+        } else if ($(this).val() == "nonce") {
+            removeDuplicate(this, "nonce");
+        } else if ($(this).val() == "type") {
+            removeDuplicate(this, "type");
+        } else if ($(this).val() == "endpoint") {
+            removeDuplicate(this, "endpoint");
+        } else if ($(this).val() == "metadata.broker.list") {
+            removeDuplicate(this, "metadata.broker.list");
+        } else if ($(this).val() == "jdbcurl") {
+            removeDuplicate(this, "jdbcurl");
+        } else if ($(this).val() == "jdbcdriver") {
+            removeDuplicate(this, "jdbcdriver");
+        } else if ($(this).val() == "broker.host") {
+            removeDuplicate(this, "broker.host");
+        } else if ($(this).val() == "amqp.uri") {
+            removeDuplicate(this, "amqp.uri");
+        }
+    });
+};
+
+var removeDuplicate = function (object, propertyName) {
+    var exportType = $('#txtExportType').val();
+    if (!$(object).hasClass("requiredProperty")) {
+        var val = $(':input:eq(' + ($(':input').index(object) + 1) + ')').val();
+        if ($(VdmUI.newStreamMinmPropertyName[propertyName]).length) {
+            $(VdmUI.newStreamMinmPropertyName[propertyName]).val(val);
+            $(".newStreamMinProperty").addClass("addedProperty");
+            var $row = $(object).closest("tr");
+            $row.remove();
+        } else if ($(VdmUI.newStreamMinmPropertyName[propertyName + '_' + exportType]).length) {
+            $(VdmUI.newStreamMinmPropertyName[propertyName + '_' + exportType]).val(val);
+            $(".newStreamMinProperty").addClass("addedProperty");
+            var $row1 = $(object).closest("tr");
+            $row1.remove();
+        }
+        if (propertyName == "broker.host" || propertyName == "amqp.uri") {
+            $("#selectRabbitMq").val(propertyName);
+        }
+    }
+};
+
+var setDefaultProperty = function () {
+
+    var exportType = $('#txtExportType').val();
+    if (exportType.toUpperCase() == "FILE") {
+        setDefaultDisplay($("#txtOutdir"));
+        setDefaultDisplay($("#txtnonce"));
+        setDefaultDisplay($("#txtFileType"));
+    } else {
+        setNormalDisplay($("#txtOutdir"));
+        setNormalDisplay($("#txtnonce"));
+        setNormalDisplay($("#txtFileType"));
+    }
+
+    if (exportType.toUpperCase() == "HTTP") {
+        setDefaultDisplay($("#txtEndpoint"));
+    } else {
+        setNormalDisplay($("#txtEndpoint"));
+    }
+
+    if (exportType.toUpperCase() == "KAFKA") {
+        setDefaultDisplay($("#txtMetadataBrokerList"));
+    } else {
+        setNormalDisplay($("#txtMetadataBrokerList"));
+    }
+
+    if (exportType.toUpperCase() == "JDBC") {
+        setDefaultDisplay($("#txtJdbcUrl"));
+        setDefaultDisplay($("#txtJdbcDriver"));
+    } else {
+        setNormalDisplay($("#txtJdbcUrl"));
+        setNormalDisplay($("#txtJdbcDriver"));
+    }
+
+    if (exportType.toUpperCase() == "RABBITMQ") {
+        setDefaultDisplay($("#selectRabbitMq"));
+    } else {
+        setNormalDisplay($("#selectRabbitMq"));
+    }
+
+    if (exportType.toUpperCase() == "ELASTICSEARCH") {
+        setDefaultDisplay($("#txtEndpointES"));
+    } else {
+        setNormalDisplay($("#txtEndpointES"));
+    }
+
+};
+
+var setDefaultDisplay = function (txtbox) {
+    if (txtbox.selector != "#selectRabbitMq")
+        txtbox.attr('disabled', 'disabled');
+    var $row = txtbox.closest("tr");
+    $('#tblAddNewProperty tr.headerProperty').after($row);
+    var $td = $row.find("td:last-child");
+    $td.html('');
+};
+
+var setNormalDisplay = function (txtbox) {
+    txtbox.removeAttr('disabled');
+    var $row = txtbox.closest("tr");
+    var $td = $row.find("td:last-child");
+    $td.html('<div class="popDelete" onclick="deleteRow(this)"></div>');
+};
+
+var addImportProperties = function () {
+        var importType = $('#txtImportType').val();
+        for (var i = 0; i < $(".newStreamMinImportProperty").length; i++) {
+            if (!$($(".newStreamMinImportProperty")[i]).hasClass("orgImportProperty")) {
+                $($(".newStreamMinImportProperty")[i]).addClass("importPropertyToRemove");
+            }
+        }
+        $(".importPropertyToRemove").not(".addedImportProperty").remove();
+
+        var importProperties = '';
+        if (importType.toUpperCase() == "FILE") {
+            if (!$('#txtOutdir').length) {
+                importProperties += '' +
+                    '<tr class="newStreamMinImportProperty">' +
+                    '   <td>' +
+                    '       <input size="15" id="txtOutdir" name="txtOutdir" value="outdir" disabled="disabled" class="newStreamImportPropertyName newStreamImportProperty requiredImportProperty" type="text">' +
+                    '       <label id="errorOutdir" for="txtOutdir" class="error" style="display: none;"></label>' +
+                    '   </td>' +
+                    '   <td>' +
+                    '       <input size="15" id="txtOutdirValue" name="txtOutdirValue" class="newStreamImportPropertyValue newStreamImportProperty" type="text">' +
+                    '       <label id="errorOutdirValue" for="txtOutdirValue" class="error" style="display: none;"></label>' +
+                    '   </td>' +
+                    '   <td></td>' +
+                    '</tr>';
+            } else {
+                $('#txtOutdir').attr("disabled", "disabled");
+            }
+            if (!$('#txtnonce').length) {
+                importProperties += '' +
+                    '<tr class="newStreamMinImportProperty">' +
+                    '   <td>' +
+                    '       <input size="15" id="txtnonce" name="txtnonce" value="nonce" disabled="disabled" class="newStreamImportPropertyName newStreamImportProperty  requiredImportProperty" type="text">' +
+                    '       <label id="errornonce" for="txtnonce" class="error" style="display: none;"></label>' +
+                    '   </td>' +
+                    '   <td>' +
+                    '       <input size="15" id="txtnonceValue" name="txtnonceValue" class="newStreamImportPropertyValue newStreamImportProperty" type="text">' +
+                    '       <label id="errornonceValue" for="txtnonceValue" class="error" style="display: none;"></label>' +
+                    '   </td>' +
+                    '   <td></td>' +
+                    '</tr>';
+            } else {
+                $('#txtnonce').attr("disabled", "disabled");
+            }
+            if (!$('#txtFileType').length) {
+                importProperties += '<tr class="newStreamMinImportProperty">' +
+                    '   <td>' +
+                    '       <input size="15" id="txtFileType" name="txtFileType" value="type" disabled="disabled" class="newStreamImportPropertyName newStreamImportProperty  requiredImportProperty" type="text">' +
+                    '       <label id="errorFileType" for="txtFileType" class="error" style="display: none;"></label>' +
+                    '   </td>' +
+                    '   <td>' +
+                    '       <input size="15" id="txtFileTypeValue" name="txtFileTypeValue" class="newStreamImportPropertyValue newStreamImportProperty" type="text">' +
+                    '       <label id="errorFileTypeValue" for="txtFileTypeValue" class="error" style="display: none;"></label>' +
+                    '   </td>' +
+                    '   <td></td>' +
+                    '</tr>';
+            } else {
+                $('#txtFileType').attr("disabled", "disabled");
+            }
+        } else if (importType.toUpperCase() == "HTTP") {
+            if (!$('#txtEndpoint').length) {
+                importProperties = '<tr class="newStreamMinImportProperty">' +
+                    '   <td>' +
+                    '       <input size="15" id="txtEndpoint" name="txtEndpoint" value="endpoint" disabled="disabled" class="newStreamImportPropertyName newStreamImportProperty  requiredImportProperty" type="text">' +
+                    '       <label id="errorEndpoint" for="txtEndpoint" class="error" style="display: none;"></label>' +
+                    '   </td>' +
+                    '   <td>' +
+                    '       <input size="15" id="txtEndpointValue" name="txtEndpointValue" class="newStreamImportPropertyValue newStreamImportProperty" type="text">' +
+                    '       <label id="errorEndpointValue" for="txtEndpointValue" class="error" style="display: none;"></label>' +
+                    '   </td>' +
+                    '   <td></td>' +
+                    '</tr>';
+            } else {
+                $('#txtEndpoint').attr("disabled", "disabled");
+            }
+        } else if (importType.toUpperCase() == "KAFKA") {
+            if (!$('#txtMetadataBrokerList').length) {
+                importProperties += '<tr class="newStreamMinImportProperty">' +
+                    '   <td>' +
+                    '       <input size="15" id="txtMetadataBrokerList" name="txtMetadataBrokerList" value="metadata.broker.list" disabled="disabled" class="newStreamImportPropertyName newStreamImportProperty requiredImportProperty" type="text">' +
+                    '       <label id="errorMetadataBrokerList" for="txtMetadataBrokerList" class="error" style="display: none;"></label>' +
+                    '   </td>' +
+                    '   <td>' +
+                    '       <input size="15" id="txtMetadataBrokerListValue" name="txtMetadataBrokerListValue" class="newStreamImportPropertyValue newStreamImportProperty" type="text">' +
+                    '       <label id="errorMetadataBrokerListValue" for="txtMetadataBrokerListValue" class="error" style="display: none;"></label>' +
+                    '   </td>' +
+                    '   <td></td>' +
+                    '</tr>';
+            } else {
+                $('#txtMetadataBrokerList').attr("disabled", "disabled");
+            }
+        } else if (importType.toUpperCase() == "JDBC") {
+            if (!$('#txtJdbcUrl').length) {
+                importProperties += '<tr class="newStreamMinImportProperty">' +
+                    '   <td>' +
+                    '       <input size="15" id="txtJdbcUrl" name="txtJdbcUrl" value="jdbcurl" disabled="disabled" class="newStreamImportPropertyName newStreamImportProperty requiredImportProperty" type="text">' +
+                    '       <label id="errorJdbcUrl" for="txtJdbcUrl" class="error" style="display: none;"></label>' +
+                    '   </td>' +
+                    '   <td>' +
+                    '       <input size="15" id="txtJdbcUrlValue" name="txtJdbcUrlValue" class="newStreamImportPropertyValue newStreamImportProperty" type="text">' +
+                    '       <label id="errorJdbcUrlValue" for="txtJdbcUrlValue" class="error" style="display: none;"></label>' +
+                    '   </td>' +
+                    '   <td></td>' +
+                    '</tr>';
+            } else {
+                $('#txtJdbcUrl').attr("disabled", "disabled");
+            }
+            if (!$('#txtJdbcDriver').length) {
+                importProperties += '<tr class="newStreamMinImportProperty">' +
+                    '   <td>' +
+                    '       <input size="15" id="txtJdbcDriver" name="txtJdbcDriver" value="jdbcdriver" disabled="disabled" class="newStreamImportPropertyName newStreamImportProperty requiredImportProperty" type="text">' +
+                    '       <label id="errorJdbcDriver" for="txtJdbcDriver" class="error" style="display: none;"></label>' +
+                    '   </td>' +
+                    '   <td>' +
+                    '       <input size="15" id="txtJdbcDriverValue" name="txtJdbcDriverValue" class="newStreamImportPropertyValue newStreamImportProperty" type="text">' +
+                    '       <label id="errorJdbcDriverValue" for="txtJdbcDriverValue" class="error" style="display: none;"></label>' +
+                    '   </td>' +
+                    '   <td></td>' +
+                    '</tr>';
+            } else {
+                $('#txtJdbcDriver').attr("disabled", "disabled");
+            }
+        } else if (importType.toUpperCase() == "RABBITMQ") {
+            if (!$('#selectRabbitMq').length) {
+                importProperties += '' +
+                    '<tr class="newStreamMinImportProperty">' +
+                    '   <td>' +
+                    '       <select id="selectRabbitMq" name="selectRabbitMq" class="newStreamImportPropertyName newStreamImportProperty  requiredImportProperty"> ' +
+                    '           <option>broker.host</option> ' +
+                    '           <option>amqp.uri</option> ' +
+                    '       </select>' +
+                    '   </td>' +
+                    '   <td>' +
+                    '       <input size="15" id="txtRabbitMqValue" name="txtRabbitMqValue" class="newStreamImportPropertyValue newStreamImportProperty" type="text">' +
+                    '       <label id="errorRabbitMqValue" for="txtRabbitMqValue" class="error" style="display: none;"></label>' +
+                    '   </td>' +
+                    '   <td></td>' +
+                    '</tr>';
+            }
+
+        } else if (importType.toUpperCase() == "ELASTICSEARCH") {
+            if (!$('#txtEndpointES').length) {
+                importProperties = '<tr class="newStreamMinImportProperty">' +
+                    '   <td>' +
+                    '       <input size="15" id="txtEndpointES" name="txtEndpointES" value="endpoint" disabled="disabled" class="newStreamImportPropertyName newStreamImportProperty  requiredImportProperty" type="text">' +
+                    '       <label id="errorEndpoint" for="txtEndpoint" class="error" style="display: none;"></label>' +
+                    '   </td>' +
+                    '   <td>' +
+                    '       <input size="15" id="txtEndpointESValue" name="txtEndpointESValue" class="newStreamImportPropertyValue newStreamImportProperty" type="text">' +
+                    '       <label id="errorEndpointESValue" for="txtEndpointESValue" class="error" style="display: none;"></label>' +
+                    '   </td>' +
+                    '   <td></td>' +
+                    '</tr>';
+            } else {
+                $('#txtEndpointES').attr("disabled", "disabled");
+            }
+        }
+        $('#tblAddNewImportProperty tr.headerProperty').after(importProperties);
+
+        removeDuplicateImportProperty();
+        setDefaultImportProperty();
+    };
+
+var removeDuplicateImportProperty = function () {
+    $('#tblAddNewImportProperty :input').each(function () {
+        if ($(this).val() == "outdir") {
+            removeDuplicateImport(this, "outdir");
+        } else if ($(this).val() == "nonce") {
+            removeDuplicateImport(this, "nonce");
+        } else if ($(this).val() == "type") {
+            removeDuplicateImport(this, "type");
+        } else if ($(this).val() == "endpoint") {
+            removeDuplicateImport(this, "endpoint");
+        } else if ($(this).val() == "metadata.broker.list") {
+            removeDuplicateImport(this, "metadata.broker.list");
+        } else if ($(this).val() == "jdbcurl") {
+            removeDuplicateImport(this, "jdbcurl");
+        } else if ($(this).val() == "jdbcdriver") {
+            removeDuplicateImport(this, "jdbcdriver");
+        } else if ($(this).val() == "broker.host") {
+            removeDuplicateImport(this, "broker.host");
+        } else if ($(this).val() == "amqp.uri") {
+            removeDuplicateImport(this, "amqp.uri");
+        }
+    });
+};
+
+var removeDuplicateImport = function (object, propertyName) {
+    var exportType = $('#txtImportType').val();
+    if (!$(object).hasClass("requiredImportProperty")) {
+        var val = $(':input:eq(' + ($(':input').index(object) + 1) + ')').val();
+        if ($(VdmUI.newStreamMinmPropertyName[propertyName]).length) {
+            $(VdmUI.newStreamMinmPropertyName[propertyName]).val(val);
+            $(".newStreamMinImportProperty").addClass("addedImportProperty");
+            var $row = $(object).closest("tr");
+            $row.remove();
+        } else if ($(VdmUI.newStreamMinmPropertyName[propertyName + '_' + exportType]).length) {
+            $(VdmUI.newStreamMinmPropertyName[propertyName + '_' + exportType]).val(val);
+            $(".newStreamMinImportProperty").addClass("addedImportProperty");
+            var $row1 = $(object).closest("tr");
+            $row1.remove();
+        }
+        if (propertyName == "broker.host" || propertyName == "amqp.uri") {
+            $("#selectRabbitMq").val(propertyName);
+        }
+    }
+};
+
+var setDefaultImportProperty = function () {
+
+    var exportType = $('#txtImportType').val();
+    if (exportType.toUpperCase() == "FILE") {
+        setDefaultImportDisplay($("#txtOutdir"));
+        setDefaultImportDisplay($("#txtnonce"));
+        setDefaultImportDisplay($("#txtFileType"));
+    } else {
+        setNormalImportDisplay($("#txtOutdir"));
+        setNormalImportDisplay($("#txtnonce"));
+        setNormalImportDisplay($("#txtFileType"));
+    }
+
+    if (exportType.toUpperCase() == "HTTP") {
+        setDefaultImportDisplay($("#txtEndpoint"));
+    } else {
+        setNormalImportDisplay($("#txtEndpoint"));
+    }
+
+    if (exportType.toUpperCase() == "KAFKA") {
+        setDefaultImportDisplay($("#txtMetadataBrokerList"));
+    } else {
+        setNormalImportDisplay($("#txtMetadataBrokerList"));
+    }
+
+    if (exportType.toUpperCase() == "JDBC") {
+        setDefaultImportDisplay($("#txtJdbcUrl"));
+        setDefaultImportDisplay($("#txtJdbcDriver"));
+    } else {
+        setNormalImportDisplay($("#txtJdbcUrl"));
+        setNormalImportDisplay($("#txtJdbcDriver"));
+    }
+
+    if (exportType.toUpperCase() == "RABBITMQ") {
+        setDefaultImportDisplay($("#selectRabbitMq"));
+    } else {
+        setNormalImportDisplay($("#selectRabbitMq"));
+    }
+
+    if (exportType.toUpperCase() == "ELASTICSEARCH") {
+        setDefaultImportDisplay($("#txtEndpointES"));
+    } else {
+        setNormalImportDisplay($("#txtEndpointES"));
+    }
+
+};
+
+var setDefaultImportDisplay = function (txtbox) {
+    if (txtbox.selector != "#selectRabbitMq")
+        txtbox.attr('disabled', 'disabled');
+    var $row = txtbox.closest("tr");
+    $('#tblAddNewImportProperty tr.headerProperty').after($row);
+    var $td = $row.find("td:last-child");
+    $td.html('');
+};
+
+var setNormalImportDisplay = function (txtbox) {
+    txtbox.removeAttr('disabled');
+    var $row = txtbox.closest("tr");
+    var $td = $row.find("td:last-child");
+    $td.html('<div class="popDelete" onclick="deleteRow(this)"></div>');
+};
+
+function showHideConnectorClass() {
+    if ($('#txtExportType').val() == "CUSTOM") {
+        $("#trExportConnectorClass").show();
+    } else {
+        $("#trExportConnectorClass").hide();
+    }
+};
+
+function showHideImportConnectorClass(){
+     if ($('#txtImportType').val() == "CUSTOM") {
+        $("#trImportStream").show();
+    } else {
+        $("#trImportStream").hide();
+    }
+}
+var orgUser = '';
+var loadPage = function() {
+    //Retains the current tab while page refreshing.
+    var retainCurrentTab = function () {
+        var curTab = VdmUI.getCookie("current-tab");
+        if (curTab != undefined) {
+            curTab = curTab * 1;
+            if (curTab == NavigationTabs.ServerSetting) {
+                $("#overlay").show();
+                setTimeout(function () { $("#serverSetting").trigger("click"); }, 100);
+            }
+        }
+    };
+    retainCurrentTab();
+
+    var validationRules = {
+        ServerNameRule: {
+            //checkDuplicateServer: [],
+            regex: /^[a-zA-Z0-9_.-]+$/
+        },
+        ServerNameMessage: {
+            //checkDuplicateServer: 'This server name already exists.',
+            regex: 'Only alphabets, numbers, _ and . are allowed.'
+        },
+        HostNameRule:{
+            required: true,
+            //checkDuplicateHost: [],
+            regex: /^[a-zA-Z0-9_.-]+$/
+        },
+        HostNameMessage: {
+            required: "This field is required",
+            //checkDuplicateHost:'This host name already exists.',
+            regex: 'Only alphabets, numbers, _ and . are allowed.'
+        },
+        PortRule:{
+            portRegex : /^(([0-9]|[1-9][0-9]|1[0-9]{2}|2[0-4][0-9]|25[0-5])\.){3}([0-9]|[1-9][0-9]|1[0-9]{2}|2[0-4][0-9]|25[0-5])$/
+        },
+        PortMessage:{
+            portRegex : "Please enter a valid value.(e.g, 127.0.0.1:8000 or 8000(1-65535))"
+        },
+        HttpPortRule:{
+            checkDuplicateHttpListener: [],
+            portRegex : /^(([0-9]|[1-9][0-9]|1[0-9]{2}|2[0-4][0-9]|25[0-5])\.){3}([0-9]|[1-9][0-9]|1[0-9]{2}|2[0-4][0-9]|25[0-5])$/
+        },
+        HttpPortMessage:{
+//            checkDuplicateHttpListener: 'This port already exists',
+            portRegex : "Please enter a valid value.(e.g, 127.0.0.1:8000 or 8000(1-65535))"
+        },
+        AdminPortRule:{
+            checkDuplicateAdminListener: [],
+            portRegex : /^(([0-9]|[1-9][0-9]|1[0-9]{2}|2[0-4][0-9]|25[0-5])\.){3}([0-9]|[1-9][0-9]|1[0-9]{2}|2[0-4][0-9]|25[0-5])$/
+        },
+        AdminPortMessage:{
+//            checkDuplicateAdminListener: 'This port already exists',
+            portRegex : "Please enter a valid value.(e.g, 127.0.0.1:8000 or 8000(1-65535))"
+        },
+        ClientPortRule:{
+            checkDuplicateClientListener: [],
+            portRegex : /^(([0-9]|[1-9][0-9]|1[0-9]{2}|2[0-4][0-9]|25[0-5])\.){3}([0-9]|[1-9][0-9]|1[0-9]{2}|2[0-4][0-9]|25[0-5])$/
+        },
+        ClientPortMessage:{
+//            checkDuplicateClientListener: 'This port already exists',
+            portRegex : "Please enter a valid value.(e.g, 127.0.0.1:8000 or 8000(1-65535))"
+        },
+        InternalPortRule:{
+            checkDuplicateInternalListener: [],
+            portRegex : /^(([0-9]|[1-9][0-9]|1[0-9]{2}|2[0-4][0-9]|25[0-5])\.){3}([0-9]|[1-9][0-9]|1[0-9]{2}|2[0-4][0-9]|25[0-5])$/
+        },
+        InternalPortMessage:{
+//            checkDuplicateInternalListener: 'This port already exists',
+            portRegex : "Please enter a valid value.(e.g, 127.0.0.1:8000 or 8000(1-65535))"
+        },
+        ZookeeperPortRule:{
+            checkDuplicateZookeeperListener: [],
+            portRegex : /^(([0-9]|[1-9][0-9]|1[0-9]{2}|2[0-4][0-9]|25[0-5])\.){3}([0-9]|[1-9][0-9]|1[0-9]{2}|2[0-4][0-9]|25[0-5])$/
+        },
+        ZookeeperPortMessage:{
+//            checkDuplicateZookeeperListener: 'This port already exists',
+            portRegex : "Please enter a valid value.(e.g, 127.0.0.1:8000 or 8000(1-65535))"
+        },
+        ReplicationPortRule:{
+            checkDuplicateReplicationListener: [],
+            portRegex : /^(([0-9]|[1-9][0-9]|1[0-9]{2}|2[0-4][0-9]|25[0-5])\.){3}([0-9]|[1-9][0-9]|1[0-9]{2}|2[0-4][0-9]|25[0-5])$/
+        },
+        ReplicationPortMessage:{
+//            checkDuplicateReplicationListener: 'This port already exists',
+            portRegex : "Please enter a valid value.(e.g, 127.0.0.1:8000 or 8000(1-65535))"
+        },
+        IpRule:{
+            regex: /^(([0-9]|[1-9][0-9]|1[0-9]{2}|2[0-4][0-9]|25[0-5])\.){3}([0-9]|[1-9][0-9]|1[0-9]{2}|2[0-4][0-9]|25[0-5])$/
+        },
+        IpMessage:{
+            regex: 'Please enter a valid IP address.'
+        },
+        DatabaseNameRule:{
+            required: true,
+            checkDuplicateDb: [],
+            regex: /^[a-zA-Z0-9_.]+$/
+        },
+        DatabaseNameMessage:{
+            required: "This field is required.",
+            checkDuplicateDb: 'This database already exists.',
+            regex: 'Only alphabets, numbers, _ and . are allowed.'
+        },
+        NumericRules: {
+            required: true,
+            min: 1,
+            max: INT_MAX_VALUE,
+            digits: true,
+        },
+        NumericMessages: {
+            required: "Please enter a valid positive number.",
+            min: "Please enter a positive number. Its minimum value should be 1.",
+            max: "Please enter a positive number between 1 and " + INT_MAX_VALUE + ".",
+            digits: "Please enter a positive number without any decimal."
+        },
+        FileNameRules: {
+            required: true,
+            minlength: 2,
+            regex: /^[a-zA-Z0-9_.]+$/
+        },
+        FileNameMessages: {
+            required: "Please enter a valid file name.",
+            minlength: "Please enter at least 2 characters.",
+            regex: 'Only alphabets, numbers, _ and . are allowed.'
+        },
+
+        DirectoryPathRules: {
+            required: true,
+            minlength: 2,
+        },
+        DirectoryPathMessages: {
+            required: "Please enter a valid directory path.",
+            minlength: "Please enter at least 2 characters.",
+        },
+
+        RestoreSnapshotRules: {
+            required: true
+        },
+        RestoreSnapshotMessages: {
+            required: "Please select a snapshot to restore."
+        },
+
+        StreamNameRules: {
+            required: true,
+            regex: /^[a-zA-Z0-9_.]+$/
+        },
+        StreamNameMessages: {
+            required: "This field is required",
+            regex: 'Only alphabets, numbers, _ and . are allowed.'
+        },
+
+        UserNameRule: {
+            required: true,
+            regex: /^[a-zA-Z0-9_.]+$/,
+            checkDuplicate: []
+        },
+        UserNameMessage: {
+            required: "This field is required",
+            regex: 'Only alphabets, numbers, _ and . are allowed.',
+            checkDuplicate: 'This username already exists.'
+        },
+        PasswordRule: {
+            required: true
+
+        },
+        PasswordMessage: {
+            required: "This field is required",
+        },
+
+        QueryTimeoutRules: {
+            required: true,
+            min: 0,
+            max: INT_MAX_VALUE,
+            digits: true,
+        },
+        QueryTimeoutMessages: {
+            required: "Please enter a valid positive number.",
+            min: "Please enter a positive number.",
+            max: "Please enter a positive number between 0 and " + INT_MAX_VALUE + ".",
+            digits: "Please enter a positive number without any decimal."
+        },
+        streamNameRules: {
+            required: true,
+            regex: /^[a-zA-Z0-9_.]+$/
+        },
+        streamNameMessages: {
+            required: "This field is required",
+            regex: 'Only alphabets, numbers, _ and . are allowed.'
+        },
+        checkBoxRules: {
+            required: true,
+            minlength: 1
+        },
+        checkBoxMessages: {
+            required: 'No servers selected.',
+            minlength: 'No servers selected.'
+        },
+        SitesperhostRules: {
+            required: true,
+             min: 0,
+             max: 15,
+             digits: true
+        },
+        SitesperhostMessages: {
+            required: "This field is required",
+            min: "Please enter a positive number.",
+            max: "Please enter a positive number between 0 and 15.",
+            digits: "Please enter a positive number without any decimal."
+        },
+         KSafetyRules: {
+            required: true,
+             min: 0,
+             max: 2,
+             digits: true
+        },
+        KSafetyMessages: {
+            required: "This field is required",
+            min: "Please enter a positive number.",
+            max: "Please enter a positive number between 0 and 2.",
+            digits: "Please enter a positive number without any decimal."
+        },
+        FrequencyRules:{
+            required: true,
+            min: 0,
+            max: 1000,
+            digits: true
+        },
+        FrequencyMessages:{
+            required: "This field is required",
+            min: "Please enter a positive number.",
+            max: "Please enter a positive number between 0 and 1000.",
+            digits: "Please enter a positive number without any decimal."
+        },
+        LogSegmentRules:{
+         required: true,
+            min: 3,
+            max: 3000,
+            digits: true
+        },
+        LogSegmentMessages:{
+            required: "This field is required",
+            min: "Please enter a number greater than 2",
+            max: "Please enter a positive number between 3 and 3000.",
+            digits: "Please enter a positive number without any decimal."
+        },
+        SnapshotPriorityRules:{
+         required: true,
+            min: 0,
+            max: 10,
+            digits: true
+        },
+        SnapshotPriorityMessages:{
+            required: "This field is required",
+            min: "Please enter a number greater than 1",
+            max: "Please enter a positive number between 1 and 10.",
+            digits: "Please enter a positive number without any decimal."
+        },
+        ConnectionSourceServerRules:{
+             required: true,
+        },
+        ConnectionSourceServerMessages:{
+            required: "This field is required when connection source is added.",
+        },
+        DrPortRules: {
+            min: 0,
+            max: 65535,
+            digits: true,
+        },
+        DrPortMessages:{
+            min: "Please enter a number greater than 1",
+            max: "Please enter a positive number between 1 and 65535.",
+            digits: "Please enter a positive number without any decimal."
+        },
+        RoleRules: {
+            required: true,
+            regex: /^[a-zA-Z0-9_.,-\s]+$/
+        },
+        RoleMessages:{
+            required: "This field is required.",
+            regex: 'Only alphabets, numbers, _ and . are allowed.'
+        }
+    }
+
+    $.validator.addMethod(
+        "checkDuplicate",
+        function (value) {
+            var arr = VdmUI.orgUserList;
+            if (VdmUI.userEditId != -1) {
+                if ($.inArray(value, arr) != -1) {
+                    if (value == orgUser)
+                        return true;
+                    return false;
+                } else {
+                    return true;
+                }
+            } else {
+                if ($.inArray(value, arr) != -1) {
+                    return false;
+                } else {
+                    return true;
+                }
+            }
+
+        },
+        "Username already exists."
+    );
+
+    clusterDirectoryObjects = {
+        txtVoltdbRootDir: $('#txtVoltdbRootDir'),
+        txtSnapshotDir: $('#txtSnapshotDir'),
+        txtExportOverflowDir: $('#txtExportOverflowDir'),
+        txtCommandLogDir: $('#txtCommandLogDir'),
+        txtCommandLogSnapDir: $('#txtCommandLogSnapDir'),
+        txtDrOverflow: $('#txtDrOverflow')
+    }
+    clusterObjects = {
+        txtSitePerHost: $('#txtSitePerHost'),
+
+        txtKSafety: $('#txtKSafety'),
+
+        //Partition Detection
+        chkPartitionDetection: $('#chkPartitionDetection'),
+        txtPartitionDetection: $('#txtPartitionDetection'),
+
+        //Security
+        chkSecurity: $('#chkSecurity'),
+        txtSecurity: $('#txtSecurity'),
+
+        //Http Access
+        chkHttpAccess: $('#chkHttpAccess'),
+        txtHttpAccess: $('#txtHttpAccess'),
+
+        chkJsonApi: $('#chkJsonApi'),
+        txtJsonApi: $('#txtJsonApi'),
+
+        //Auto Snapshot
+        chkAutoSnapshot: $('#chkAutoSnapshot'),
+        txtAutoSnapshot: $('#txtAutoSnapshot'),
+        txtFilePrefix: $('#txtFilePrefix'),
+        txtFrequency: $('#txtFrequency'),
+        txtFrequencyUnit: $('#txtFrequencyUnit'),
+        txtRetained: $('#txtRetained'),
+
+        //Command Log
+        chkCommandLog: $('#chkCommandLog'),
+        txtCommandLog: $('#txtCommandLog'),
+        txtLogFrequencyTime: $('#txtLogFrequencyTime'),
+        txtLogFreqTransaction: $('#txtLogFreqTransaction'),
+        txtLogSegmentSize: $('#txtLogSegmentSize'),
+        txtHeartbeatTimeout: $('#txtHeartbeatTimeout'),
+        txtQueryTimeout: $('#txtQueryTimeout'),
+        txtMaxTempTableMemory: $('#txtMaxTempTableMemory'),
+        txtSnapshotPriority: $('#txtSnapshotPriority'),
+        txtMemoryLimit: $('#txtMemoryLimit'),
+
+        //: $('#'),
+
+        //DR
+        chkDrOnOff: $('#chkDrOnOff'),
+        txtDrId: $('#txtDrId'),
+        lblDrId: $('#lblDrId'),
+        lblDrType: $('#lblDrType'),
+        chkDrOnOffVal: $('#chkDrOnOffVal'),
+        txtDatabase: $('#txtDatabase'),
+        txtDrPort: $('#txtDrPort'),
+        errorDrPort: $('#errorDrPort'),
+        lblDrPort: $('#lblDrPort'),
+        rowDrPort: $('#rowDrPort'),
+    }
+
+    $.validator.addMethod(
+        "checkDuplicateServer",
+        function (value) {
+            var arr = VdmUI.CurrentServerList;
+            if (VdmUI.isServerCreate == false) {
+                if ($.inArray(value, arr) != -1) {
+                    if (value == VdmUI.serverToUpdate || value == '')
+                        return true;
+                    return false;
+                } else {
+                    return true;
+                }
+            } else {
+                if ($.inArray(value, arr) != -1 && value.trim() != '') {
+                    return false;
+                } else {
+                    return true;
+                }
+            }
+        },
+        "Server name already exists."
+    );
+
+    $.validator.addMethod(
+        "checkDuplicateHost",
+        function (value) {
+            var arr = VdmUI.CurrentHostList;
+            if (VdmUI.isServerCreate == false) {
+                if ($.inArray(value, arr) != -1) {
+                    if (value == VdmUI.hostToUpdate)
+                        return true;
+                    return false;
+                } else {
+                    return true;
+                }
+            } else {
+                if ($.inArray(value, arr) != -1) {
+                    return false;
+                } else {
+                    return true;
+                }
+            }
+        },
+        "Host name already exists."
+    );
+
+    $.validator.addMethod(
+        "checkDuplicateHttpListener",
+        function (value) {
+           return CheckPort(value, "httplistener", VdmUI.httplistenerToUpdate, VdmUI.defaultPorts.httplistener, "checkDuplicateHttpListener")
+        },
+        "Port already exists."
+    );
+
+    $.validator.addMethod(
+        "checkDuplicateAdminListener",
+        function (value) {
+           return CheckPort(value, "adminlistener", VdmUI.adminlistenerToUpdate, VdmUI.defaultPorts.adminlistener, "checkDuplicateAdminListener")
+        },
+        "Port already exists."
+    );
+
+    $.validator.addMethod(
+        "checkDuplicateInternalListener",
+        function (value) {
+           return CheckPort(value, "internallistener", VdmUI.internallistenerToUpdate, VdmUI.defaultPorts.internallistener, "checkDuplicateInternalListener")
+        },
+        "Port already exists."
+    );
+
+    $.validator.addMethod(
+        "checkDuplicateZookeeperListener",
+        function (value) {
+           return CheckPort(value, "zookeeperlistener",VdmUI.zookeeperlistenerToUpdate, VdmUI.defaultPorts.zookeeperlistener, "checkDuplicateZookeeperListener")
+        },
+        "Port already exists."
+    );
+
+    $.validator.addMethod(
+        "checkDuplicateClientListener",
+        function (value) {
+           return CheckPort(value, "clientlistener", VdmUI.clientlistenerToUpdate, VdmUI.defaultPorts.clientlistener,"checkDuplicateClientListener")
+        },
+        "Port already exists."
+    );
+
+    $.validator.addMethod(
+        "checkDuplicateReplicationListener",
+        function (value) {
+           return CheckPort(value, "replicationlistener",VdmUI.replicationlistenerToUpdate, VdmUI.defaultPorts.replicationlistener, "checkDuplicateReplicationListener")
+        },
+        "Port already exists."
+    );
+
+    function AddSpecifiedPorts(option){
+            var clientlistener = GetPort($("#txtClientPort").val());
+            var adminlistener = GetPort($("#txtAdminPort").val());
+            var internallistener = GetPort($("#txtInternalPort").val());
+            var httplistener = GetPort($("#txtHttpPort").val());
+            var zookeeperlistener = GetPort($("#txtZookeeper").val());
+            var replicationlistener = GetPort($("#txtReplicationPort").val());
+
+        if (option == "adminlistener"){
+                    if (clientlistener != "" )
+                    {
+                        VdmUI.portList.push(clientlistener);
+                    }
+                     if (internallistener != "")
+                    {
+                        VdmUI.portList.push(internallistener);
+                    }
+                    if (httplistener != "")
+                    {
+                        VdmUI.portList.push(httplistener);
+                    }
+                     if (zookeeperlistener != "")
+                    {
+                        VdmUI.portList.push(zookeeperlistener);
+                    }
+                     if (replicationlistener != "")
+                    {
+                        VdmUI.portList.push(replicationlistener);
+                    }
+            }
+        if (option == "clientlistener"){
+                if (adminlistener != "" )
+                {
+                    VdmUI.portList.push(adminlistener);
+                }
+                 if (internallistener != "")
+                {
+                    VdmUI.portList.push(internallistener);
+                }
+                if (httplistener != "")
+                {
+                    VdmUI.portList.push(httplistener);
+                }
+                 if (zookeeperlistener != "")
+                {
+                    VdmUI.portList.push(zookeeperlistener);
+                }
+                 if (replicationlistener != "")
+                {
+                    VdmUI.portList.push(replicationlistener);
+                }
+        }
+        if (option == "internallistener"){
+                if (adminlistener != "" )
+                {
+                    VdmUI.portList.push(adminlistener);
+                }
+                 if (clientlistener != "")
+                {
+                    VdmUI.portList.push(clientlistener);
+                }
+                if (httplistener != "")
+                {
+                    VdmUI.portList.push(httplistener);
+                }
+                 if (zookeeperlistener != "")
+                {
+                    VdmUI.portList.push(zookeeperlistener);
+                }
+                 if (replicationlistener != "")
+                {
+                    VdmUI.portList.push(replicationlistener);
+                }
+        }
+        if (option == "httplistener"){
+                if (adminlistener != "" )
+                {
+                    VdmUI.portList.push(adminlistener);
+                }
+                 if (clientlistener != "")
+                {
+                    VdmUI.portList.push(clientlistener);
+                }
+                if (internallistener != "")
+                {
+                    VdmUI.portList.push(internallistener);
+                }
+                 if (zookeeperlistener != "")
+                {
+                    VdmUI.portList.push(zookeeperlistener);
+                }
+                 if (replicationlistener != "")
+                {
+                    VdmUI.portList.push(replicationlistener);
+                }
+        }
+        if (option == "zookeeperlistener")  {
+                if (adminlistener != "" )
+                {
+                    VdmUI.portList.push(adminlistener);
+                }
+                 if (clientlistener != "")
+                {
+                    VdmUI.portList.push(clientlistener);
+                }
+                if (internallistener != "")
+                {
+                    VdmUI.portList.push(internallistener);
+                }
+                 if (httplistener != "")
+                {
+                    VdmUI.portList.push(httplistener);
+                }
+                 if (replicationlistener != "")
+                {
+                    VdmUI.portList.push(replicationlistener);
+                }
+        }
+        if (option == "replicationlistener"){
+                if (adminlistener != "" )
+                {
+                    VdmUI.portList.push(adminlistener);
+                }
+                 if (clientlistener != "")
+                {
+                    VdmUI.portList.push(clientlistener);
+                }
+                if (internallistener != "")
+                {
+                    VdmUI.portList.push(internallistener);
+                }
+                 if (httplistener != "")
+                {
+                    VdmUI.portList.push(httplistener);
+                }
+                 if (zookeeperlistener != "")
+                {
+                    VdmUI.portList.push(zookeeperlistener);
+                }
+        }
+    }
+
+
+    function GetPort(value){
+        if (value!="")
+        {
+            if(value.indexOf(":") > 0){
+                var arr = value.split(":")
+                return arr[1]
+            }
+            else{
+                return value;
+            }
+        }
+        return value;
+    }
+
+
+    function CheckPort(value, option, valueToUpdate, defaultPort, optionmessage){
+            value = GetPort(value);
+
+            server = VdmUI.ServerList;
+            VdmUI.portList = [];
+            var hostname = $("#txtHostName").val();
+
+            AddSpecifiedPorts(option);
+
+
+            for(var i=0; i<= server.length -1; i++)
+            {
+                if (server[i][option] == "" )
+                {
+                    server[i][option] = defaultPort;
+                }
+
+                if(hostname == server[i].hostname)
+                {
+                    if (VdmUI.serverIdToUpdate != server[i].id){
+                        $.each(VdmUI.defaultPorts, function (key, data) {
+                            VdmUI.portList.push(GetPort(server[i][key]));
+                        })
+
+                    }
+
+                 }
+
+            }
+
+            if (VdmUI.isServerCreate == false) {
+                    if ($.inArray(value, VdmUI.portList) != -1) {
+                        if (value == valueToUpdate)
+                            return true;
+
+                        if (value == defaultPort || value== ""){
+                            $.validator.messages[optionmessage] = "Default port already exists";
+                        }
+                        else{
+                            $.validator.messages[optionmessage] = "This port already exists.";
+                        }
+
+                        return false;
+                    } else {
+                        return true;
+                    }
+            } else {
+                if (value == ""){
+                    value = defaultPort;
+                }
+                if ($.inArray(value, VdmUI.portList) != -1) {
+
+                      if (value == defaultPort || value== ""){
+                            $.validator.messages[optionmessage] = "Default port already exists";
+                        }
+                        else{
+                            $.validator.messages[optionmessage] = "This port already exists.";
+                        }
+                    return false;
+                } else {
+                    return true;
+                }
+            }
+
+    }
+
+    $.validator.addMethod(
+        "checkDuplicateDb",
+        function (value) {
+            var arr = VdmUI.CurrentDbList;
+            if (VdmUI.isDbCreate == false) {
+                if ($.inArray(value, arr) != -1) {
+                    if (value == VdmUI.dbToUpdate)
+                        return true;
+                    return false;
+                } else {
+                    return true;
+                }
+            } else {
+                if ($.inArray(value, arr) != -1) {
+                    return false;
+                } else {
+                    return true;
+                }
+            }
+        },
+        "Database already exists."
+    );
+
+    $.validator.addMethod(
+        "regex",
+        function (value, element, regexp) {
+            var re = new RegExp(regexp);
+            return this.optional(element) || re.test(value);
+        },
+        "Please enter only valid characters."
+    );
+
+    $.validator.addMethod(
+        "portRegex",
+        function(value, element, regexp){
+            var result = true
+            var values = value.split(':');
+            var re = new RegExp(regexp);
+            if(values.length == 1){
+                if(!$.isNumeric(values[0]) || !(values[0] > 1 && values[0] < 65536))
+                    result = false;
+                else{
+                    if(values[0].split('.').length > 1)
+                        result = false;
+                }
+            } else if(values.length == 2){
+                if(!$.isNumeric(values[1]) || !(values[1] > 1 && values[1] < 65536))
+                    result = false;
+                else{
+                    if(values[1].split('.').length > 1)
+                        result = false;
+                }
+                if(!re.test(values[0]))
+                    result = false;
+            } else {
+                result = false;
+            }
+
+            return this.optional(element) || result;
+        },
+        "Please enter only valid character."
+    );
+
+
+    var dbData = {
+        id: VdmUI.getCurrentDbCookie() == -1 ? 1 : VdmUI.getCurrentDbCookie()
+    }
+    VdmService.GetMemberList(function(connection){
+        VdmUI.displayServers(connection.Metadata['MEMBER_LISTING'])
+    }, dbData);
+
+    setInterval(function () {
+        var dbData = {
+            id: VdmUI.getCurrentDbCookie() == -1 ? 1 : VdmUI.getCurrentDbCookie()
+        }
+        VdmService.GetMemberList(function(connection){
+            VdmUI.displayServers(connection.Metadata['MEMBER_LISTING'])
+            VdmUI.Members = connection.Metadata['MEMBER_LISTING']
+        }, dbData);
+    }, 5000);
+
+    VdmService.GetDatabaseList(function(connection){
+        VdmUI.displayDatabases(connection.Metadata['DATABASE_LISTING'])
+    });
+
+    var dbData = {
+                    id: VdmUI.getCurrentDbCookie() == -1 ? 1 : VdmUI.getCurrentDbCookie()
+                }
+    setInterval(function () {
+        VdmService.GetDatabaseList(function(connection){
+            VdmUI.displayDatabases(connection.Metadata['DATABASE_LISTING'])
+        });
+    }, 5000);
+
+
+     VdmService.GetDeploymentUsers(function(connection){
+        VdmUI.DeploymentUsers = connection.Metadata['DEPLOYMENT_USER']
+         VdmService.GetDeployment(function(connection){
+            VdmUI.Deployment = connection.Metadata['DEPLOYMENT'];
+            VdmUI.displayDeployment(connection.Metadata['DEPLOYMENT'])
+         },dbData);
+      },dbData)
+
+    setInterval(function () {
+        var dbData = {
+                    id: VdmUI.getCurrentDbCookie() == -1 ? 1 : VdmUI.getCurrentDbCookie()
+                }
+
+        VdmService.GetDeploymentUsers(function(connection){
+        VdmUI.DeploymentUsers = connection.Metadata['DEPLOYMENT_USER']
+
+         VdmService.GetDeployment(function(connection){
+            VdmUI.Deployment = connection.Metadata['DEPLOYMENT'];
+            VdmUI.displayDeployment(connection.Metadata['DEPLOYMENT'])
+         },dbData);
+      },dbData)
+    }, 5000);
+
+    var GetDatabaseStatus = function(){
+        $('#btnStopCluster').show()
+        var failedOrStalled = false
+        var dbData = {
+                    id: VdmUI.getCurrentDbCookie() == -1 ? 1 : VdmUI.getCurrentDbCookie()
+                }
+        VdmService.GetDatabaseStatus(function(connection){
+
+            if (!VdmUI.haltRequest){
+               if(VdmUI.isFirstStatusDisplay){
+                   if (connection.Metadata['DATABASE_STATUS'].isFreshStart == true){
+                        $("#startOption").val("1")
+                   }
+                   else{
+                        $("#startOption").val("2")
+                   }
+               }
+
+                VdmUI.isFirstStatusDisplay = false;
+
+               if (connection.Metadata['DATABASE_STATUS'].status == "errorNoMembers"){
+                    $(".connectionFail").show();
+                    $(".containerFail").html('');
+                    $(".containerFail").html('<p>No server is available. Please add a server to start.</p>');
+                    $(".loadingStart").hide();
+                    $(".clusterBtnWrap").hide();
+                    $(".databaseRg").hide();
+                    $(".containerStalled").hide();
+              }
+              if (connection.Metadata['DATABASE_STATUS'].status == "error"){
+                    $(".connectionFail").show()
+                    $(".containerFail").html('');
+                    $(".containerFail").html('<p>Could not connect to the server(s). Please ensure that all servers are reachable.</p>');
+                    $(".loadingStart").hide();
+                    $(".clusterBtnWrap").hide();
+                    $(".databaseRg").hide();
+                    $(".containerStalled").hide();
+              }
+             else if (connection.Metadata['DATABASE_STATUS'].status[0].status=="stopped")
+                {
+                    $.each(connection.Metadata['DATABASE_STATUS'].serverDetails, function(k, v) {
+                                    if(v[Object.keys(v)[0]].hasOwnProperty('details') && v[Object.keys(v)[0]].details != "")
+                                      {
+                                       if((v[Object.keys(v)[0]].details.indexOf('Connection broken') < 0) && (v[Object.keys(v)[0]].details.indexOf('Connection refused') < 0) && (v[Object.keys(v)[0]].details.indexOf('@Shutdown') < 0))
+                                            failedOrStalled = true
+                                      }
+
+                        });
+                    if (failedOrStalled && !VdmUI.isStartServer)
+                    {
+                        var msg = '<p>Cluster startup did not succeed on all servers.</p>';
+                        $.each(connection.Metadata['DATABASE_STATUS'].serverDetails, function(k, v) {
+                            //display the key and value pair
+                                if(v[Object.keys(v)[0]].status=="stopped"){
+                                    var ip = Object.keys(v)[0];
+                                        msg = msg + '<ul class="listStalled">' +
+                                    '<li class="pullback"><span class="redC"><strong>X</strong></span> '+ ip +'<span class="redC left-space"> <a href="javascript:void(0);" onClick="CheckPopupStatus(true)"  data-toggle="modal" data-target="#plusError'+ k +'" >error</a></span><div id="plusError'+ k +'" class="errorLogPopup modal fadein " role="dialog">' +
+                                    '<div class="modal-dialog modal-dialog-center modal-add-user"><div class="modal-content"><div class="modal-header">' +
+                                '<h4 class="modal-title" id="errorHeader">Error Detail</h4></div><div class="modal-body"><div class="errorWrapper">' +
+                                '"'+v[Object.keys(v)[0]].details+'"</div></div>      <div class="modal-footer"><button id="" type="button" class="btnPopup btn" data-dismiss="modal">OK</button>' +
+                              '</div></div></div></div></li></ul>'
+                                }
+                                else
+                                {
+                                    msg = msg + '<ul class="listStalled">' +
+                                    '<li class="pullback"><span class="cross-spacer"></span>'+  Object.keys(v)[0]+'</li></ul>'
+                                }
+                        });
+
+                        ShowHideDatabaseStatus("failed")
+                        if(VdmUI.isErrorPopupShowing==false)
+                            $(".containerFailed").html(msg);
+
+                        $('.errorLogPopup').on('hidden.bs.modal', function () {
+                              CheckPopupStatus(false)
+                        })
+                    }
+                    else
+                    {
+                        ShowHideDatabaseStatus("stopped");
+                    }
+
+                }
+             else if (connection.Metadata['DATABASE_STATUS'].status[0].status=="running")
+                {
+                    var isFirstRunning = false;
+                    $.each(connection.Metadata['DATABASE_STATUS'].serverDetails, function(k, v) {
+                        if(!isFirstRunning)
+                        {
+                            if(v[Object.keys(v)[0]].status=="running"){
+                                isFirstRunning = true;
+                                VdmUI.firstRunningHostName = Object.keys(v)[0];
+
+                            }
+                        }
+
+                    });
+                    ShowHideDatabaseStatus("running")
+                }
+             else if (connection.Metadata['DATABASE_STATUS'].status[0].status=="stalled")
+                {
+                    if(!VdmUI.isRunning){
+                    $.each(connection.Metadata['DATABASE_STATUS'].serverDetails, function(k, v) {
+                                        if(v[Object.keys(v)[0]].hasOwnProperty('details'))
+                                          {
+                                            failedOrStalled = true
+                                          }
+                            });
+
+                            if (failedOrStalled && !VdmUI.isStartServer){
+                                    var msg = '<p>Cluster startup did not succeed on all servers.</p>';
+                                    $.each(connection.Metadata['DATABASE_STATUS'].serverDetails, function(k, v) {
+                                        //display the key and value pair
+                                            if(v[Object.keys(v)[0]].status!="running"){
+                                                var ip = Object.keys(v)[0];
+                                                    msg = msg + '<ul class="listStalled">' +
+                                                '<li class="pullback"><span class="redC"><strong>X</strong></span> '+ ip +'<span class="redC left-space"> <a href="javascript:void(0);" onClick="CheckPopupStatus(true)" data-toggle="modal" data-target="#plusError'+ k +'" >error</a></span><div id="plusError'+ k +'" class="errorLogPopup modal fade in" role="dialog">' +
+                                                '<div class="modal-dialog modal-dialog-center modal-add-user"><div class="modal-content"><div class="modal-header">' +
+                                '<h4 class="modal-title" id="errorHeader">Error Detail</h4></div><div class="modal-body"><div class="errorWrapper">' +
+                                '"'+v[Object.keys(v)[0]].details+'"</div></div>      <div class="modal-footer"><button type="button" id="btnRecoverOk" class="btnPopup btn" data-dismiss="modal">OK</button>' +
+                              '</div></div></div></div></li></ul>'
+                            }
+                            else
+                            {
+                                msg = msg + '<ul class="listStalled">' +
+                                '<li class="pullback"><span class="cross-spacer"></span>'+  Object.keys(v)[0]+'</li></ul>'
+                            }
+
+                    });
+
+                            if(VdmUI.isErrorPopupShowing==false)
+                                $(".containerStalled").html(msg);
+                            ShowHideDatabaseStatus('stalled')
+
+                             $('.errorLogPopup').on('hidden.bs.modal', function () {
+                                  CheckPopupStatus(false)
+                            })
+                    }
+                }
+
+                }
+            }
+            }, dbData);
+
+
+
+    }
+
+    $('#btnStartCluster').on('click', function(){
+        VdmUI.haltRequest = true;
+        VdmUI.isRunning = false;
+        VdmUI.isStartServer = false;
+        $(".clusterBtnWrap").hide();
+        $(".loadingStart").show();
+
+        var dbInfo = {
+                                data:{},
+                                id: VdmUI.getCurrentDbCookie()
+                             }
+        if($("#startOption option:selected").val() == 1){  //Start Cluster
+              VdmService.StartCluster(function(connection){
+
+              if(connection.Metadata['VDM_START_CLUSTER'].statusstring.indexOf('Start request sent successfully') >=0)
+              {
+                 VdmUI.isRunning = true;
+                 VdmUI.haltRequest = false;
+                 GetDatabaseStatus();
+//                 ShowHideDatabaseStatus("running");
+              }
+              else
+              {
+               startStatus = JSON.parse(connection.Metadata['VDM_START_CLUSTER']['statusstring'])
+                if(startStatus.status[0].status == "stopped"){  //Failed Cluster
+
+                    var msg = '<p>Cluster startup did not succeed on all servers.</p>';
+                    $.each(startStatus.serverDetails, function(k, v) {
+                        //display the key and value pair
+                            if(v[Object.keys(v)[0]].status=="stopped"){
+                                var ip = Object.keys(v)[0];
+                                    msg = msg + '<ul class="listStalled">' +
+                                '<li class="pullback"><span class="redC"><strong>X</strong></span> '+ ip +'<span class="redC left-space"> <a href="javascript:void(0);" data-toggle="modal" data-target="#plusError'+ k +'" >error</a></span><div id="plusError'+ k +'" class="modal fade in" role="dialog">' +
+                                '<div class="modal-dialog modal-dialog-center modal-add-user"><div class="modal-content"><div class="modal-header">' +
+                '<h4 class="modal-title" id="errorHeader">Error Detail</h4></div><div class="modal-body"><div class="errorWrapper">' +
+                '"'+v[Object.keys(v)[0]].details+'"</div></div>      <div class="modal-footer"><button id="test" type="button" class="btnPopup btn" data-dismiss="modal">OK</button>' +
+              '</div></div></div></div></li></ul>'
+            }
+            else
+            {
+                msg = msg + '<ul class="listStalled">' +
+                '<li class="pullback"><span class="cross-spacer"></span>'+  Object.keys(v)[0]+'</li></ul>'
+            }
+        });
+                    ShowHideDatabaseStatus("failed")
+                    if(VdmUI.isErrorPopupShowing==false)
+                        $(".containerFailed").html(msg);
+
+                }
+                else if(startStatus.status[0].status == "stalled"){
+                        var msg = '<p>Cluster startup did not succeed on all servers.</p>';
+                        $.each(startStatus.serverDetails, function(k, v) {
+                            //display the key and value pair
+                                if(v[Object.keys(v)[0]].status!="running"){
+                                    var ip = Object.keys(v)[0];
+                                        msg = msg + '<ul class="listStalled">' +
+                                    '<li class="pullback"><span class="redC"><strong>X</strong></span> '+ ip +'<span class="redC left-space"> <a href="javascript:void(0);" data-toggle="modal" data-target="#plusError'+ k +'" >error</a></span><div id="plusError'+ k +'" class="modal fade in" role="dialog">' +
+                                    '<div class="modal-dialog modal-dialog-center modal-add-user"><div class="modal-content"><div class="modal-header">' +
+                                    '<h4 class="modal-title" id="errorHeader">Error Detail</h4></div><div class="modal-body"><div class="errorWrapper">' +
+                                    '"'+v[Object.keys(v)[0]].details+'"</div></div>      <div class="modal-footer"><button id="test" type="button" class="btn" data-dismiss="modal">OK</button>' +
+                                  '</div></div></div></div></li></ul>'
+                            }
+                            else
+                            {
+                                msg = msg + '<ul class="listStalled">' +
+                                '<li class="pullback"><span class="cross-spacer"></span>'+  Object.keys(v)[0]+'</li></ul>'
+                            }
+
+                    });
+                    if(VdmUI.isErrorPopupShowing==false)
+                        $(".containerStalled").html(msg);
+                    ShowHideDatabaseStatus('stalled')
+
+                }
+                else{
+                 ShowHideDatabaseStatus("running")
+                }
+              }
+
+            }, dbInfo, true);
+        }
+        else if ($("#startOption option:selected").val() == 2){ //Recover Cluster
+             VdmService.RecoverCluster(function(connection){
+                if(connection.Metadata['VDM_RECOVER_CLUSTER'].statusstring.indexOf('Start request sent successfully') >=0)
+              {
+                 VdmUI.isRunning = true;
+                 VdmUI.haltRequest = false;
+                 GetDatabaseStatus();
+//                 ShowHideDatabaseStatus("running");
+              }
+              else
+              {
+               startStatus = JSON.parse(connection.Metadata['VDM_RECOVER_CLUSTER']['statusstring'])
+                if(startStatus.status[0].status == "stopped"){  //Failed Cluster
+
+                        var msg = '<p>Cluster startup did not succeed on all servers.</p>';
+                        $.each(startStatus.serverDetails, function(k, v) {
+                            //display the key and value pair
+                                if(v[Object.keys(v)[0]].status=="stopped"){
+                                    var ip = Object.keys(v)[0];
+                                        msg = msg + '<ul class="listStalled">' +
+                                    '<li class="pullback"><span class="redC"><strong>X</strong></span> '+ ip +'<span class="redC left-space"> <a href="javascript:void(0);" data-toggle="modal" data-target="#plusError'+ k +'" >error</a></span><div id="plusError'+ k +'" class="modal fade in" role="dialog">' +
+                                    '<div class="modal-dialog modal-dialog-center modal-add-user"><div class="modal-content"><div class="modal-header">' +
+                    '<h4 class="modal-title" id="errorHeader">Error Detail</h4></div><div class="modal-body"><div class="errorWrapper">' +
+                    '"'+v[Object.keys(v)[0]].details+'"</div></div>      <div class="modal-footer"><button id="btnFailedOk" type="button" class="btn" data-dismiss="modal">OK</button>' +
+                  '</div></div></div></div></li></ul>'
+                }
+                else
+                {
+                    msg = msg + '<ul class="listStalled">' +
+                    '<li class="pullback"><span class="cross-spacer"></span>'+  Object.keys(v)[0]+'</li></ul>'
+                }
+            });
+
+                    $(".containerFailed").html(msg);
+                    ShowHideDatabaseStatus("failed")
+
+                }
+                else if(startStatus.status[0].status == "stalled"){
+
+    var msg = '<p>Cluster startup did not succeed on all servers.</p>';
+    $.each(startStatus.serverDetails, function(k, v) {
+        //display the key and value pair
+            if(v[Object.keys(v)[0]].status!="running"){
+                var ip = Object.keys(v)[0];
+                    msg = msg + '<ul class="listStalled">' +
+                '<li class="pullback"><span class="redC"><strong>X</strong></span> '+ ip +'<span class="redC left-space"> <a href="javascript:void(0);" data-toggle="modal" data-target="#plusError'+ k +'" >error</a></span><div id="plusError'+ k +'" class="modal fade in" role="dialog">' +
+                '<div class="modal-dialog modal-dialog-center modal-add-user"><div class="modal-content"><div class="modal-header">' +
+'<h4 class="modal-title" id="errorHeader">Error Detail</h4></div><div class="modal-body"><div class="errorWrapper">' +
+'"'+v[Object.keys(v)[0]].details+'"</div></div>      <div class="modal-footer"><button id="test" type="button" class="btn" data-dismiss="modal">OK</button>' +
+'</div></div></div></div></li></ul>'
+            }
+            else
+            {
+                msg = msg + '<ul class="listStalled">' +
+                '<li class="pullback"><span class="cross-spacer"></span>'+  Object.keys(v)[0]+'</li></ul>'
+            }
+
+    });
+            $(".containerStalled").html(msg);
+
+            ShowHideDatabaseStatus('stalled')
+
+                }
+                else{
+                  ShowHideDatabaseStatus('stopped')
+                }
+              }
+            }, dbInfo, true);
+
+        }
+    })
+
+    var ShowHideDatabaseStatus = function(status){
+
+        if(status == "stopped"){
+            $("#startSuccess").hide();
+            $(".loadingStart").hide();
+            $("#startFailed").hide();
+            $("#stallFailed").hide();
+            $(".clusterBtnWrap").show();
+            $(".connectionFail").hide();
+        }
+        else if (status== "running"){
+            $("#startSuccess").show();
+            $(".loadingStart").hide();
+            $("#startFailed").hide();
+            $("#stallFailed").hide();
+            $(".clusterBtnWrap").hide()
+            $(".connectionFail").hide();
+        }
+        else if (status== "stalled"){
+           $("#startSuccess").hide();
+            $(".loadingStart").hide();
+            $("#startFailed").hide();
+            $("#stallFailed").show();
+            $(".clusterBtnWrap").hide();
+            $(".connectionFail").hide();
+        }
+        else if (status== "failed"){
+            $("#startSuccess").hide();
+            $(".loadingStart").hide();
+            $("#startFailed").show();
+            $("#stallFailed").hide();
+            $(".clusterBtnWrap").hide()
+            $(".connectionFail").hide();
+        }
+    }
+
+    GetDatabaseStatus();
+    setInterval(function () {
+
+            if(!VdmUI.haltRequest){
+                if(VdmUI.isErrorPopupShowing==false)
+                {
+                    GetDatabaseStatus();
+                }
+            }
+        }, 5000);
+
+    $("#frmCreateServer").validate({
+        ignore: [],
+        rules: {
+            serverName: validationRules.ServerNameRule,
+            txtHostName: validationRules.HostNameRule,
+            txtClientPort:validationRules.ClientPortRule,
+            txtAdminPort:validationRules.AdminPortRule,
+            txtZookeeper:validationRules.ZookeeperPortRule,
+            txtReplicationPort:validationRules.ReplicationPortRule,
+            txtInternalInterface:validationRules.IpRule,
+            txtExternalInterface:validationRules.IpRule,
+            txtPublicInterface:validationRules.IpRule,
+            txtInternalPort:validationRules.InternalPortRule,
+            txtHttpPort:validationRules.HttpPortRule,
+        },
+        messages: {
+            serverName: validationRules.ServerNameMessage,
+            txtHostName: validationRules.HostNameMessage,
+            txtClientPort:validationRules.ClientPortMessage,
+            txtAdminPort:validationRules.AdminPortMessage,
+            txtZookeeper:validationRules.ZookeeperPortMessage,
+            txtReplicationPort:validationRules.ReplicationPortMessage,
+            txtInternalInterface:validationRules.IpMessage,
+            txtExternalInterface:validationRules.IpMessage,
+            txtPublicInterface:validationRules.IpMessage,
+            txtInternalPort:validationRules.InternalPortMessage,
+            txtHttpPort:validationRules.HttpPortMessage,
+        }
+    });
+
+    $("#frmSitePerHost").validate({
+        rules:{
+        txtSitePerHost: validationRules.SitesperhostRules
+        },
+        messages:{
+        txtSitePerHost: validationRules.SitesperhostMessages
+        }
+    });
+
+     $("#frmKSafety").validate({
+        rules:{
+        txtKSafety: validationRules.KSafetyRules
+        },
+        messages:{
+        txtKSafety: validationRules.KSafetyMessages
+        }
+    });
+
+      $("#frmFilePrefix").validate({
+        rules:{
+        txtFilePrefix: validationRules.FileNameRules
+        },
+        messages:{
+        txtFilePrefix: validationRules.FileNameMessages
+        }
+    });
+
+     $("#frmFrequency").validate({
+        rules:{
+        txtFrequency: validationRules.NumericRules
+        },
+        messages:{
+        txtFrequency: validationRules.NumericMessages
+        }
+    });
+
+     $("#frmRetained").validate({
+        rules:{
+        txtRetained: validationRules.NumericRules
+        },
+        messages:{
+        txtRetained: validationRules.NumericMessages
+        }
+    });
+
+      $("#frmLogFrequencyTime").validate({
+        rules:{
+        txtLogFrequencyTime: validationRules.FrequencyRules
+        },
+        messages:{
+        txtLogFrequencyTime: validationRules.FrequencyMessages
+        }
+    });
+
+
+    $("#frmLogFreqTransaction").validate({
+        rules:{
+        txtLogFreqTransaction: validationRules.NumericRules
+        },
+        messages:{
+        txtLogFreqTransaction: validationRules.NumericMessages
+        }
+    });
+
+    $("#frmLogFreqTransaction").validate({
+        rules:{
+        txtLogFreqTransaction: validationRules.NumericRules
+        },
+        messages:{
+        txtLogFreqTransaction: validationRules.NumericMessages
+        }
+    });
+
+    $("#frmLogSegmentSize").validate({
+        rules:{
+        txtLogSegmentSize: validationRules.LogSegmentRules
+        },
+        messages:{
+        txtLogSegmentSize: validationRules.LogSegmentMessages
+        }
+    });
+
+    $("#frmHeartBeatTimeout").validate({
+        rules:{
+        txtHeartbeatTimeout: validationRules.NumericRules
+        },
+        messages:{
+        txtHeartbeatTimeout: validationRules.NumericMessages
+        }
+    });
+
+     $("#frmQueryTimeout").validate({
+        rules:{
+        txtQueryTimeout: validationRules.NumericRules
+        },
+        messages:{
+        txtQueryTimeout: validationRules.NumericMessages
+        }
+    });
+
+    $("#frmMaxTempTableMemory").validate({
+        rules:{
+        txtMaxTempTableMemory: validationRules.NumericRules
+        },
+        messages:{
+        txtMaxTempTableMemory: validationRules.NumericMessages
+        }
+    });
+
+     $("#frmSnapshotPriority").validate({
+        rules:{
+        txtSnapshotPriority: validationRules.SnapshotPriorityRules
+        },
+        messages:{
+        txtSnapshotPriority: validationRules.SnapshotPriorityMessages
+        }
+    });
+
+     $("#frmMemoryLimit").validate({
+        rules:{
+        txtMemoryLimit: validationRules.MemoryLimitRules
+        },
+        messages:{
+        txtMemoryLimit: validationRules.MemoryLimitMessages
+        }
+    });
+
+    $("#frmAddUser").validate({
+                rules: {
+                    txtUser: validationRules.UserNameRule,
+                    txtPassword: validationRules.PasswordRule,
+                    txtUserRole: validationRules.RoleRules,
+                },
+                messages: {
+                    txtUser: validationRules.UserNameMessage,
+                    txtPassword: validationRules.PasswordMessage,
+                    txtUserRole: validationRules.RoleMessages
+                }
+            });
+
+    $('#frmDatabaseReplication').validate({
+        rules: {
+            txtDrId: validationRules.NumericRules,
+            //txtDatabase: validationRules.ConnectionSourceServerRules,
+            txtDrPort: validationRules.DrPortRules,
+        },
+        messages: {
+            txtDrId: validationRules.NumericMessages,
+            //txtDatabase: validationRules.ConnectionSourceServerMessages,
+            txtDrPort: validationRules.DrPortMessages,
+        }
+    })
+
+    $('#frmDrId').validate({
+        rules:{
+        txtDrId: validationRules.NumericRules
+        },
+        messages:{
+        txtDrId: validationRules.NumericMessages
+        }
+    })
+
+    $('#btnCreateServerOk').on('click', function(e){
+        if (!$("#frmCreateServer").valid()) {
+            e.preventDefault();
+            e.stopPropagation();
+            if($('#errorServerName').is(':hidden') && $('#errorServerName').is(':hidden')){
+                $('#colExpIcon').removeClass('glyphicon-triangle-right').addClass('glyphicon-triangle-bottom glyphicon-triangle-right');
+                $('#collapseOne').removeClass('in').addClass('in');
+                $('#collapseOne').removeAttr('style')
+            }
+            return;
+        }
+        var hostName= $('#txtHostName').val()
+        var vdmData = {'serverIp': $('#txtHostName').val()}
+        VdmUI.showHideLoader(true);
+        if(!VdmUI.isTestServer){
+            VdmService.GetVdmStatus(function(connection){
+                if(connection['Metadata']['VDM_STATUS'].hasOwnProperty('voltdeploy')){
+                    result = connection['Metadata']['VDM_STATUS']['voltdeploy'].running;
+                    if(Boolean(result)){
+                        var serverInfo ={
+                            data:{
+                                "name" : $('#serverName').val(),
+                                "hostname" : $('#txtHostName').val(),
+                                "description" : $('#txtDescription').val(),
+                                "client-listener" : $('#txtClientPort').val(),
+                                "admin-listener" : $('#txtAdminPort').val(),
+                                "internal-listener" : $('#txtInternalPort').val(),
+                                "http-listener" : $('#txtHttpPort').val(),
+                                "zookeeper-listener" : $('#txtZookeeper').val(),
+                                "replication-listener" : $('#txtReplicationPort').val(),
+                                "internal-interface" : $('#txtInternalInterface').val(),
+                                "external-interface" : $('#txtExternalInterface').val(),
+                                "public-interface" : $('#txtPublicInterface').val(),
+                                "placement-group" : $('#txtPlacementGroup').val(),
+                            },
+                            id:VdmUI.getCurrentDbCookie(),
+                            server_id: $('#addServer').data('serverid')
+                        }
+                        var hostId = $('#addServer').data('serverid')
+                        if(VdmUI.isServerCreate){
+                            VdmService.CreateServer(function(connection){
+                                VdmUI.showHideLoader(false);
+                                if(connection.Metadata['SERVER_CREATE'].status == 1){
+
+                                    var vdmData1 = {'serverIp': hostName, 'data':{'ip_address':document.location.hostname}}
+                                    var dbData = {
+                                        id: VdmUI.getCurrentDbCookie() == -1 ? 1 : VdmUI.getCurrentDbCookie()
+                                    }
+                                    VdmService.GetMemberList(function(connection){
+                                        VdmUI.displayServers(connection.Metadata['MEMBER_LISTING'])
+                                    }, dbData);
+                                } else{
+                                    $('#errorMsg').html('Unable to create server.')
+                                    $('#errorDialog').modal('show');
+                                }
+                            },serverInfo);
+                        } else {
+                            toggleServer(editStates.ShowLoading,hostId)
+                            VdmService.UpdateServer(function(connection){
+                                VdmUI.showHideLoader(false);
+                                if(connection.Metadata['SERVER_UPDATE'].status == 1){
+                                    var dbData = {
+                                        id: VdmUI.getCurrentDbCookie() == -1 ? 1 : VdmUI.getCurrentDbCookie()
+                                    }
+                                    VdmService.GetMemberList(function(connection){
+                                        VdmUI.displayServers(connection.Metadata['MEMBER_LISTING'])
+                                    }, dbData);
+                                } else{
+                                    $('#errorMsg').html('Unable to update server.')
+                                    $('#errorDialog').modal('show');
+                                    toggleServer(editStates.ShowEdit,hostId);
+                                }
+                            },serverInfo);
+
+                        }
+                        VdmUI.resetTextBox();
+                    }
+                    else{
+                        VdmUI.showHideLoader(false);
+                        $('#errorMsg').html('Unable to add server \''+ $('#serverName').val() +'\' because the VDM is not running in it.')
+                        $('#errorDialog').modal('show');
+                    }
+                }
+                else{
+                    VdmUI.showHideLoader(false);
+                    $('#errorMsg').html('Unable to add server \''+ $('#serverName').val() +'\' because the VDM is not running in it.')
+                    $('#errorDialog').modal('show');
+                }
+
+            },vdmData);
+        } else {
+            var serverInfo ={
+                data:{
+                    "name" : $('#serverName').val(),
+                    "hostname" : $('#txtHostName').val(),
+                    "description" : $('#txtDescription').val(),
+                    "client-listener" : $('#txtClientPort').val(),
+                    "admin-listener" : $('#txtAdminPort').val(),
+                    "internal-listener" : $('#txtInternalPort').val(),
+                    "http-listener" : $('#txtHttpPort').val(),
+                    "zookeeper-listener" : $('#txtZookeeper').val(),
+                    "replication-listener" : $('#txtReplicationPort').val(),
+                    "internal-interface" : $('#txtInternalInterface').val(),
+                    "external-interface" : $('#txtExternalInterface').val(),
+                    "public-interface" : $('#txtPublicInterface').val(),
+                    "placement-group" : $('#txtPlacementGroup').val(),
+                },
+                id:VdmUI.getCurrentDbCookie(),
+                server_id: $('#addServer').data('serverid')
+            }
+            var hostId = $('#addServer').data('serverid')
+            if(VdmUI.isServerCreate){
+                VdmService.CreateServer(function(connection){
+                    VdmUI.showHideLoader(false);
+                    if(connection.Metadata['SERVER_CREATE'].status == 1){
+
+                        var vdmData1 = {'serverIp': hostName, 'data':{'ip_address':document.location.hostname}}
+                        var dbData = {
+                                        id: VdmUI.getCurrentDbCookie() == -1 ? 1 : VdmUI.getCurrentDbCookie()
+                                    }
+                        VdmService.GetMemberList(function(connection){
+                            VdmUI.displayServers(connection.Metadata['MEMBER_LISTING'])
+                        }, dbData);
+                    } else{
+                        $('#errorMsg').html('Unable to create server.')
+                        $('#errorDialog').modal('show');
+                    }
+                },serverInfo);
+            } else {
+                toggleServer(editStates.ShowLoading,hostId)
+                VdmService.UpdateServer(function(connection){
+                    VdmUI.showHideLoader(false);
+                    if(connection.Metadata['SERVER_UPDATE'].status == 1){
+                        var dbData = {
+                                        id: VdmUI.getCurrentDbCookie() == -1 ? 1 : VdmUI.getCurrentDbCookie()
+                                    }
+                        VdmService.GetMemberList(function(connection){
+                            VdmUI.displayServers(connection.Metadata['MEMBER_LISTING'])
+                        }, dbData);
+                    } else{
+                        $('#errorMsg').html('Unable to update server.')
+                        $('#errorDialog').modal('show');
+                        toggleServer(editStates.ShowEdit,hostId);
+                    }
+                },serverInfo);
+
+            }
+            VdmUI.resetTextBox();
+        }
+    });
+
+    $('#frmCreateDB').validate({
+        rules: {
+            txtDbName: validationRules.DatabaseNameRule
+        },
+        messages: {
+            txtDbName: validationRules.DatabaseNameMessage
+        }
+
+    });
+
+    $('#btnAddDatabaseOk').on('click', function(e){
+        if (!$("#frmCreateDB").valid()) {
+            e.preventDefault();
+            e.stopPropagation();
+            return;
+        }
+
+        var dbName = $('#txtDbName').val();
+
+        var dbInfo = {
+            data:{
+                name: dbName,
+            },
+            id:$('#addDatabase').data('id')
+        }
+        if(VdmUI.isDbCreate){
+            VdmService.CreateDatabase(function(connection){
+                if(connection.Metadata['DATABASE_CREATE'].status == 1){
+                    VdmService.GetDatabaseList(function(connection){
+                        VdmUI.displayDatabases(connection.Metadata['DATABASE_LISTING'])
+                    })
+                } else{
+                    $('#errorMsg').html('Unable to create database.')
+                    $('#errorDialog').modal('show');
+                }
+            }, dbInfo);
+        } else {
+            toggleDatabase(editStates.ShowLoading, $('#addDatabase').data('id'))
+            VdmService.UpdateDatabase(function(connection){
+                if(connection.Metadata['DATABASE_UPDATE'].status == 1){
+                    VdmService.GetDatabaseList(function(connection){
+                        VdmUI.displayDatabases(connection.Metadata['DATABASE_LISTING'])
+                    })
+                } else {
+                    toggleDatabase(editStates.ShowEdit, $('#addDatabase').data('id'))
+                    $('#errorMsg').html('Unable to update database.')
+                    $('#errorDialog').modal('show');
+                }
+            }, dbInfo);
+        }
+
+    });
+
+    var toggleServer = function (state,hostId){
+        if(state == editStates.ShowLoading)
+        {
+            $("#editServer_"+hostId).hide()
+            $("#deleteServer_"+hostId).hide()
+            $("#editServerTxt_"+hostId).hide()
+            $("#deleteServerTxt_"+hostId).hide()
+            $("#loadingServer_"+hostId).show()
+
+        }
+        else if (state == editStates.ShowOkCancel) {
+            $("#editServer_"+hostId).show()
+            $("#deleteServer_"+hostId).show()
+            $("#editServerTxt_"+hostId).show()
+            $("#deleteServerTxt_"+hostId).show()
+            $("#loadingServer_"+hostId).hide()
+        }
+        else{
+            $("#editServer_"+hostId).show()
+            $("#deleteServer_"+hostId).show()
+            $("#editServerTxt_"+hostId).show()
+            $("#deleteServerTxt_"+hostId).show()
+            $("#loadingServer_"+hostId).hide()
+        }
+    }
+
+
+    var toggleDatabase = function (state,dbId){
+        if(state == editStates.ShowLoading){
+            $("#editDatabase_" + dbId).hide()
+            $("#deleteDatabase_" + dbId).hide()
+            $("#editDatabaseTxt_" + dbId).hide()
+            $("#deleteDatabaseTxt_" + dbId).hide()
+            $("#loadingDatabase_" + dbId).show()
+        }
+        else if (state == editStates.ShowOkCancel) {
+            $("#editDatabase_" + dbId).show()
+            $("#deleteDatabase_" + dbId).show()
+            $("#editDatabaseTxt_" + dbId).show()
+            $("#deleteDatabaseTxt_" + dbId).show()
+            $("#loadingDatabase_" + dbId).hide()
+        }
+        else{
+            $("#editDatabase_" + dbId).show()
+            $("#deleteDatabase_" + dbId).show()
+            $("#editDatabaseTxt_" + dbId).show()
+            $("#deleteDatabaseTxt_" + dbId).show()
+            $("#loadingDatabase_" + dbId).hide()
+        }
+    }
+
+    $('#deleteServerOk').on('click',function(){
+        $('#errorDialog').modal('hide');
+        var serverId = $('#deleteConfirmation').data('serverid');
+        var serverData = {
+           "id": VdmUI.getCurrentDbCookie(),
+           "server_id": serverId
+        }
+        toggleServer(editStates.ShowLoading,serverId)
+
+        VdmService.GetDatabaseServerStatus(function(connection){
+
+        $('#errorMsg').html('');
+        if (connection.Metadata['DATABASE_SERVER_STATUS'].status != "running"){
+
+           VdmService.DeleteServer(function(connection){
+                if(connection.Metadata['SERVER_DELETE'].result == true){
+                    $("#deleteConfirmation").modal('hide');
+                    $('#errorDialog').modal('hide');
+                    toggleServer(editStates.ShowEdit, serverId);
+                } else if(connection.Metadata['SERVER_DELETE'].hasOwnProperty('statusstring')){
+                    $('#errorMsg').html(connection.Metadata['SERVER_DELETE']['statusstring'])
+                    $('#errorDialog').modal('show');
+                    toggleServer(editStates.ShowEdit, serverId);
+                }
+                var dbData = {
+                    id: VdmUI.getCurrentDbCookie() == -1 ? 1 : VdmUI.getCurrentDbCookie()
+                }
+                VdmService.GetMemberList(function(connection){
+                    VdmUI.displayServers(connection.Metadata['MEMBER_LISTING'])
+                }, dbData);
+            }, serverData);
+        }
+        else{
+            $('#errorMsg').html("Cannot delete a running server.")
+            $('#errorDialog').modal('show');
+            toggleServer(editStates.ShowEdit, serverId);
+        }
+
+
+        },serverData)
+
+
+    })
+
+    $('#btnAddDatabase').on('click', function(){
+        VdmUI.resetDbForm();
+        VdmUI.isDbCreate = true;
+        VdmUI.dbToUpdate = '';
+        $('#dbTitle').html('Add Database');
+    });
+
+    $('#btnDeleteDatabaseOk').on('click', function(){
+        var dbId = $('#deleteDatabase').data('id');
+        var dbData = {
+            id: dbId
+        }
+        toggleDatabase(editStates.ShowLoading, dbId)
+        VdmService.DeleteDatabase(function(connection){
+            if(!connection.Metadata['DATABASE_DELETE'].hasOwnProperty('error')){
+                VdmService.GetDatabaseList(function(connection){
+                    VdmUI.displayDatabases(connection.Metadata['DATABASE_LISTING'])
+                })
+            }else{
+                toggleDatabase(editStates.ShowEdit, dbId)
+                $('#errorMsg').html('Unable to delete given database.')
+                $('#errorDialog').modal('show');
+            }
+        }, dbData);
+    });
+
+    $('#btnSelectDbOk').on('click', function(){
+        var values = $('#selectServers').val();
+        var mem = []
+        for(var i = 0; i < values.length; i++){
+            mem.push(parseInt(values[i]));
+        }
+        var memberInfo = {
+            data: {
+                members: mem,
+            },
+            id: VdmUI.getCurrentDbCookie()
+        }
+        VdmService.UpdateMembers(function(connection){
+            var dbData = {
+                id: VdmUI.getCurrentDbCookie() == -1 ? 1 : VdmUI.getCurrentDbCookie()
+            }
+            VdmService.GetMemberList(function(connection){
+                VdmUI.displayServers(connection.Metadata['MEMBER_LISTING'])
+            }, dbData);
+        }, memberInfo);
+    });
+
+    $("#txtSitePerHost").on('change',function(e){
+        UpdateTextBox(this,"sitePerHost","frmSitePerHost",e);
+    })
+
+    $("#txtKSafety").on('change',function(e){
+        UpdateTextBox(this,'kSafety','frmKSafety',e)
+    })
+
+    $("#txtFilePrefix").on('change',function(e){
+        UpdateTextBox(this,'filePrefix','frmFilePrefix',e);
+    })
+
+    $("#txtFrequency").on('change',function(e){
+        UpdateTextBox(this,'frequency','frmFrequency',e);
+    })
+
+    $("#selFreqUnit").on('change',function(e){
+       if (!$("#frmFrequency").valid()) {
+        e.preventDefault();
+        e.stopPropagation();
+        return;
+    }
+    else{
+                ShowSavingStatus();
+                var deploymentInfo = []
+                var frequencyUnit = "";
+                if($("#selFreqUnit option:selected").val()=="1")
+                {
+                    frequencyUnit = "h";
+                }
+                else if($("#selFreqUnit option:selected").val()=="2")
+                {
+                    frequencyUnit = "m";
+                }
+                else if($("#selFreqUnit option:selected").val()=="3")
+                {
+                    frequencyUnit = "s";
+                }
+
+                deploymentInfo = {
+                        data:{
+                            snapshot:{
+                                frequency: clusterObjects.txtFrequency.val() + frequencyUnit
+                            }
+
+                        },
+                        id: VdmUI.getCurrentDbCookie()
+                    }
+
+
+             VdmService.SaveDeployment(function(connection){
+                    VdmService.GetDeployment(function(connection){
+                        VdmUI.displayDeployment(connection.Metadata['DEPLOYMENT'])
+                    },deploymentInfo)
+                }, deploymentInfo);
+
+                ShowSavedStatus();
+
+       }
+    })
+
+    $("#txtRetained").on('change',function(e){
+        UpdateTextBox(this,'retained','frmRetained',e);
+    })
+
+    $("#txtLogFrequencyTime").on('change',function(e){
+        UpdateTextBox(this,'logFrequencyTime','frmLogFrequencyTime',e);
+    })
+
+    $("#txtLogFreqTransaction").on('change',function(e){
+        UpdateTextBox(this,'logFrequencyTrans','frmLogFreqTransaction',e);
+    })
+
+    $("#txtLogSegmentSize").on('change',function(e){
+        UpdateTextBox(this,'logSegmentSize','frmLogSegmentSize',e);
+    })
+
+    $("#txtHeartbeatTimeout").on('change',function(e){
+        UpdateTextBox(this,'heartBeatTimeout','frmHeartBeatTimeout',e);
+    })
+
+     $("#txtQueryTimeout").on('change',function(e){
+        UpdateTextBox(this,'queryTimeout','frmQueryTimeout',e);
+    })
+
+    $("#txtMaxTempTableMemory").on('change',function(e){
+        UpdateTextBox(this,'tempTables','frmMaxTempTableMemory',e);
+    })
+
+     $("#txtSnapshotPriority").on('change',function(e){
+        UpdateTextBox(this,'snapshotPriority','frmSnapshotPriority',e);
+    })
+
+    $("#txtMemoryLimit").on('change',function(e){
+        setMemoryLimitValidation();
+        UpdateTextBox(this,'memoryLimit','frmMemoryLimit',e);
+    })
+
+     $("#selMemoryLimitUnit").on('change',function(e){
+            setMemoryLimitValidation();
+          if (!$("#frmMemoryLimit").valid()) {
+        e.preventDefault();
+        e.stopPropagation();
+        return;
+    }
+    else{
+        ShowSavingStatus();
+        var deploymentInfo = []
+            var memorySizeUnit = "";
+                if($("#selMemoryLimitUnit option:selected").val()=="GB")
+                {
+                    memorySizeUnit = "";
+                }
+                else if($("#selMemoryLimitUnit option:selected").val()=="%")
+                {
+                    memorySizeUnit = "%";
+                }
+
+               var memoryLimit = '';
+
+               if ($("#txtMemoryLimit").val() != "")
+               {
+                memoryLimit = $("#txtMemoryLimit").val() + memorySizeUnit;
+               }
+
+               var memorySize = "";
+                    if(memoryLimit!="")
+                    {
+                        if (memoryLimit.indexOf("%")>-1) {
+                            memorySize = parseInt(memoryLimit.replace("%", ""));
+                            memoryLimit = memorySize + memorySizeUnit;
+                        } else {
+                            memoryLimit = encodeURIComponent(parseInt(memoryLimit));
+                        }
+                    }
+
+                 deploymentInfo = {
+                data:{
+                    systemsettings:{
+                    resourcemonitor:{
+                        memorylimit: {
+                            "size": memoryLimit
+                        }
+                    }
+                    }
+
+                },
+                id: VdmUI.getCurrentDbCookie()
+            }
+
+
+             VdmService.SaveDeployment(function(connection){
+                    VdmService.GetDeployment(function(connection){
+                        VdmUI.displayDeployment(connection.Metadata['DEPLOYMENT'])
+                    },deploymentInfo)
+                }, deploymentInfo);
+
+                ShowSavedStatus();
+    }
+    })
+
+    $("#txtVoltdbRootDir").on('change',function(e){
+        UpdateTextBox(this,'voltdbrootDir','frmVoltdbRootDir',e);
+    })
+
+
+    $("#txtSnapshotDir").on('change',function(e){
+        UpdateTextBox(this,'snapshotDir','frmSnapshotDir',e);
+    })
+
+     $("#txtExportOverflowDir").on('change',function(e){
+        UpdateTextBox(this,'exportOverflowDir','frmExportOverflowDir',e);
+    })
+
+    $("#txtCommandLogDir").on('change',function(e){
+        UpdateTextBox(this,'commandlogDir','frmCommandLogDir',e);
+    })
+
+    $("#txtCommandLogSnapDir").on('change',function(e){
+        UpdateTextBox(this,'commandlogSnapDir','frmCommandLogSnapDir',e);
+    })
+
+    $("#txtDrOverflow").on('change',function(e){
+        UpdateTextBox(this,'drOverflow','frmDrOverflow',e);
+    })
+
+//    $('#txtDrId').on('change', function(e){
+//        UpdateTextBox(this, 'drId', 'frmDrId', e);
+//    });
+
+    $('#chkPartitionDetection').on('ifClicked', function(event){
+        UpdateCheckBox(clusterObjects.txtPartitionDetection,'partitionDetection');
+    });
+
+
+    $('#chkHttpAccess').on('ifClicked', function(event){
+        UpdateCheckBox(clusterObjects.txtHttpAccess,'httpAccess');
+    });
+
+
+    $('#chkAutoSnapshot').on('ifClicked', function(event){
+        UpdateCheckBox(clusterObjects.txtAutoSnapshot,'autoSnapshots');
+    });
+
+    $('#chkCommandLog').on('ifClicked', function(event){
+        UpdateCheckBox(clusterObjects.txtCommandLog,'commandLog');
+    });
+
+    $('#chkJsonApi').on('ifClicked', function(event){
+        UpdateCheckBox(clusterObjects.txtJsonApi,'jsonApi');
+    });
+
+//    $('#chkDrOnOff').on('ifClicked', function(event){
+//        UpdateCheckBox(clusterObjects.chkDrOnOffValue, 'dr')
+//    });
+
+    UpdateCheckBox = function(element,item){
+
+        if(element.text()=="Off"){
+            element.text("On")
+        }
+        else if (element.text()=="On"){
+            element.text("Off")
+        }
+
+            ShowSavingStatus();
+            var deploymentInfo = [];
+             if(item == "security"){
+                 deploymentInfo = {
+                    data:{
+                        security:{
+                            enabled: element.text()=="Off"?false:true
+                        }
+
+                    },
+                    id: VdmUI.getCurrentDbCookie()
+                }
+             }
+             else if (item == "partitionDetection"){
+                  deploymentInfo = {
+                    data:{
+                        "partition-detection":{
+                            enabled: clusterObjects.txtPartitionDetection.text()=="Off"?false:true
+                        }
+
+                    },
+                    id: VdmUI.getCurrentDbCookie()
+                }
+             }
+             else if (item == "httpAccess"){
+                deploymentInfo = {
+                    data:{
+                        httpd:{
+                            enabled: clusterObjects.txtHttpAccess.text()=="Off"?false:true
+                        }
+
+                    },
+                    id: VdmUI.getCurrentDbCookie()
+                }
+             }
+             else if (item == "autoSnapshots"){
+                deploymentInfo = {
+                    data:{
+                        snapshot:{
+                            enabled: clusterObjects.txtAutoSnapshot.text()=="Off"?false:true
+                        }
+
+                    },
+                    id: VdmUI.getCurrentDbCookie()
+                }
+             }
+             else if (item == "commandLog"){
+                deploymentInfo = {
+                    data:{
+                        commandlog:{
+                            enabled: clusterObjects.txtCommandLog.text()=="Off"?false:true
+                        }
+
+                    },
+                    id: VdmUI.getCurrentDbCookie()
+                }
+             }
+             else if (item == "jsonApi"){
+                deploymentInfo = {
+                    data:{
+                        httpd:{
+                            jsonapi:{
+                                enabled: clusterObjects.txtJsonApi.text()=="Off"?false:true
+                            }
+                        }
+
+                    },
+                    id: VdmUI.getCurrentDbCookie()
+                }
+             }
+//             else if (item == "dr"){
+//                deploymentInfo = {
+//                    data: {
+//                            dr:{
+//                                enabled: clusterObjects.chkDrOnOffValue.text() == "Off" ? false : true
+//                               }
+//                    },
+//                    id: VdmUI.getCurrentDbCookie()
+//                }
+//             }
+
+             VdmService.SaveDeployment(function(connection){
+                    VdmService.GetDeployment(function(connection){
+                        VdmUI.displayDeployment(connection.Metadata['DEPLOYMENT'])
+                    },deploymentInfo)
+                }, deploymentInfo);
+
+                ShowSavedStatus();
+    }
+
+    UpdateTextBox = function(element,item, form, e){
+       if (!$("#"+form).valid()) {
+        e.preventDefault();
+        e.stopPropagation();
+        return;
+    }
+    else{
+
+              ShowSavingStatus();
+              var deploymentInfo = []
+              if(item == "sitePerHost"){
+                deploymentInfo = {
+                    data:{
+                        cluster:{
+                            sitesperhost: parseInt(clusterObjects.txtSitePerHost.val())
+                        }
+
+                    },
+                    id: VdmUI.getCurrentDbCookie()
+                }
+              }
+              else if (item == "kSafety")
+              {
+                 deploymentInfo = {
+                        data:{
+                            cluster:{
+                                kfactor: parseInt(clusterObjects.txtKSafety.val())
+                            }
+
+                        },
+                        id: VdmUI.getCurrentDbCookie()
+                    }
+              }
+              else if (item == "filePrefix")
+              {
+                deploymentInfo = {
+                        data:{
+                            snapshot:{
+                                prefix: clusterObjects.txtFilePrefix.val()
+                            }
+
+                        },
+                        id: VdmUI.getCurrentDbCookie()
+                    }
+              }
+              else if (item == "frequency")
+              {
+                var frequencyUnit = "";
+                if($("#selFreqUnit option:selected").val()=="1")
+                {
+                    frequencyUnit = "h";
+                }
+                else if($("#selFreqUnit option:selected").val()=="2")
+                {
+                    frequencyUnit = "m";
+                }
+                else if($("#selFreqUnit option:selected").val()=="3")
+                {
+                    frequencyUnit = "s";
+                }
+
+                deploymentInfo = {
+                        data:{
+                            snapshot:{
+                                frequency: clusterObjects.txtFrequency.val() + frequencyUnit
+                            }
+
+                        },
+                        id: VdmUI.getCurrentDbCookie()
+                    }
+              }
+              else if (item == "retained")
+              {
+               deploymentInfo = {
+                        data:{
+                            snapshot:{
+                                retain: parseInt(clusterObjects.txtRetained.val())
+                            }
+
+                        },
+                        id: VdmUI.getCurrentDbCookie()
+                    }
+              }
+               else if (item == "logFrequencyTime")
+              {
+               deploymentInfo = {
+                        data:{
+                           commandlog:{
+                                frequency:{
+                                    time: parseInt(clusterObjects.txtLogFrequencyTime.val())
+                                }
+                               }
+
+                        },
+                        id: VdmUI.getCurrentDbCookie()
+                    }
+              }
+              else if (item == "logFrequencyTrans")
+              {
+               deploymentInfo = {
+                        data:{
+                           commandlog:{
+                                frequency:{
+                                    transactions: parseInt(clusterObjects.txtLogFreqTransaction.val())
+                                }
+                               }
+
+                        },
+                        id: VdmUI.getCurrentDbCookie()
+                    }
+              }
+              else if (item == "logSegmentSize")
+              {
+               deploymentInfo = {
+                        data:{
+                           commandlog:{
+                            logsize: parseInt(clusterObjects.txtLogSegmentSize.val())
+                        }
+
+                        },
+                        id: VdmUI.getCurrentDbCookie()
+                    }
+              }
+              else if (item == "heartBeatTimeout")
+              {
+               deploymentInfo = {
+                        data:{
+                          heartbeat:{
+                    timeout: parseInt(clusterObjects.txtHeartbeatTimeout.val())
+                }
+                        },
+                        id: VdmUI.getCurrentDbCookie()
+                    }
+              }
+              else if (item == "queryTimeout")
+              {
+               deploymentInfo = {
+                        data:{
+                         systemsettings:{
+                    query: {
+                        timeout: parseInt(clusterObjects.txtQueryTimeout.val())
+                    }
+                }
+                        },
+                        id: VdmUI.getCurrentDbCookie()
+                    }
+              }
+               else if (item == "tempTables")
+              {
+               deploymentInfo = {
+                        data:{
+                        systemsettings:{
+                    temptables:{
+                        maxsize: parseInt(clusterObjects.txtMaxTempTableMemory.val())
+                    }
+                }
+                        },
+                        id: VdmUI.getCurrentDbCookie()
+                    }
+              }
+               else if (item == "snapshotPriority")
+              {
+               deploymentInfo = {
+                        data:{
+                        systemsettings:{
+
+                    snapshot:{
+                        priority: parseInt(clusterObjects.txtSnapshotPriority.val())
+                    },
+
+                }
+
+                        },
+                        id: VdmUI.getCurrentDbCookie()
+                    }
+              }
+                else if (item == "memoryLimit")
+              {
+                    var memorySizeUnit = "";
+                    if($("#selMemoryLimitUnit option:selected").val()=="GB")
+                    {
+                        memorySizeUnit = "";
+                    }
+                    else if($("#selMemoryLimitUnit option:selected").val()=="%")
+                    {
+                        memorySizeUnit = "%";
+                    }
+
+                   var memoryLimit = '';
+
+                   if ($("#txtMemoryLimit").val() != "")
+                   {
+                    memoryLimit = $("#txtMemoryLimit").val() + memorySizeUnit;
+                   }
+
+                   var memorySize = "";
+                        if(memoryLimit!="")
+                        {
+                            if (memoryLimit.indexOf("%")>-1) {
+                                memorySize = parseInt(memoryLimit.replace("%", ""));
+                                memoryLimit = memorySize + memorySizeUnit;
+                            } else {
+                                memoryLimit = encodeURIComponent(parseInt(memoryLimit));
+                            }
+                        }
+
+                     deploymentInfo = {
+                    data:{
+                        systemsettings:{
+                        resourcemonitor:{
+                            memorylimit: {
+                                "size": memoryLimit
+                            }
+                        }
+                        }
+
+                    },
+                    id: VdmUI.getCurrentDbCookie()
+                }
+              }
+               else if (item == "voltdbrootDir"){
+                deploymentInfo = {
+                    data:{
+                       paths:{
+                    voltdbroot: {path:clusterDirectoryObjects.txtVoltdbRootDir.val()}
+                }
+                    },
+                    id: VdmUI.getCurrentDbCookie()
+                }
+             }
+               else if (item == "snapshotDir"){
+                deploymentInfo = {
+                    data:{
+                       paths:{
+                    snapshots: {path:clusterDirectoryObjects.txtSnapshotDir.val()}
+                }
+                    },
+                    id: VdmUI.getCurrentDbCookie()
+                }
+             }
+             else if (item == "exportOverflowDir"){
+                deploymentInfo = {
+                    data:{
+                       paths:{
+                    exportoverflow: {path:clusterDirectoryObjects.txtExportOverflowDir.val()}
+                }
+                    },
+                    id: VdmUI.getCurrentDbCookie()
+                }
+             }
+              else if (item == "commandlogDir"){
+                deploymentInfo = {
+                    data:{
+                       paths:{
+                    commandlog: {path:clusterDirectoryObjects.txtCommandLogDir.val()},
+                }
+                    },
+                    id: VdmUI.getCurrentDbCookie()
+                }
+             }
+              else if (item == "commandlogSnapDir"){
+                deploymentInfo = {
+                    data:{
+                       paths:{
+                            commandlogsnapshot:{path: clusterDirectoryObjects.txtCommandLogSnapDir.val()},
+                        }
+                    },
+                    id: VdmUI.getCurrentDbCookie()
+                }
+             }
+               else if (item == "drOverflow"){
+                deploymentInfo = {
+                    data:{
+                       paths:{
+                            droverflow:{path: clusterDirectoryObjects.txtDrOverflow.val()},
+                        }
+                    },
+                    id: VdmUI.getCurrentDbCookie()
+                }
+             }
+            else if (item == "drId"){
+                deploymentInfo = {
+                    data: {
+                        dr: {
+                            id: parseInt(clusterObjects.txtDrId.val())
+                        },
+                    },
+                    id: VdmUI.getCurrentDbCookie()
+                }
+            }
+
+
+             VdmService.SaveDeployment(function(connection){
+                    VdmService.GetDeployment(function(connection){
+                        VdmUI.displayDeployment(connection.Metadata['DEPLOYMENT'])
+                    },deploymentInfo)
+                }, deploymentInfo);
+
+               }
+                ShowSavedStatus()
+    }
+
+
+
+    var setMemoryLimitValidation = function () {
+        $("#errorMemoryLimit").val("");
+        $("#errorMemoryLimit").hide();
+        $("#txtMemoryLimit").rules("remove");
+        var unit = $('#selMemoryLimitUnit').val();
+        if (unit == "%") {
+            $("#txtMemoryLimit").rules("add", {
+                min: 1,
+                max: 99,
+                digits: true,
+                messages: {
+                    min: "Please enter a positive number.",
+                    max: "Maximum value of percentage cannot be greater than 99.",
+                    digits: "Please enter a positive number without any decimal."
+                }
+            });
+        } else if (unit == "GB") {
+            $("#txtMemoryLimit").rules("add", {
+                min: 1,
+                max: 2147483647,
+                digits: true,
+                messages: {
+                    min: "Please enter a positive number.",
+                    max: "Maximum value of GB cannot be greater than 2147483647.",
+                    digits: "Please enter a positive number without any decimal."
+                }
+            });
+        }
+    };
+
+    ShowSavedStatus= function(){
+         setTimeout(function() {
+                $("#changeSaveStatus").html("Changes have been saved.");
+                $( "#changeSaveStatus" ).show().delay(1000).fadeOut(1500);
+                }, 2000);
+
+    }
+
+    ShowSavingStatus= function(){
+        $("#changeSaveStatus").hide();
+        $("#changeSaveStatus").html("Saving...");
+        $("#changeSaveStatus").show();
+    }
+
+    $('#btnAddSecurity').on('click', function(){
+        VdmUI.userEditId = -1;
+        VdmUI.openSecurityPopup();
+        VdmUI.afterOpenSecurityPopup();
+    });
+
+    $('#btnAddExportProperty').on('click', function(){
+        $('#addImportConfigWrapper').html('');
+        VdmUI.exportEditId = -1;
+        VdmUI.openExportPopup();
+        VdmUI.afterOpenExportPopup();
+    });
+
+    $('#btnEditDiskLimit').on('click',function(){
+        VdmUI.openDiskLimitPopup();
+        VdmUI.afterOpenDiskLimitPopup();
+    });
+
+    $("#formAddExportConfiguration").validate({
+        rules: {
+            txtExportStream: validationRules.streamNameRules,
+            txtExportType: validationRules.streamNameRules,
+            txtExportConnectorClass: validationRules.streamNameRules
+        },
+        messages: {
+            txtExportStream: validationRules.streamNameMessages,
+            txtExportType: validationRules.streamNameMessages,
+            txtExportConnectorClass: validationRules.streamNameMessages
+        }
+    });
+
+    $('#formAddImportConfiguration').validate({
+        rules: {
+            txtImportStream: validationRules.streamNameRules,
+            txtImportType: validationRules.streamNameRules,
+            txtImportConnectorClass: validationRules.streamNameRules
+        },
+        messages: {
+            txtImportStream: validationRules.streamNameMessages,
+            txtImportType: validationRules.streamNameMessages,
+            txtImportConnectorClass: validationRules.streamNameMessages
+        }
+    });
+
+
+    $('#btnSaveDiskLimitOk').on('click',function(e){
+        $(".duplicateError").hide();
+                var featuresNames = [];
+
+                var newFeatureNames = $(".newFeatureName");
+                for (var i = 0; i < newFeatureNames.length; i++) {
+                    featuresNames.push(newFeatureNames[i].value);
+                    $(newFeatureNames[i]).rules("add", {
+                        required: true,
+                        //regex:/^[a-zA-Z0-9_\-.]+$/,
+                        messages: {
+                            required: "This field is required",
+                            //regex: 'Only alphabets, numbers, <br/> _, - and . are allowed.'
+                        }
+                    });
+                }
+
+                var newFeatureValues = $(".newFeatureValue");
+                var newFeatureUnits = $(".newFeatureUnit");
+                for (var j = 0; j < newFeatureValues.length; j++) {
+                    $(newFeatureValues[j]).rules("remove");
+                    var unit = newFeatureUnits[j].value;
+                    if (unit == "%") {
+                        $(newFeatureValues[j]).rules("add", {
+                            required: true,
+                            min: 0,
+                            max: 99,
+                            digits: true,
+                            messages: {
+                                required: "This field is required",
+                                min: "Please enter a positive number.",
+                                max: "Maximum value of percentage cannot be greater than 99.",
+                                digits: "Please enter a positive number without any decimal."
+                            }
+                        });
+                    } else if (unit == "GB") {
+                        $(newFeatureValues[j]).rules("add", {
+                            required: true,
+                            min: 0,
+                            max: 2147483647,
+                            digits: true,
+                            messages: {
+                                required: "This field is required",
+                                min: "Please enter a positive number.",
+                                max: "Maximum value of GB cannot be greater than 2147483647.",
+                                digits: "Please enter a positive number without any decimal."
+                            }
+                        });
+                    }
+                }
+
+                if (!$("#formAddDiskLimit").valid()) {
+                    e.preventDefault();
+                    e.stopPropagation();
+                    return;
+                } else {
+
+
+                    if (hasDuplicates(featuresNames)) {
+
+                        for (var i = 0; i < newFeatureNames.length; i++) {
+                            if (newFeatureNames[i].value == duplicateValue) {
+                                $('#error_' + newFeatureNames[i].id).show();
+                                $('#error_' + newFeatureNames[i].id).html("Duplicate feature names are not allowed.");
+                            }
+                        }
+                        e.preventDefault();
+                        e.stopPropagation();
+                        return;
+                    } else {
+                        $("#addDiskLimitControls").hide();
+                        $("#saveDiskLimitConfirmation").show();
+                        ShowSavingStatus();
+                    }
+
+                }
+
+
+                var newConfig = {};
+                newConfig["feature"] = [];
+
+                var newFeatures = $(".newFeature");
+                for (var i = 0; i < newFeatures.length; i += 2) {
+                    newConfig["feature"].push({
+                        "name": encodeURIComponent($(newFeatures[i]).val()),
+                        "value": encodeURIComponent($(newFeatures[i + 1]).val()),
+                    });
+                }
+
+                VdmUI.diskLimitList.push(newConfig);
+
+                SaveDiskLimit();
+
+
+    });
+
+    $('#btnSaveExportOk').on('click', function(e){
+        var newStreamPropertyNames = $(".newStreamPropertyName");
+        for (var i = 0; i < newStreamPropertyNames.length; i++) {
+            $(newStreamPropertyNames[i]).rules("add", {
+                required: true,
+                regex: /^[a-zA-Z0-9_\-.]+$/,
+                messages: {
+                    required: "This field is required",
+                    regex: 'Only alphabets, numbers, <br/> _, - and . are allowed.'
+                }
+            });
+        }
+
+        var newStreamPropertyValues = $(".newStreamPropertyValue");
+        for (var j = 0; j < newStreamPropertyValues.length; j++) {
+            $(newStreamPropertyValues[j]).rules("add", {
+                required: true,
+                messages: {
+                    required: "This field is required"
+                }
+            });
+        }
+
+        if(!$("#formAddExportConfiguration").valid()){
+            e.preventDefault()
+            e.stopPropagation()
+            return;
+        }
+
+        ShowSavingStatus();
+
+        var newConfig = {};
+        newConfig["property"] = [];
+
+        var newStreamProperties = $(".newStreamProperty");
+        for (var i = 0; i < newStreamProperties.length; i += 2) {
+            newConfig["property"].push({
+                "name": $(newStreamProperties[i]).val(),
+                "value": $(newStreamProperties[i + 1]).val(),
+            });
+        }
+        newConfig["stream"] = $("#txtExportStream").val();
+        newConfig["type"] = $("#txtExportType").val().toLowerCase();
+        newConfig["enabled"] = $("#chkExportStream").is(':checked');
+        if ($("#txtExportType").val().trim().toUpperCase() == "CUSTOM") {
+            newConfig["exportconnectorclass"] = $("#txtExportConnectorClass").val();
+        } else {
+            newConfig["exportconnectorclass"] = '';
+        }
+        if(VdmUI.exportEditId == -1){
+            if(VdmUI.exportPropertyList.length != 0)
+                newConfig["id"] = VdmUI.exportPropertyList[VdmUI.exportPropertyList.length -1].id + 1;
+            else
+                newConfig["id"] = 1;
+            VdmUI.exportPropertyList.push(newConfig);
+        } else {
+            var exportObject = findById(VdmUI.exportPropertyList, VdmUI.exportEditId)
+            exportObject.stream = newConfig.stream;
+            exportObject.type = newConfig.type;
+            exportObject.enabled = newConfig.enabled;
+            exportObject.property = newConfig.property;
+            exportObject.exportconnectorclass = newConfig.exportconnectorclass
+        }
+
+        SaveExport();
+
+    });
+
+    $("#btnSaveUserOk").on('click',function(e){
+        if(!$("#frmAddUser").valid()){
+            e.preventDefault()
+            e.stopPropagation()
+            return;
+        }
+
+        ShowSavingStatus();
+
+        var username = $('#txtOrgUser').val();
+        var newUsername = $('#txtUser').val();
+        var password = encodeURIComponent($('#txtPassword').val());
+        var role = $('#txtUserRole').val();
+        var requestType = "POST";
+        var requestUser = "";
+        var database_id = 0;
+
+
+        var deploymentUserInfo = {
+                         data:{},
+                         id: VdmUI.getCurrentDbCookie()
+                        }
+        if (VdmUI.userEditId == 1) {
+
+                        requestUser = VdmUI.userId;
+                        requestType = "PUT";
+
+                    } else {
+//                        requestUser = newUsername;
+                        requestType = "POST";
+                    }
+
+
+
+        deploymentUserInfo['data']['name'] = newUsername;
+        deploymentUserInfo['data']['password'] = password;
+        deploymentUserInfo['data']['roles'] = role;
+        deploymentUserInfo['data']['plaintext'] = true
+        deploymentUserInfo['data']['databaseid'] = VdmUI.getCurrentDbCookie()
+
+         VdmService.SaveDeploymentUser(function(connection){
+                 VdmService.GetDeploymentUsers(function(connection){
+                    VdmUI.DeploymentUsers = connection.Metadata['DEPLOYMENT_USER']
+
+                     VdmService.GetDeployment(function(connection){
+                        VdmUI.Deployment = connection.Metadata['DEPLOYMENT'];
+                        VdmUI.displayDeployment(connection.Metadata['DEPLOYMENT'])
+                     },dbData);
+                },dbData);
+            }, deploymentUserInfo,requestType, requestUser);
+
+
+         ShowSavedStatus();
+
+
+    })
+    var userLength = 0;
+    $("#deleteUser").on('click',function(e){
+        var username = $('#txtOrgUser').val();
+        var requestUser = VdmUI.userId;
+
+         var deploymentUserInfo = {
+         data:{},
+         id: VdmUI.getCurrentDbCookie()
+        }
+
+            deploymentUserInfo['data']['name'] = $('#txtUser').val()
+            deploymentUserInfo['data']['password'] = encodeURIComponent($('#txtPassword').val())
+            deploymentUserInfo['data']['roles'] = $("#selectRole").val()
+            deploymentUserInfo['data']['plaintext'] = true
+
+
+         VdmService.SaveDeploymentUser(function(connection){
+                VdmService.GetDeployment(function(connection){
+                    VdmService.GetDeploymentUsers(function(connection){
+                        VdmUI.DeploymentUsers = connection.Metadata['DEPLOYMENT_USER']
+                    },dbData)
+                    VdmUI.displayDeployment(connection.Metadata['DEPLOYMENT'])
+                     if(connection.Metadata['DEPLOYMENT']['deployment']['users']['user'].length == 0)
+                      {
+                          deploymentInfo = {
+                                        data:{
+                                            security:{
+                                                enabled: false
+                                            }
+
+                                        },
+                                        id: VdmUI.getCurrentDbCookie()
+                                        }
+
+                               VdmService.SaveDeployment(function(connection){
+                                        VdmService.GetDeployment(function(connection){
+                                            VdmUI.displayDeployment(connection.Metadata['DEPLOYMENT'])
+                                        },deploymentInfo)
+                                    }, deploymentInfo);
+                      }
+
+                },deploymentUserInfo)
+            }, deploymentUserInfo,"DELETE", requestUser);
+
+         ShowSavedStatus();
+
+         $('#plusSecurity').modal('hide');
+    })
+
+    SaveExport = function(){
+
+         var deploymentInfo = {
+                data:{
+                    export: { configuration: []},
+                },
+                id: VdmUI.getCurrentDbCookie()
+            }
+        deploymentInfo['data']['export']['configuration'] = [];
+        for(var i=0;i<= VdmUI.exportPropertyList.length -1;i++)
+        {
+            deploymentInfo['data']['export']['configuration'].push({
+                stream: VdmUI.exportPropertyList[i].stream,
+                enabled: VdmUI.exportPropertyList[i].enabled,
+                type: VdmUI.exportPropertyList[i].type.toLowerCase(),
+                exportconnectorclass: VdmUI.exportPropertyList[i].exportconnectorclass==undefined?"":VdmUI.exportPropertyList[i].exportconnectorclass,
+                property: []
+            });
+
+            deploymentInfo['data']['export']['configuration'][i]['property'] = [];
+
+            for(var j=0;j<=VdmUI.exportPropertyList[i].property.length -1;j++)
+            {
+                deploymentInfo['data']['export']['configuration'][i]['property'].push({
+                    name: VdmUI.exportPropertyList[i].property[j].name,
+                    value:  VdmUI.exportPropertyList[i].property[j].value,
+                });
+            }
+        }
+
+         VdmService.SaveDeployment(function(connection){
+                VdmService.GetDeployment(function(connection){
+                    VdmUI.displayDeployment(connection.Metadata['DEPLOYMENT'])
+                },deploymentInfo)
+            }, deploymentInfo);
+
+           ShowSavedStatus()
+    }
+
+    SaveImport = function(){
+
+        var deploymentInfo = {
+                data:{
+                    import: { configuration: []},
+                },
+                id: VdmUI.getCurrentDbCookie()
+            }
+
+        deploymentInfo['data']['import']['configuration'] = [];
+        for(var i=0;i<= VdmUI.importPropertyList.length -1;i++)
+        {
+            deploymentInfo['data']['import']['configuration'].push({
+                module: VdmUI.importPropertyList[i].module==undefined?"":VdmUI.importPropertyList[i].module,
+                enabled: VdmUI.importPropertyList[i].enabled,
+                type: VdmUI.importPropertyList[i].type,
+                format: VdmUI.importPropertyList[i].format==undefined?"":VdmUI.importPropertyList[i].format,
+                property: []
+            });
+
+            deploymentInfo['data']['import']['configuration'][i]['property'] = [];
+
+            for(var j=0;j<=VdmUI.importPropertyList[i].property.length -1;j++)
+            {
+                deploymentInfo['data']['import']['configuration'][i]['property'].push({
+                    name: VdmUI.importPropertyList[i].property[j].name,
+                    value: VdmUI.importPropertyList[i].property[j].value,
+                });
+            }
+        }
+
+            VdmService.SaveDeployment(function(connection){
+                VdmService.GetDeployment(function(connection){
+                    VdmUI.displayDeployment(connection.Metadata['DEPLOYMENT'])
+                },deploymentInfo)
+            }, deploymentInfo);
+
+             ShowSavedStatus();
+    }
+
+    SaveDiskLimit = function(){
+
+        var deploymentInfo = {
+                    data:{
+                        systemsettings: {
+                            resourcemonitor: {
+                            disklimit: {
+                            feature: []}}},
+                    },
+                    id: VdmUI.getCurrentDbCookie()
+                }
+
+                var feature = [];
+
+                var newFeatureNames = $(".newFeatureName");
+                var newFeatureValues = $(".newFeatureValue");
+                var newFeatureUnits = $(".newFeatureUnit");
+                for (var i = 0; i < newFeatureNames.length; i++) {
+                    if (newFeatureUnits[i].value == "GB") {
+                        feature.push(
+                            {
+                                name: newFeatureNames[i].value.toLowerCase(),
+                                size: parseInt(newFeatureValues[i].value)
+                            }
+                        );
+                    } else {
+                        feature.push(
+                          {
+                              name: newFeatureNames[i].value.toLowerCase(),
+                              size: parseInt(newFeatureValues[i].value) + newFeatureUnits[i].value
+                          }
+                      );
+
+                    }
+                }
+
+//                if (feature.length == 0) {
+//                    adminConfigurations.systemsettings.resourcemonitor.disklimit = null;
+//
+//                } else {
+//                    adminConfigurations.systemsettings.resourcemonitor.disklimit.feature = feature;
+//                }
+
+
+        deploymentInfo['data']['systemsettings']['resourcemonitor']['disklimit'] = {};
+        deploymentInfo['data']['systemsettings']['resourcemonitor']['disklimit']['feature'] = [];
+
+
+        for(var j=0;j<=feature.length -1;j++)
+        {
+            deploymentInfo['data']['systemsettings']['resourcemonitor']['disklimit']['feature'].push({
+                name: feature[j].name,
+                size: feature[j].size.toString(),
+            });
+        }
+
+
+         VdmService.SaveDeployment(function(connection){
+                VdmService.GetDeployment(function(connection){
+                    VdmUI.displayDeployment(connection.Metadata['DEPLOYMENT'])
+                },deploymentInfo)
+            }, deploymentInfo);
+
+           ShowSavedStatus()
+    }
+
+    var hasDuplicates = function (array) {
+                var valuesSoFar = Object.create(null);
+                for (var i = 0; i < array.length; ++i) {
+                    var value = array[i];
+                    if (value in valuesSoFar) {
+                        duplicateValue = value;
+                        return true;
+                    }
+                    valuesSoFar[value] = true;
+                }
+                return false;
+            };
+
+    $('#deleteExportConfig').on('click',function(){
+        ShowSavingStatus();
+        var id = $('#plusExport').data('id');
+        var obj = findById(VdmUI.exportPropertyList, id);
+        removeProperty(VdmUI.exportPropertyList, id);
+        SaveExport();
+        $('#plusExport').modal('hide');
+    })
+
+    $('#deleteImportConfig').on('click',function(){
+        ShowSavingStatus();
+        var id = $('#plusImport').data('id');
+        var obj = findById(VdmUI.importPropertyList, id);
+        removeProperty(VdmUI.importPropertyList, id);
+        SaveImport();
+        $('#plusImport').modal('hide');
+    })
+
+    function findById(source, id) {
+      for (var i = 0; i < source.length; i++) {
+        if (source[i].id === id) {
+          return source[i];
+        }
+      }
+      throw "Couldn't find object with id: " + id;
+    }
+
+    function removeProperty(source, id){
+        $.each(source, function(i){
+            if(source[i].id == id) {
+                source.splice(i,1);
+                return false;
+                }
+            });
+    }
+
+    function formatExportData(){
+        var exportData = []
+        for(var i = 0; i < VdmUI.exportPropertyList.length; i++){
+            var data = {
+                stream: VdmUI.exportPropertyList[i].stream,
+                type: VdmUI.exportPropertyList[i].type,
+                property: VdmUI.exportPropertyList[i].property,
+                enabled: VdmUI.exportPropertyList[i].enabled
+            }
+            exportData.push(data);
+        }
+        return exportData;
+    }
+
+    $('#btnAddImportProperty').on('click', function(){ //btnAddImportProperty
+        $('#addExportConfigWrapper').html('');
+        VdmUI.importEditId = -1;
+        VdmUI.openImportPopup();
+        VdmUI.afterOpenImportPopup();
+    });
+
+    $('#btnSaveImportOk').on('click', function(e){
+        var newStreamPropertyNames = $(".newStreamImportPropertyName");
+        for (var i = 0; i < newStreamPropertyNames.length; i++) {
+            $(newStreamPropertyNames[i]).rules("add", {
+                required: true,
+                regex: /^[a-zA-Z0-9_\-.]+$/,
+                messages: {
+                    required: "This field is required",
+                    regex: 'Only alphabets, numbers, <br/> _, - and . are allowed.'
+                }
+            });
+        }
+
+        var newStreamPropertyValues = $(".newStreamImportPropertyValue");
+        for (var j = 0; j < newStreamPropertyValues.length; j++) {
+            $(newStreamPropertyValues[j]).rules("add", {
+                required: true,
+                messages: {
+                    required: "This field is required"
+                }
+            });
+        }
+
+        if(!$("#formAddImportConfiguration").valid()){
+            e.preventDefault()
+            e.stopPropagation()
+            return;
+        }
+
+        ShowSavingStatus();
+
+        var newConfig = {};
+        newConfig["property"] = [];
+
+        var newStreamProperties = $(".newStreamImportProperty");
+        for (var i = 0; i < newStreamProperties.length; i += 2) {
+            newConfig["property"].push({
+                "name": $(newStreamProperties[i]).val(),
+                "value": $(newStreamProperties[i + 1]).val(),
+            });
+        }
+        newConfig["format"] = $("#txtImportConnectorClass").val();
+        newConfig["type"] = $("#txtImportType").val().toLowerCase();
+        newConfig["enabled"] = $("#chkImportStream").is(':checked');
+        if ($("#txtImportType").val().trim().toUpperCase() == "CUSTOM") {
+            newConfig["module"] = $("#txtImportStream").val();
+        } else {
+            newConfig["module"] = '';
+        }
+        if(VdmUI.importEditId == -1){
+            if(VdmUI.importPropertyList.length != 0)
+                newConfig["id"] = VdmUI.importPropertyList[VdmUI.importPropertyList.length -1].id + 1;
+            else
+                newConfig["id"] = 1;
+            VdmUI.importPropertyList.push(newConfig);
+        } else {
+            var importObject = findById(VdmUI.importPropertyList, VdmUI.importEditId)
+            importObject.module = newConfig.module;
+            importObject.type = newConfig.type;
+            importObject.enabled = newConfig.enabled;
+            importObject.property = newConfig.property;
+            importObject.format = newConfig.format
+        }
+
+        SaveImport();
+
+    });
+
+    $('.modal')
+    .on('shown', function(){
+      console.log('show');
+      $('body').css({overflow: 'hidden'});
+    })
+    .on('hidden', function(){
+      $('body').css({overflow: ''});
+    });
+
+    $('#btnUpdateSource').on('click',function(){
+        $('#drServers-error').hide()
+        $('#errorDrId').hide()
+        $('#errorServers').hide()
+        VdmUI.showHideConnectionSource()
+        VdmUI.populateDrPopup();
+    });
+
+    $('#addConnectionSource').on('click', function(){
+        VdmUI.showHideConnectionSource();
+    })
+
+    $('#selectDrDatabase').change(function () {
+        $('#drServers-error').hide();
+    });
+
+
+    $('#btnSaveReplication').on('click', function(e){
+        if(!$('#frmDatabaseReplication').valid()){
+            e.preventDefault();
+            e.stopPropagation();
+            return;
+        }
+
+        SaveDrInfo();
+    });
+
+    var SaveDrInfo = function(){
+        ShowSavingStatus();
+        var dr_value = {}
+        var masterCluster = clusterObjects.txtDatabase.val();
+        var connection_source = {}
+
+        if($('.trConnectionSource').is(':visible')){
+            if(clusterObjects.txtDatabase.val().trim() != ''){
+                connection_source = {
+                    source: masterCluster,
+                }
+            }
+        }
+        if(clusterObjects.txtDrPort.val() != ''){
+            dr_value = {
+                id: parseInt(clusterObjects.txtDrId.val()),
+                listen: true,
+                connection: connection_source,
+                port: parseInt(clusterObjects.txtDrPort.val())
+            }
+        } else {
+            dr_value = {
+                id: parseInt(clusterObjects.txtDrId.val()),
+                listen: true,
+                connection: connection_source,
+            }
+        }
+
+        deploymentInfo = {
+                            data: {
+                                dr: dr_value
+                            },
+                            id: VdmUI.getCurrentDbCookie()
+                         }
+        VdmService.SaveDeployment(function(connection){
+            VdmService.GetDeployment(function(connection){
+                $('#connectionSource').modal('hide');
+                VdmUI.displayDeployment(connection.Metadata['DEPLOYMENT'])
+                ShowSavedStatus();
+            },deploymentInfo)
+        }, deploymentInfo);
+    }
+
+    $('#btnDeleteConnection').on('click', function(){
+        $('#connectionSource').modal('hide');
+        deploymentInfo = {
+                            data: {
+                                dr: {
+                                }
+                            },
+                            id: VdmUI.getCurrentDbCookie()
+                         }
+
+        VdmService.SaveDeployment(function(connection){
+            VdmService.GetDeployment(function(connection){
+                VdmUI.displayDeployment(connection.Metadata['DEPLOYMENT'])
+            },deploymentInfo)
+        }, deploymentInfo);
+    })
+
+
+    $('#btnStopCluster').on('click', function(){
+
+        $(".stalledState").hide();
+        var dbInfo = {
+                        data:{},
+                        id: VdmUI.getCurrentDbCookie()
+                     }
+        VdmService.StopCluster(function(connection){
+            if(connection.Metadata['VDM_STOP_CLUSTER'].statusstring.indexOf('shutdown successfully') < 0){
+              //try killing cluster
+                   VdmService.KillCluster(function(connection){
+                    if(connection.Metadata['VDM_KILL_CLUSTER'].statusstring.indexOf('Stop request sent successfully to servers') >= 0){
+                       ShowHideDatabaseStatus('stopped')
+
+                    }
+                    else//error killing cluster
+                    {}
+
+                   },dbInfo);
+
+
+
+            }
+        }, dbInfo);
+    })
+
+    $('#vmcLink').on('click',function(){
+        var url = ''
+        if(VdmUI.firstRunningHostName == "")
+        {
+            url = VdmConfig.GetProtocol()+"//"+VdmConfig.GetDefaultServerIP()+":8080";
+        }
+        else
+        {
+            var port = "8080";
+            for(var i=0;i< VdmUI.members.length;i++)
+            {
+                if(VdmUI.members[i]['hostname'] == VdmUI.firstRunningHostName)
+                {
+                    if(VdmUI.members[i]['http-listener'].indexOf(":")<= 0)
+                    {
+                        port = VdmUI.members[i]['http-listener'] != "" ? VdmUI.members[i]['http-listener']:"8080"
+                        url = VdmConfig.GetProtocol()+"//"+VdmUI.firstRunningHostName+":"+port;
+                    }
+                    else
+                    {
+                        port = VdmUI.members[i]['http-listener'];
+                        url = VdmConfig.GetProtocol()+"//"+ port;
+                    }
+
+                }
+            }
+
+
+        }
+
+        var win = window.open(url, '_blank');
+        win.focus();
+    })
+
+    $("#btnFailedOk").on('click',function(){
+        VdmUI.isStartServer = true;
+        ShowHideDatabaseStatus('stopped');
+    })
+
+    $("#upload-file-btn").on('click', function(){
+        VdmUI.showHideLoader(true);
+        if($('#file').val() == ''){
+            $('#errorMsg').html('Please select the file to upload.')
+            $('#errorDialog').modal('show');
+            VdmUI.showHideLoader(false);
+            return;
+        }
+        var form_data = new FormData($('#upload-file')[0]);
+
+        var configInfo = {
+            data:{
+                deploy_file:form_data
+            },
+            id:VdmUI.getCurrentDbCookie()
+        }
+
+        VdmService.UploadDeploymentXml(function(connection){
+            if(connection.Metadata['UPLOAD_DEPLOYMENT_CONFIG'].hasOwnProperty('status')){
+                if(connection.Metadata['UPLOAD_DEPLOYMENT_CONFIG']['status'].toString().toLowerCase() == 'success'){
+                    $('#file').val('')
+                    $('#successMsg').html('File uploaded successfully.')
+                    $('#successDialog').modal('show');
+                } else{
+                    showFileUploadErrorMsg(connection.Metadata['UPLOAD_DEPLOYMENT_CONFIG']['error'])
+                }
+
+            }else{
+                if(connection.Metadata['UPLOAD_DEPLOYMENT_CONFIG'].hasOwnProperty('error')){
+                    showFileUploadErrorMsg(connection.Metadata['UPLOAD_DEPLOYMENT_CONFIG']['error'])
+                } else if (connection.Metadata['UPLOAD_DEPLOYMENT_CONFIG'].hasOwnProperty('errors')){
+                    showFileUploadErrorMsg(connection.Metadata['UPLOAD_DEPLOYMENT_CONFIG']['errors'][0])
+                } else {
+                    $('#errorMsg').html('Unable to upload file to server.')
+                    $('#errorDialog').modal('show');
+                }
+            }
+            VdmUI.showHideLoader(false);
+        }, configInfo);
+    });
+
+
+    function showFileUploadErrorMsg(errMsg){
+        $('#errorMsg').html('Unable to upload the file. Following error was received. <ul><li style="list-style-type: disc;margin-left: 16px" >' + errMsg + ' </li></ul>')
+        $('#errorDialog').modal('show');
+    }
+
+    $('#deleteConnectionSource').on('click', function(){
+        $('.trConnectionSource').hide();
+        clusterObjects.txtDatabase.val('')
+    })
+//    $('#code').on('shown.bs.modal', function (e) {
+//
+//    })
+
+};
+
+(function (window) {
+    var iVdmUi = (function () {
+        this.CurrentTab = NavigationTabs.DBMonitor;
+        this.CurrentServerList = [];
+        this.CurrentHostList = [];
+        this.CurrentDbList = [];
+        this.CurrentDbIdList = [];
+        this.CurrentDbName = '';
+        this.ConnectionSourceStatus = false;
+        this.showHideXDCRMessage = false;
+        this.showHideReplicaMessage = false;
+        this.isServerCreate = true;
+        this.isDbCreate = true;
+        this.serverToUpdate = '';
+        this.hostToUpdate = '';
+        this.dbToUpdate = '';
+        this.members = [];
+        this.exportEditId = -1;
+        this.userEditId = -1;
+        this.orgUserList = [];
+        this.importEditId = -1;
+        this.masterCluster = '';
+        this.isTestServer = false;
+        this.isConnectionSourceDefined = false;
+        this.isErrorPopupShowing = false;
+        this.isStartServer = false;
+        this.isFirstStatusDisplay = true;
+        this.haltRequest = false;
+        this.isRunning = false;
+        this.firstRunningHostName = '';
+        this.ServerList = {};
+        this.httplistenerToUpdate = '';
+        this.internallistenerToUpdate = '';
+        this.zookeeperlistenerToUpdate = '';
+        this.clientlistenerToUpdate = '';
+        this.replicationlistenerToUpdate = '';
+        this.adminlistenerToUpdate = '';
+        this.serverIdToUpdate = '';
+        this.defaultPorts = {
+            "httplistener" : "8080",
+            "clientlistener" : "21212",
+            "adminlistener" : "21211",
+            "internallistener" : "3021",
+            "replicationlistener": "5555",
+            "zookeeperlistener": "7181"
+        };
+        this.portList = [];
+        this.DeploymentUsers = [];
+        this.userId = 0;
+
+
+        this.getCookie = function(name) {
+            return $.cookie(name + "_" + VdmConfig.GetPortId());
+        };
+
+        this.Deployment = [];
+        this.exportPropertyList = [];
+        this.userSecurityList = [];
+        this.importPropertyList = [];
+        this.diskLimitList = []
+        this.newStreamMinmPropertyName = {
+            "outdir": "#txtOutdirValue",
+            "nonce": "#txtnonceValue",
+            "type": "#txtFileTypeValue",
+            "endpoint_http": "#txtEndpointValue",
+            "metadata.broker.list": "#txtMetadataBrokerListValue",
+            "jdbcurl": "#txtJdbcUrlValue",
+            "jdbcdriver": "#txtJdbcDriverValue",
+            "broker.host": "#txtRabbitMqValue",
+            "amqp.uri": "#txtRabbitMqValue",
+            "endpoint_elasticsearch": "#txtEndpointESValue"
+        };
+
+        this.displayServers = function(memberList){
+            debugger;
+            if(memberList == undefined){
+                return;
+            }
+            var dbId = VdmUI.getCurrentDbCookie();
+            VdmService.GetDatabaseList(function(connection){
+                var dbIdList = []
+                connection.Metadata['DATABASE_LISTING'].databases.forEach(function (info) {
+                    var dbId = info['id']
+                    dbIdList.push(dbId);
+                });
+                if(dbIdList.length != 0 ){
+                    VdmUI.showHideOverlay(true);
+                    if($.inArray(dbId, dbIdList) == -1){
+                        if(dbId != -1) {
+                            $('#errorMsg').html('The selected database has been deleted.')
+                            $('#errorDialog').modal('show');
+                        }
+                        dbId = connection.Metadata['DATABASE_LISTING'].databases[0]['id']
+                        VdmUI.saveCurrentDbCookie(dbId);
+
+                    }
+                    VdmUI.members = []
+                    VdmUI.members = memberList.members;
+                    var htmlList = "";
+                    VdmUI.CurrentServerList = [];
+                    VdmUI.CurrentHostList = [];
+                    VdmUI.ServerList = []
+                    if(memberList.members != undefined){
+                        memberList.members.forEach(function (info) {
+                            var hostName = info["hostname"];
+                            var name = info["name"]
+                            var displayName =  name != '' ? name : hostName;
+                            var hostId = info["id"];
+                            var infos = JSON.stringify(info)
+                            htmlList += '<tr>' +
+                                        '<td id="tdHostname_' +hostId+ '">' + displayName + '</td>' +
+                                        '<td data-id="' + hostId + '" data-info=\''+ infos +'\'><a class="btnUpdateServer" href="javascript:void(0);"data-toggle="modal" data-target="#addServer" >' +
+                                        '<div class="editServer" id="editServer_'+hostId+'"></div><span class="editServerTxt" id="editServerTxt_'+hostId+'">Edit</span></a>' +
+                                        '<div class="loading-small" id="loadingServer_'+hostId+'" style="display:none"></div>' +
+                                        '</td>' +
+                                        '<td data-id="' + hostId + '" ><a class="btnDeleteServer" data-toggle="modal" data-target="#deleteConfirmation" >' +
+                                        '<div class="deleteServer" id="deleteServer_'+hostId+'"></div><span class="deleteServerTxt" id="deleteServerTxt_'+hostId+'">Delete</span></a>' +
+                                        '</td>' +
+                                    '</tr>';
+                            VdmUI.CurrentServerList.push(name);
+                            VdmUI.CurrentHostList.push(hostName);
+                            VdmUI.ServerList.push(
+                            {
+                                "name": name,
+                                "hostname": hostName,
+                                "httplistener": info["http-listener"],
+                                "clientlistener": info["client-listener"],
+                                "adminlistener": info["admin-listener"],
+                                "zookeeperlistener": info["zookeeper-listener"],
+                                "replicationlistener": info["replication-listener"],
+                                "internallistener": info["internal-listener"],
+                                "id": hostId
+                            }
+                            )
+                        });
+                    }
+                    if(htmlList == ""){
+                        $('#serverList').html('<tr><td style="top:-1px !important">No servers available.</td><td></td></tr>')
+                    }else{
+                        $('#serverList').html(htmlList)
+                    }
+                    $('.btnDeleteServer').on('click', function(){
+                        var serverId = $(this.parentElement).data('id');
+                        $('#deleteConfirmation').data('serverid',serverId);
+                    });
+
+                    $('.btnUpdateServer').on('click', function(){
+                        VdmUI.resetTextBox();
+                        VdmUI.isServerCreate = false;
+                        var serverInfo = $(this.parentElement).data('info');
+                        VdmUI.serverToUpdate = serverInfo['name'];
+                        VdmUI.hostToUpdate = serverInfo['hostname'];
+                        VdmUI.httplistenerToUpdate = serverInfo['http-listener']
+                        VdmUI.adminlistenerToUpdate = serverInfo['admin-listener']
+                        VdmUI.replicationlistenerToUpdate = serverInfo['replication-listener']
+                        VdmUI.zookeeperlistenerToUpdate = serverInfo['zookeeper-listener']
+                        VdmUI.internallistenerToUpdate = serverInfo['internal-listener']
+                        VdmUI.clientlistenerToUpdate = serverInfo['client-listener']
+                        VdmUI.serverIdToUpdate = serverInfo['id']
+
+                        $('#addServer').data('serverid',serverInfo['id']);
+                        $('#serverName').val(serverInfo['name']);
+                        $('#txtHostName').val(serverInfo['hostname']);
+                        $('#txtDescription').val(serverInfo['description']);
+                        $('#txtClientPort').val(serverInfo['client-listener']);
+                        $('#txtAdminPort').val(serverInfo['admin-listener']);
+                        $('#txtInternalPort').val(serverInfo['internal-listener']);
+                        $('#txtHttpPort').val(serverInfo['http-listener']);
+                        $('#txtZookeeper').val(serverInfo['zookeeper-listener']);
+                        $('#txtReplicationPort').val(serverInfo['replication-listener']);
+                        $('#txtInternalInterface').val(serverInfo['internal-interface'])
+                        $('#txtExternalInterface').val(serverInfo['external-interface'])
+                        $('#txtPublicInterface').val(serverInfo['public-interface']);
+                        $('#txtPlacementGroup').val(serverInfo['placement-group']);
+                        $('#addServerTitle').html('Update Server');
+                    });
+
+                    $('#btnAddServerOption').on('click', function(){
+                        VdmUI.isServerCreate = true;
+                        VdmUI.serverToUpdate = '';
+                        VdmUI.hostToUpdate = '';
+                        VdmUI.serverIdToUpdate = '';
+                        $('#addServerTitle').html('Add Server');
+                        VdmUI.resetTextBox();
+                        $('#colExpIcon').removeClass('glyphicon-triangle-bottom').addClass('glyphicon-triangle-right');
+                        $('#collapseOne').removeClass('in');
+                        $('#collapseOne').css({'height': '0px'});
+                    });
+                } else {
+                    $('#serverList').html('<tr><td style="top:-1px !important">No server available.</td><td></td></tr>')
+                    VdmUI.showHideOverlay(false);
+                }
+            });
+        };
+
+        this.resetTextBox = function(){
+                $('#serverName').val('');
+                $('#txtHostName').val('');
+                $('#txtDescription').val('');
+                $('#txtClientPort').val('');
+                $('#errorClientPort').hide();
+                $('#txtAdminPort').val('');
+                $('#errorAdminPort').hide();
+                $('#txtZookeeper').val('');
+                $('#errorZookeeper').hide();
+                $('#txtReplicationPort').val('');
+                $('#errorReplicationPort').hide();
+                $('#txtInternalInterface').val('');
+                $('#txtExternalInterface').val('');
+                $('#txtPublicInterface').val('');
+                $('#txtInternalPort').val('');
+                $('#txtHttpPort').val('');
+                $('#txtPlacementGroup').val('');
+                $('#errorServerName').hide();
+                $('#errorHostName').hide();
+                $('#errorDescription').hide();
+                $('#errorInternalInterface').hide();
+                $('#errorExternalInterface').hide();
+                $('#errorPublicInterface').hide();
+                $('#errorInternalPort').hide();
+                $('#errorHttpPort').hide();
+            }
+
+        this.resetDbForm = function() {
+                $('#txtDbName').val('');
+                $('#errorDbName').hide();
+            };
+
+        this.displayDatabases = function(databaseList){
+            if(databaseList == undefined)
+                return;
+            var htmlList = '';
+            var isActiveDbFound = false;
+            var isDbCookieDefined = true;
+            var currentDbId = VdmUI.getCurrentDbCookie();
+            if(currentDbId == -1){
+                isDbCookieDefined = false
+                currentDbId = databaseList.databases[0]['id'];
+                VdmUI.saveCurrentDbCookie(currentDbId);
+            }
+            VdmUI.CurrentDbList = [];
+            VdmUI.CurrentDbIdList = [];
+
+            if(databaseList.databases ==  undefined || databaseList.databases.length == 0){
+                $('#clusterName').html('');
+                VdmUI.showHideOverlay(false);
+            }else{
+                VdmUI.showHideOverlay(true);
+                databaseList.databases.forEach(function (info) {
+                var dbName = info['name'];
+                var dbId = info['id']
+                var dbInfo = JSON.stringify(info);
+                if(dbId == currentDbId){
+
+                    $('#clusterName').html(dbName);
+                    isActiveDbFound = true;
+                    htmlList += '<tr>' +
+                                '<td data-id="' + dbId + '"><a id="dbInfo_' + dbId + '" class="btnDbList selected" >' + dbName + '</a></td>' +
+                                '<td data-id="' + dbId + '" data-info=\''+ dbInfo +'\'>' +
+                                '<a id="btnUpdataDb_' + dbId + '" class="btnUpdateDatabase" data-toggle="modal" data-target="#addDatabase" >' +
+                                '<div id="editDatabase_'+ dbId +'" class="editServerDatabase"></div>' +
+                                '<span class="editServerDatabaseTxt" id="editDatabaseTxt_'+ dbId +'">Edit</span></a>' +
+                                '<div class="loading-small-DB" id="loadingDatabase_'+ dbId +'" style="display:none"></div>' +
+                                '</td>' +
+                                '<td data-id="' + dbId + '" width="2%">' +
+                                '<a id="btnDeleteDb_' + dbId + '" class="btnDeleteDatabase" data-toggle="modal" data-target="#deleteDatabase" >' +
+                                '<div class="deleteDisableDS" id="deleteDatabase_'+ dbId +'"></div>' +
+                                '<span class="deleteDisableDSTxt" id="deleteDatabaseTxt_'+ dbId +'">Delete</span></a></td>' +
+                                '</tr>';
+                                VdmUI.CurrentDbName = dbName;
+                } else {
+                    htmlList += '<tr>' +
+
+                                '<td data-id="' + dbId + '"><a id="dbInfo_' + dbId + '" class="btnDbList" >' + dbName + '</a></td>' +
+                                '<td data-id="' + dbId + '" data-info=\''+ dbInfo +'\' >' +
+                                '<a id="btnUpdataDb_' + dbId + '" class="btnUpdateDatabase" data-toggle="modal" data-target="#addDatabase" >' +
+                                '<div id="editDatabase_'+ dbId +'" class="editServerDatabase"></div>' +
+                                '<span class="editServerDatabaseTxt" id="editDatabaseTxt_'+ dbId +'">Edit</span></a>' +
+                                '<div class="loading-small-DB" id="loadingDatabase_'+ dbId +'" style="display:none"></div>' +
+                                '</td>' +
+                                '<td data-id="' + dbId + '" width="2%">' +
+                                '<a id="btnDeleteDb_' + dbId + '" class="btnDeleteDatabase" href="javascript:void(0);"data-toggle="modal" data-target="#deleteDatabase" >' +
+                                '<div class="deleteDatabaseServer" id="deleteDatabase_'+ dbId +'"></div>' +
+                                '<span class="deleteServerDatabaseTxt" id="deleteDatabaseTxt_'+ dbId +'">Delete</span></a></td>' +
+                                '</tr>';
+                }
+                VdmUI.CurrentDbList.push(dbName);
+                VdmUI.CurrentDbIdList.push(dbId);
+            });
+                if(!isActiveDbFound){
+                    currentDbId = databaseList.databases[0]['id'];
+                    VdmUI.saveCurrentDbCookie(currentDbId);
+                    if(!isDbCookieDefined) {
+                        $('#errorMsg').html('The selected database has been deleted.')
+                        $('#errorDialog').modal('show');
+                    }
+                }
+            }
+            if(htmlList == ""){
+                $('#tblDatabaseList').html('<tr><td style="top:-1px !important">No database available.</td><td></td></tr>')
+            }else{
+                $('#tblDatabaseList').html(htmlList)
+            }
+
+            $('.btnUpdateDatabase').on('click', function(){
+                VdmUI.resetDbForm();
+                VdmUI.isDbCreate = false;
+                var dbInfo = $(this.parentElement).data('info');
+                VdmUI.dbToUpdate = dbInfo['name'];
+                $('#addDatabase').data('id',dbInfo['id']);
+                $('#txtDbName').val(dbInfo['name']);
+                $('#dbTitle').html('Update Database');
+            });
+
+            $('.btnDeleteDatabase').on('click', function(e){
+                if(!$(this.children).hasClass('deleteDisableDS')){
+                    var dbId = $(this.parentElement).data('id');
+                    $('#deleteDatabase').data('id', dbId);
+                } else {
+                    e.preventDefault();
+                    e.stopPropagation();
+                }
+            })
+
+            $('.btnDbList').on('click', function(){
+                VdmUI.showHideLoader(true);
+                var dbId = $(this.parentElement).data('id');
+                VdmUI.saveCurrentDbCookie(dbId);
+                $(this).addClass('selected');
+                VdmService.GetDatabaseList(function(connection){
+                    VdmUI.displayDatabases(connection.Metadata['DATABASE_LISTING'])
+                    var dbData = {
+                        id: VdmUI.getCurrentDbCookie() == -1 ? 1 : VdmUI.getCurrentDbCookie()
+                    }
+                    VdmService.GetMemberList(function(connection){
+                        VdmUI.displayServers(connection.Metadata['MEMBER_LISTING'])
+                        VdmUI.showHideLoader(false);
+                    }, dbData);
+                })
+                 var dbData = {
+                    id: VdmUI.getCurrentDbCookie()
+                }
+
+                VdmService.GetDeploymentUsers(function(connection){
+                    VdmUI.DeploymentUsers = connection.Metadata['DEPLOYMENT_USER']
+
+                     VdmService.GetDeployment(function(connection){
+                        VdmUI.Deployment = connection.Metadata['DEPLOYMENT'];
+                        VdmUI.displayDeployment(connection.Metadata['DEPLOYMENT'])
+                     },dbData);
+                },dbData);
+
+                $('#createDatabase').modal('hide');
+            })
+
+        };
+
+        this.saveCurrentDbCookie = function(dbId){
+             saveCookie("current-db", dbId);
+        };
+
+
+        this.getCurrentDbCookie = function(){
+            var dbId = -1;
+            var count = 0;
+            try {
+                var dbId = $.parseJSON(VdmUI.getCookie("current-db"));
+            } catch (e) {
+                //do nothing
+            }
+            return dbId;
+        };
+
+        this.showHideLoader = function(state){
+            if(state){
+                $('.loader').show();
+                $('body').css({overflow: 'hidden'});
+            } else{
+                $('.loader').fadeOut(1000);
+                $('body').css({overflow: ''});
+            }
+        };
+
+
+        this.displayDeployment = function(deployment){
+
+            if(deployment == undefined)
+                return;
+
+            if(!$('#txtSitePerHost').is(":focus")){
+                clusterObjects.txtSitePerHost.val(deployment['deployment']['cluster']['sitesperhost']);
+            }
+
+            if(!$('#txtKSafety').is(":focus")){
+            clusterObjects.txtKSafety.val(deployment['deployment']['cluster']['kfactor']);
+            }
+            if(!$('#txtHeartbeatTimeout').is(":focus")){
+            clusterObjects.txtHeartbeatTimeout.val(deployment['deployment']['heartbeat']['timeout'])
+            }
+
+            if(!$('#txtQueryTimeout').is(":focus")){
+            clusterObjects.txtQueryTimeout.val(deployment['deployment']['systemsettings']['query']['timeout'])
+            }
+            if(!$('#txtMaxTempTableMemory').is(":focus")){
+            clusterObjects.txtMaxTempTableMemory.val(deployment['deployment']['systemsettings']['temptables']['maxsize'])
+            }
+            if(!$('#txtSnapshotPriority').is(":focus")){
+            clusterObjects.txtSnapshotPriority.val(deployment['deployment']['systemsettings']['snapshot']['priority'])
+            }
+            if(!$('#txtMemoryLimit').is(":focus")){
+                if(deployment['deployment']['systemsettings']['resourcemonitor']!= null)
+                {
+                    if(deployment['deployment']['systemsettings']['resourcemonitor']['memorylimit']!= null)
+                    {
+                        var memoryLimitText = deployment['deployment']['systemsettings']['resourcemonitor']['memorylimit']['size'];
+                        var memoryLimitUnit = "GB";
+                        var memoryLimitValue = 0;
+                        if (memoryLimitText != undefined && memoryLimitText.indexOf("%") > -1) {
+                            memoryLimitUnit = "%";
+                            memoryLimitValue = memoryLimitText.replace("%", "");
+                        } else if (memoryLimitText != undefined && memoryLimitText.indexOf("%") == -1) {
+                            memoryLimitValue = memoryLimitText;
+                        } else if (memoryLimitText == undefined) {
+                            memoryLimitValue = undefined;
+                    }
+
+                    clusterObjects.txtMemoryLimit.val(memoryLimitValue);
+                }
+            }
+            }
+            if(!$("#selMemoryLimitUnit").is(":focus"))
+            {
+                if(deployment['deployment']['systemsettings']['resourcemonitor']!= null)
+                    {
+                        if(deployment['deployment']['systemsettings']['resourcemonitor']['memorylimit']!= null)
+                        {
+                                var memoryLimitText = deployment['deployment']['systemsettings']['resourcemonitor']['memorylimit']['size'];
+                                var memoryLimitUnit = "GB";
+                                var memoryLimitValue = 0;
+                                if (memoryLimitText != undefined && memoryLimitText.indexOf("%") > -1) {
+                                    memoryLimitUnit = "%";
+                                    memoryLimitValue = memoryLimitText.replace("%", "");
+                                } else if (memoryLimitText != undefined && memoryLimitText.indexOf("%") == -1) {
+                                    memoryLimitValue = memoryLimitText;
+                                } else if (memoryLimitText == undefined) {
+                                    memoryLimitValue = undefined;
+                            }
+                            $("#selMemoryLimitUnit").val(memoryLimitUnit);
+                        }
+                    }
+            }
+            if(!$('#txtLogFrequencyTime').is(":focus")){
+            clusterObjects.txtLogFrequencyTime.val(deployment['deployment']['commandlog']['frequency']['time'])
+            }
+            if(!$('#txtLogFreqTransaction').is(":focus")){
+            clusterObjects.txtLogFreqTransaction.val(deployment['deployment']['commandlog']['frequency']['transactions'])
+            }
+            if(!$('#txtLogSegmentSize').is(":focus")){
+            clusterObjects.txtLogSegmentSize.val(deployment['deployment']['commandlog']['logsize'])
+            }
+            if(!$('#txtFilePrefix').is(":focus")){
+            clusterObjects.txtFilePrefix.val(deployment['deployment']['snapshot']['prefix'])
+            }
+            if(!$("#selFreqUnit").is(":focus"))
+            {
+            var frequency = deployment['deployment']['snapshot']['frequency'];
+                var spanshotUnit = frequency != undefined ? frequency.slice(-1) : '';
+
+                if (spanshotUnit == 's') {
+                    $("#selFreqUnit").val('3');
+                } else if (spanshotUnit == 'm') {
+                    $("#selFreqUnit").val('2');
+                } else if (spanshotUnit == 'h') {
+                    $("#selFreqUnit").val('1');
+                } else {
+                    $("#selFreqUnit").val('');
+                }
+            }
+            if(!$('#txtFrequency').is(":focus")){
+                clusterObjects.txtFrequency.val(parseInt(deployment['deployment']['snapshot']['frequency']))
+            }
+            if(!$('#txtRetained').is(":focus")){
+            clusterObjects.txtRetained.val(deployment['deployment']['snapshot']['retain'])
+            }
+            if(!$('#txtVoltdbRootDir').is(":focus")){
+            clusterDirectoryObjects.txtVoltdbRootDir.val(deployment['deployment']['paths']['voltdbroot']['path'])
+            }
+            if(!$('#txtSnapshotDir').is(":focus")){
+            clusterDirectoryObjects.txtSnapshotDir.val(deployment['deployment']['paths']['snapshots']['path'])
+            }
+            if(!$('#txtExportOverflowDir').is(":focus")){
+            clusterDirectoryObjects.txtExportOverflowDir.val(deployment['deployment']['paths']['exportoverflow']['path'])
+            }
+
+            if(!$('#txtCommandLogDir').is(":focus")){
+            clusterDirectoryObjects.txtCommandLogDir.val(deployment['deployment']['paths']['commandlog']['path'])
+            }
+            if(!$('#txtCommandLogSnapDir').is(":focus")){
+            clusterDirectoryObjects.txtCommandLogSnapDir.val(deployment['deployment']['paths']['commandlogsnapshot']['path'])
+            }
+
+            if(!$('#txtDrOverflow').is(":focus")){
+            clusterDirectoryObjects.txtDrOverflow.val(deployment['deployment']['paths']['droverflow']['path'])
+            }
+
+            if(!$('#txtPartitionDetection').is(":focus")){
+            clusterObjects.txtPartitionDetection.text(getOnOffText(deployment['deployment']['partition-detection']['enabled']));
+            }
+
+            if(deployment['deployment']['partition-detection']['enabled']==true)
+            {
+                clusterObjects.chkPartitionDetection.iCheck('check')
+            }
+            else
+            {
+                clusterObjects.chkPartitionDetection.iCheck('uncheck')
+            }
+
+
+
+            if(deployment['deployment']['users'] != null){
+                if(deployment['deployment']['users']['user'].length!=0)
+                {
+                    $("#row-6 td:nth-child(2)").html('<input id="chkSecurity" tabindex="1" type="checkbox">')
+                    $('#chkSecurity').iCheck({
+                        checkboxClass: 'icheckbox_square-aero customCheckbox',
+                        increaseArea: '20%'
+                    });
+
+
+                    clusterObjects.txtSecurity.text(getOnOffText(deployment['deployment']['security']['enabled']))
+                    if(deployment['deployment']['security']['enabled']==true)
+                    {
+                        $('#chkSecurity').iCheck('check')
+                    }
+                    else
+                    {
+                        $('#chkSecurity').iCheck('uncheck')
+                    }
+                    clusterObjects.chkSecurity.next().attr('title','')
+
+                }
+                else
+                {
+                    $("#row-6 td:nth-child(2)").html('<div id="onOff" title="Security cannot be enabled when there are no users. You need to add at least one user to enable security." class="offIconSecurity"></div>')
+                    clusterObjects.txtSecurity.text("Off")
+                }
+            }
+
+
+            clusterObjects.txtHttpAccess.text(getOnOffText(deployment['deployment']['httpd']['enabled']))
+
+            if(deployment['deployment']['httpd']['enabled']==true)
+            {
+                clusterObjects.chkHttpAccess.iCheck('check')
+            }
+            else
+            {
+                clusterObjects.chkHttpAccess.iCheck('uncheck')
+            }
+
+             clusterObjects.txtJsonApi.text(getOnOffText(deployment['deployment']['httpd']['jsonapi']['enabled']))
+
+            if(deployment['deployment']['httpd']['jsonapi']['enabled']==true)
+            {
+                clusterObjects.chkJsonApi.iCheck('check')
+            }
+            else
+            {
+                clusterObjects.chkJsonApi.iCheck('uncheck')
+            }
+
+            clusterObjects.txtAutoSnapshot.text(getOnOffText(deployment['deployment']['snapshot']['enabled']))
+
+            if(deployment['deployment']['snapshot']['enabled']==true)
+            {
+                clusterObjects.chkAutoSnapshot.iCheck('check')
+            }
+            else
+            {
+                clusterObjects.chkAutoSnapshot.iCheck('uncheck')
+            }
+
+            clusterObjects.txtCommandLog.text(getOnOffText(deployment['deployment']['commandlog']['enabled']))
+
+            if(deployment['deployment']['commandlog']['enabled']==true)
+            {
+                clusterObjects.chkCommandLog.iCheck('check')
+            }
+            else
+            {
+                clusterObjects.chkCommandLog.iCheck('uncheck')
+            }
+
+            VdmUI.exportPropertyList = [];
+            //Export property
+            if(deployment['deployment']['export'] != null){
+                if(deployment['deployment']['export']['configuration'] != null){
+                    var config = deployment['deployment']['export']['configuration'];
+                    for(var i = 0; i < config.length; i++){
+                        config[i]['id'] = i;
+                        VdmUI.exportPropertyList.push(config[i])
+                    }
+                }
+            }
+            VdmUI.displayExportProperties()
+
+            VdmUI.displaySecurity()
+
+
+            //Import property
+            VdmUI.importPropertyList = [];
+            if(deployment['deployment']['import'] != null){
+                if(deployment['deployment']['import']['configuration'] != null){
+                    var config = deployment['deployment']['import']['configuration'];
+                    for(var i = 0; i < config.length; i++){
+                        config[i]['id'] = i;
+                        VdmUI.importPropertyList.push(config[i])
+                    }
+                }
+            }
+            VdmUI.displayImportProperties()
+
+
+            //Disk Limit
+            VdmUI.diskLimitList = [];
+
+            if(deployment['deployment']['systemsettings']['resourcemonitor'] != null){
+                if(deployment['deployment']['systemsettings']['resourcemonitor']['disklimit'] != null){
+                    var config = deployment['deployment']['systemsettings']['resourcemonitor']['disklimit']['feature'];
+                    for(var i = 0; i < config.length; i++){
+                        config[i]['id'] = i;
+                        VdmUI.diskLimitList.push(config[i])
+                    }
+                }
+            }
+            VdmUI.displayDiskLimitProperties();
+
+            //DR Configuration
+            if(deployment['deployment']['dr'] != null && !$.isEmptyObject(deployment['deployment']['dr'])){
+                $('.clsDrType').show();
+                $('#onOffIcon').removeClass('checked').addClass('checked')
+                clusterObjects.chkDrOnOffVal.text('On')
+                clusterObjects.lblDrId.text(deployment['deployment']['dr'].id);
+                if(deployment['deployment']['dr'].port != undefined){
+                    clusterObjects.rowDrPort.show();
+                    clusterObjects.lblDrPort.text(deployment['deployment']['dr'].port);
+                } else {
+                    clusterObjects.rowDrPort.hide();
+                    clusterObjects.lblDrPort.text('');
+                }
+                var htmlConSource = '';
+                var htmlServers = '';
+                var htmlServerList = '';
+                if(deployment['deployment']['dr'].connection != null && ! $.isEmptyObject(deployment['deployment']['dr'].connection)){
+                    VdmUI.isConnectionSourceDefined = true;
+                    $('#trConnectionSource').show()
+                    VdmUI.ConnectionSourceStatus = true;
+                    var source = deployment['deployment']['dr']['connection'].source;
+                    VdmUI.masterCluster = source;
+                    $('#master-cluster-name').html(source);
+                } else {
+                    VdmUI.isConnectionSourceDefined = false;
+                    $('#trConnectionSource').hide()
+                    VdmUI.ConnectionSourceStatus = false;
+                    $('#row-master-cluster').hide();
+                    $('#row-server').hide()
+                }
+            } else {
+                $('.clsDrType').hide();
+                clusterObjects.rowDrPort.hide();
+                clusterObjects.lblDrPort.text('');
+                $('#onOffIcon').removeClass('checked')
+                clusterObjects.chkDrOnOffVal.text('Off')
+            }
+
+            $('#chkSecurity').on('ifClicked', function(event){
+                UpdateCheckBox(clusterObjects.txtSecurity,'security');
+            });
+        };
+
+        var getOnOffText = function (isChecked) {
+            return (isChecked) ? "On" : "Off";
+        };
+
+        this.displayExportProperties = function(){
+            var exportList = '';
+            var showHide = 'none';
+            if ($('#row-4').find('td:first-child > a').hasClass('glyphicon-triangle-right') &&
+            $('#row-4').find('td:first-child > a').hasClass('glyphicon-triangle-bottom')) {
+                showHide = ''
+            }
+            for(var i = 0; i < VdmUI.exportPropertyList.length; i++){
+                var name = VdmUI.exportPropertyList[i].stream;
+                var type = VdmUI.exportPropertyList[i].type.toUpperCase();
+                var property = VdmUI.exportPropertyList[i].property;
+                var enabled = VdmUI.exportPropertyList[i].enabled;
+                var showHideSub = 'none';
+                var subClass = 'glyphicon-triangle-right'
+                if ($('#row-41-'+ i).find('td:first-child > a').hasClass('glyphicon-triangle-right') &&
+                $('#row-41-'+ i).find('td:first-child > a').hasClass('glyphicon-triangle-bottom')) {
+                    showHideSub = ''
+                    subClass = 'glyphicon-triangle-right glyphicon-triangle-bottom'
+                }
+                exportList += '<tr data-property=\''+ VdmUI.exportPropertyList[i].id +'\' class="child-row-4 subLabelRow parentprop exportPropertyClass" id="row-41-' + i + '" style="display:'+ showHide +'">' +
+                       '<td class="configLabel"><a href="javascript:void(0)" class="'+subClass+'">' +
+                       '<span id="exportList_'+ i +'" class="fontFamily">' + name + '(' + type + ')' + '</span></a></td>';
+                       if(enabled){
+                           exportList += '<td align="right"><div class="onIcon"></div></td>' +
+                                        '<td class="onOff" id="txtAutoSnapshot">On</td>';
+                       } else{
+                           exportList +=  '<td align="right"><div class="offIcon"></div></td>' +
+                                        '<td class="onOff" id="txtAutoSnapshot">Off</td>' ;
+                                        }
+
+                       exportList += '<td><a id="btnUpdateExport_'+ i +'" class="btnUpdateExport editIcon" href="javascript:void(0);"data-toggle="modal" data-target="#plusExport"></a></td>' +
+                                    '</tr>';
+                if(property != undefined)
+                {
+                    if(property.length > 0){
+                        for(var j = 0; j < property.length; j++){
+                           var propertyName = property[j].name;
+                           var propertyValue = property[j].value;
+                           exportList += '<tr class="childprop-row-41-' + i + ' subLabelRow exportPropertyClass" style="display:'+showHideSub+'">' +
+                           '<td class="configLabel-sub">' + propertyName + '</td>' +
+                           '<td align="right" >' + propertyValue + '</td>' +
+                           '<td>&nbsp;</td>' +
+                           '<td>&nbsp;</td>' +
+                           '</tr>';
+                        }
+                     }else{
+                        exportList += '<tr class="childprop-row-41-' + i + ' subLabelRow exportPropertyClass" style="display:'+showHideSub+'">' +
+                            '<td class="configLabel-sub">No property available.</td>' +
+                            '<td>&nbsp;</td>' +
+                            '<td>&nbsp;</td>' +
+                            '<td>&nbsp;</td>' +
+                           '</tr>';
+                     }
+                }
+            }
+            $('.exportPropertyClass').remove()
+            if(exportList == ''){
+                exportList = '<tr class="child-row-4 subLabelRow exportPropertyClass parentprop" id="trExport"  style="display:'+ showHide +'">' +
+                    '<td class="configLabel">No configuration available.</td>' +
+                    '<td>&nbsp;</td>' +
+                    '<td>&nbsp;</td>' +
+                    '<td>&nbsp;</td>' +
+                    '</tr>';
+                $('#row-4').after(exportList)
+            } else {
+                $('#row-4').after(exportList)
+            }
+            // Make Expandable Rows for Export Properties.
+            $('tr.parentprop > td:first-child' || 'tr.parentprop > td:fourth-child')
+                .css("cursor", "pointer")
+                .attr("title", "Click to expand/collapse")
+                .click(function () {
+                    var parent = $(this).parent();
+                    $('.childprop-' + parent.attr("id")).toggle();
+                    parent.find(".glyphicon-triangle-right").toggleClass("glyphicon-triangle-bottom");
+                });
+
+
+            $('.btnUpdateExport').on('click', function(){
+                var id = $(this.parentElement.parentElement).data('property');
+                var exportInfo = VdmUI.exportPropertyList[id];
+
+                $('#plusExport').data('id', id);
+                VdmUI.exportEditId = id;
+                VdmUI.openExportPopup();
+                VdmUI.afterOpenExportPopup(exportInfo);
+            })
+
+
+
+        }
+
+        this.displayImportProperties = function(){
+            var importList = '';
+            var showHide = 'none';
+            if ($('#row-7').find('td:first-child > a').hasClass('glyphicon-triangle-right') &&
+            $('#row-7').find('td:first-child > a').hasClass('glyphicon-triangle-bottom')) {
+                showHide = ''
+            }
+            for(var i = 0; i < VdmUI.importPropertyList.length; i++){
+                var name = VdmUI.importPropertyList[i].module;
+                var type = VdmUI.importPropertyList[i].type.toUpperCase();
+                var property = VdmUI.importPropertyList[i].property;
+                var enabled = VdmUI.importPropertyList[i].enabled;
+                var format = VdmUI.importPropertyList[i].format;
+                var showHideSub = 'none';
+                var subClass = 'glyphicon-triangle-right'
+                if ($('#row-71-'+ i).find('td:first-child > a').hasClass('glyphicon-triangle-right') &&
+                $('#row-71-'+ i).find('td:first-child > a').hasClass('glyphicon-triangle-bottom')) {
+                    showHideSub = ''
+                    subClass = 'glyphicon-triangle-right glyphicon-triangle-bottom'
+                }
+
+                importList += '<tr data-property=\''+ VdmUI.importPropertyList[i].id +'\' class="child-row-7 subLabelRow importParentProp  importPropertyClass" id="row-71-' + i +'" style="display:'+ showHide +'">' +
+                       '<td class="configLabel"><a href="javascript:void(0)" class="'+subClass+'">' +
+                       '<span class="fontFamily">' + format + '(' + type + ')' + '</span></a></td>';
+                       if(enabled){
+                           importList += '<td align="right"><div class="onIcon"></div></td>' +
+                                        '<td class="onOff" id="txtImportOnOff">On</td>';
+                       } else{
+                           importList +=  '<td align="right"><div class="offIcon"></div></td>' +
+                                        '<td class="onOff" id="txtImportOnOff">Off</td>' ;
+                       }
+
+                       importList += '<td><a class="btnUpdateImport editIcon" href="javascript:void(0);"data-toggle="modal" data-target="#plusImport"></a></td>' +
+                                    '</tr>';
+                if(property != undefined)
+                {
+                    if(property.length > 0){
+                        for(var j = 0; j < property.length; j++){
+                           var propertyName = property[j].name;
+                           var propertyValue = property[j].value;
+                           importList += '<tr class="imp-childprop-row-71-' + i + ' subLabelRow importPropertyClass" style="display:'+showHideSub+'">' +
+                           '<td class="configLabel-sub">' + propertyName + '</td>' +
+                           '<td align="right" >' + propertyValue + '</td>' +
+                           '<td>&nbsp;</td>' +
+                           '<td>&nbsp;</td>' +
+                           '</tr>';
+                        }
+                     } else {
+                        importList += '<tr class="imp-childprop-row-71-' + i + ' subLabelRow importPropertyClass" style="display:'+showHideSub+'">' +
+                           '<td class="configLabel-sub">No property available.</td>' +
+                            '<td>&nbsp;</td>' +
+                            '<td>&nbsp;</td>' +
+                            '<td>&nbsp;</td>' +
+                           '</tr>';
+                     }
+                 }
+            }
+            $('.importPropertyClass').remove()
+            if(importList == ''){
+                importList = '<tr class="child-row-7 subLabelRow importPropertyClass importParentProp" id="trExport"  style="display:'+ showHide +'">' +
+                    '<td class="configLabel">No configuration available.</td>' +
+                    '<td>&nbsp;</td>' +
+                    '<td>&nbsp;</td>' +
+                    '<td>&nbsp;</td>' +
+                    '</tr>';
+                $('#row-7').after(importList)
+            } else {
+                $('#row-7').after(importList)
+            }
+
+            // Make Expandable Rows for Export Properties.
+            $('tr.importParentProp > td:first-child' || 'tr.importParentProp > td:fourth-child')
+                .css("cursor", "pointer")
+                .attr("title", "Click to expand/collapse")
+                .click(function () {
+                    var parent = $(this).parent();
+                    $('.imp-childprop-' + parent.attr("id")).toggle();
+                    parent.find(".glyphicon-triangle-right").toggleClass("glyphicon-triangle-bottom");
+                });
+
+            $('.btnUpdateImport').on('click', function(){
+                var id = $(this.parentElement.parentElement).data('property');
+                importInfo = VdmUI.importPropertyList[id];
+                $('#plusImport').data('id', importInfo.id);
+                VdmUI.importEditId = id;
+                VdmUI.openImportPopup();
+                VdmUI.afterOpenImportPopup(importInfo);
+            })
+
+
+
+        }
+
+        this.openExportPopup = function(){
+            //For adding a new configuration
+            if (VdmUI.exportEditId == "-1") {
+                $("#btnAddExportConfigTitle").text("Add Configuration");
+            }//For editing an existing configuration
+            else {
+                $("#btnAddExportConfigTitle").text("Edit Configuration");
+            }
+            var contents = '' +
+                '<table width="100%" cellpadding="0" cellspacing="0" class="configurTbl">' +
+                '<tbody>' +
+                '<tr id="trExportStream">' +
+                '    <td>Stream</td>' +
+                '    <td width="15%">' +
+                '       <input id="txtExportStream" name="txtExportStream" type="text" size="38">' +
+                '       <label id="errorExportStream" for="txtExportStream" class="error" style="display: none;"></label>' +
+                '    </td>' +
+                '    <td width="8%" align="right">' +
+                '        <input tabindex="10" type="checkbox" id="chkExportStream" name="chkExportStream" checked="oncheck"></td>' +
+                '    <td id="chkExportStreamValue" class="icheck-label">On</td>' +
+                '</tr>' +
+                '<tr>' +
+                '    <td>Type </td>' +
+                '    <td>' +
+                '       <select id="txtExportType" name="txtExportType">' +
+                '           <option>ELASTICSEARCH</option>' +
+                '           <option>FILE</option>' +
+                '           <option>HTTP</option>' +
+                '           <option>JDBC</option>' +
+                '           <option>KAFKA</option>' +
+                '           <option>RABBITMQ</option>' +
+                '           <option>CUSTOM</option>' +
+                '       </select></td> ' +
+                '    </td>' +
+                '    <td>&nbsp;</td>' +
+                '    <td>&nbsp;</td>' +
+                '</tr>' +
+                '<tr id="trExportConnectorClass" style="display:none">' +
+                '    <td>Custom connector class</td>' +
+                '    <td width="15%" id="tdExportConnectorClass">' +
+                '        <input id="txtExportConnectorClass" name="txtExportConnectorClass" type="text" size="38">' +
+                '        <label id="errorExportConnectorClass" for="txtExportConnectorClass" class="error" style="display: none;"></label></td>' +
+                '    <td>&nbsp;</td>' +
+                '    <td>&nbsp;</td>' +
+                '  </tr>' +
+                '</tbody>' +
+                '</table>' +
+
+                '<table width="100%" cellpadding="0" cellspacing="0" class="configurTbl">' +
+                '<tr>' +
+                '    <td class="configLabe1">' +
+                '        <div class="propertiesAlign">' +
+                '            <div class="proLeft ">Properties</div>' +
+                '            <div class="editBtn addProBtn"> ' +
+                '                <a href="javascript:void(0)" id="lnkAddNewProperty" class="btnEd"> <span class="userPlus">+</span> Add Property</a> ' +
+                '            </div>' +
+                '            <div class="clear"> </div>' +
+                '        </div>' +
+                '    </td>' +
+                '</tr>' +
+                '<tr>' +
+                '    <td>' +
+                '        <div class="addConfigProperWrapper">' +
+                '            <table id="tblAddNewProperty" width="100%" cellpadding="0" cellspacing="0" class="addConfigProperTbl">' +
+                '                <tr class="headerProperty">' +
+                '                    <th>Name</th>' +
+                '                    <th align="right">Value</th>' +
+                '                    <th>Delete</th>' +
+                '                </tr>' +
+
+                '            </table>' +
+                '        </div>' +
+                '    </td>' +
+                '</tr>' +
+                '</table>';
+            $('#addExportConfigWrapper').html(contents)
+
+            $('#chkExportStream').iCheck({
+                checkboxClass: 'icheckbox_square-aero customCheckbox',
+                increaseArea: '20%'
+            });
+
+            $('#chkExportStream').on('ifChanged', function () {
+                $("#chkExportStreamValue").text(getOnOffText($('#chkExportStream').is(":checked")));
+            });
+
+            $('#txtCustomType').focusout(function () {
+                // Uppercase-ize contents
+                this.value = this.value.toUpperCase();
+            });
+
+            $('#txtExportType').change(function () {
+                showHideConnectorClass();
+                if (typeof type === "undefined") {
+                    addExportProperties();
+                }
+            });
+
+
+            var count = 0;
+
+            $("#lnkAddNewProperty").on("click", function () {
+                count++;
+                var nameId = 'txtName' + count;
+                var valueId = 'txtValue' + count;
+
+                var newRow = '<tr>' +
+                    '   <td>' +
+                    '       <input size="15" id="' + nameId + '" name="' + nameId + '" class="newStreamPropertyName newStreamProperty" type="text">' +
+                    '       <label id="errorName' + count + '" for="' + nameId + '" class="error" style="display: none;"></label>' +
+                    '   </td>' +
+                    '   <td>' +
+                    '       <input size="15" id="' + valueId + '" name="' + valueId + '" class="newStreamPropertyValue newStreamProperty" type="text">' +
+                    '       <label id="errorValue' + count + '" for="' + valueId + '" class="error" style="display: none;"></label>' +
+                    '   </td>' +
+                    '   <td><div class="popDelete" id="deleteFirstProperty" onclick="deleteRow(this)"></div></td>' +
+                    '</tr>';
+                $("#tblAddNewProperty").append(newRow);
+            });
+
+//            $("#formAddConfiguration").validate({
+//                rules: {
+//                    txtExportStream: validationRules.streamNameRules,
+//                    txtExportType: validationRules.streamNameRules,
+//                    txtExportConnectorClass: validationRules.streamNameRules
+//                },
+//                messages: {
+//                    txtExportStream: validationRules.streamNameMessages,
+//                    txtExportType: validationRules.streamNameMessages,
+//                    txtExportConnectorClass: validationRules.streamNameMessages
+//                }
+//            });
+
+            if (VdmUI.exportEditId == "-1") {
+                $("#deleteExportConfig").hide();
+            }//For editing an existing configuration
+            else {
+                $("#deleteExportConfig").show();
+            }
+
+        };
+
+        this.afterOpenExportPopup = function(exportValue){
+            //For editing an existing configuration
+            if (VdmUI.exportEditId != -1) {
+                $('#txtExportStream').val(exportValue.stream);
+
+                $("#txtExportType").val(exportValue.type.toUpperCase())
+
+                $('#txtExportConnectorClass').val(exportValue.exportconnectorclass)
+                showHideConnectorClass();
+                if (typeof type === "undefined") {
+                    addExportProperties();
+                }
+
+
+                if(exportValue.enabled){
+                    $('#chkExportStream').iCheck('check');
+                    $('#chkExportStreamValue').html('On');
+                } else{
+                    $('#chkExportStream').iCheck('uncheck');
+                     $('#chkExportStreamValue').html('Off');
+                }
+
+                var properties = exportValue.property;
+
+                if (properties.length == 0) {
+                    $("#deleteFirstProperty").trigger("click");
+                }
+
+                var count = 1;
+                var multiPropertyCount = 0;
+                for (var i = 0; i < properties.length; i++) {
+                    if (VdmUI.newStreamMinmPropertyName.hasOwnProperty(properties[i].name) || VdmUI.newStreamMinmPropertyName.hasOwnProperty(properties[i].name + '_' + exportValue.type)) {
+                        if (properties[i].name == "broker.host" || properties[i].name == "amqp.uri") {
+                            $("#selectRabbitMq").val(properties[i].name);
+                        }
+                        if ($(VdmUI.newStreamMinmPropertyName[properties[i].name]).length) {
+                            $(VdmUI.newStreamMinmPropertyName[properties[i].name]).val(properties[i].value);
+                            $(".newStreamMinProperty").addClass("orgProperty");
+                        } else if ($(VdmUI.newStreamMinmPropertyName[properties[i].name + '_' + exportValue.type]).length && multiPropertyCount == 0) {
+                            $(VdmUI.newStreamMinmPropertyName[properties[i].name + '_' + exportValue.type]).val(properties[i].value);
+                            $(".newStreamMinProperty").addClass("orgProperty");
+                            multiPropertyCount++;
+                        } else {
+                            $("#lnkAddNewProperty").trigger("click");
+                            $("#txtName" + count).val(properties[i].name);
+                            $("#txtValue" + count).val(properties[i].value);
+                            count++;
+                        }
+                    } else {
+                        $("#lnkAddNewProperty").trigger("click");
+                        $("#txtName" + count).val(properties[i].name);
+                        $("#txtValue" + count).val(properties[i].value);
+                        count++;
+                    }
+                }
+            }else{
+//                $("#txtMetadataBrokerListValue").val("");
+//                $("#txtEndpointESValue").val("");
+//                $("#txtEndpointValue").val("");
+//                $("#txtFileTypeValue").val("");
+//                $("#txtnonceValue").val("");
+//                $("#txtOutdirValue").val("");
+//                $("#txtRabbitMqValue").val("");
+//                $("#txtJdbcDriverValue").val("");
+//                $("#txtJdbcUrlValue").val("")
+                showHideConnectorClass();
+                if (typeof type === "undefined") {
+                    addExportProperties();
+                }
+            }
+
+
+        }
+
+        this.displayDiskLimitProperties = function(){
+            var diskLimitList = '';
+            var showHide = 'none';
+
+            if ($('#row-51').find('td:first-child > a').hasClass('glyphicon-triangle-right') &&
+            $('#row-51').find('td:first-child > a').hasClass('glyphicon-triangle-bottom') &&
+            $('#row-5').find('td:first-child > a').hasClass('glyphicon-triangle-right') &&
+            $('#row-5').find('td:first-child > a').hasClass('glyphicon-triangle-bottom')) {
+                showHide = ''
+            }
+
+            if(VdmUI.diskLimitList.length > 0){
+                for(var j = 0; j < VdmUI.diskLimitList.length; j++){
+                   var propertyName = VdmUI.diskLimitList[j].name;
+                   var propertyValue = VdmUI.diskLimitList[j].size;
+                   var unit = "";
+                        if (propertyValue.indexOf("%") == -1) {
+                            unit = "GB";
+                        }
+                   diskLimitList += '<tr class="childprop-row-51 subLabelRow featureClass" style="display:'+showHide+'">' +
+                   '<td class="configLabel-sub">' + propertyName.toUpperCase() + '</td>' +
+                   '<td align="right" >' + propertyValue +' '+ unit + '</td>' +
+                   '<td>&nbsp;</td>' +
+                   '<td>&nbsp;</td>' +
+                   '</tr>';
+                }
+             }else{
+                diskLimitList += '<tr class="childprop-row-51 subLabelRow featureClass" style="display:'+showHide+'">' +
+                    '<td class="configLabel-sub">No features available.</td>' +
+                    '<td>&nbsp;</td>' +
+                    '<td>&nbsp;</td>' +
+                    '<td>&nbsp;</td>' +
+                   '</tr>';
+             }
+
+            childRowClass = $('.child-row-5').find('td:first-child > a').attr('class')
+            $('.featureClass').remove()
+
+            $('#row-51').after(diskLimitList)
+
+        }
+
+         // Make Expandable Rows for Export Properties.
+            $('tr.diskLimitParentProp > td:first-child' || 'tr.diskLimitParentProp > td:fourth-child')
+                .css("cursor", "pointer")
+                .attr("title", "Click to expand/collapse")
+                .on('click',function () {
+                    var parent = $(this).parent();
+                    $('.childprop-' + parent.attr("id")).toggle();
+                    parent.find(".glyphicon-triangle-right").toggleClass("glyphicon-triangle-bottom");
+                });
+
+        this.openDiskLimitPopup = function(){
+
+            $("#expotSaveDiskLimitText").text("save").data("status", "save");
+
+            var contents = '<table width="100%" cellpadding="0" cellspacing="0" class="configurTbl">' +
+                 '<tr>' +
+                 '    <td class="configLabe1">' +
+                 '        <div class="featuresAlign">' +
+                 '            <div class="proLeft ">Feature</div>' +
+                 '            <div class="editBtn addProBtn"> ' +
+                 '                <a href="javascript:void(0)" id="lnkAddNewFeature" class="btnEd"> <span class="userPlus">+</span> Add Feature</a> ' +
+                 '            </div>' +
+                 '            <div class="clear"> </div>' +
+                 '        </div>' +
+                 '    </td>' +
+                 '</tr>' +
+                 '<tr>' +
+                 '    <td>' +
+                 '        <div class="addConfigProperWrapper">' +
+                 '            <table id="tblAddNewFeature" width="100%" cellpadding="0" cellspacing="0" class="addConfigProperTbl">' +
+                 '                <tr class="headerFeature">' +
+                 '                    <th width="53%">Name</th>' +
+                 '                    <th align="right" width="37%">Value</th>' +
+                 '                    <th align="right" width="14%">Unit</th>' +
+                 '                    <th width="5%">Delete</th>' +
+                 '                </tr>' +
+
+                 '            </table>' +
+                 '        </div>' +
+                 '    </td>' +
+                 '</tr>' +
+                 '</table>';
+
+            $("#addDiskLimitWrapper").html(contents);
+
+            var count = 0;
+
+            $("#lnkAddNewFeature").on("click", function () {
+                count = $('.newFeatureValue').length;
+                count++;
+
+                var nameId = 'txtNameDL' + count;
+                var valueId = 'txtValueDL' + count;
+                var unitId = 'txtUnitDL' + count;
+
+                var newRow = '<tr>' +
+                    '   <td>' +
+                    '<select  id="' + nameId + '" name="' + nameId + '" class="newFeatureName newFeature">' +
+                    '<option>SNAPSHOTS</option><option>COMMANDLOG</option><option>EXPORTOVERFLOW</option><option>DROVERFLOW</option><option>COMMANDLOGSNAPSHOT</option>' +
+                    '</select>' +
+                    '       <label id="error_' + nameId + '" class="error duplicateError" style="display: none;"></label>' +
+                    '   </td>' +
+                    '   <td>' +
+                    '       <input size="15" id="' + valueId + '" name="' + valueId + '" class="newFeatureValue newFeature" type="text">' +
+                    '       <label id="errorValueDL' + count + '" for="' + valueId + '" class="error" style="display: none;"></label>' +
+                    '   </td>' +
+                     '   <td><select id="' + unitId + '" name="' + unitId + '" class="newFeatureUnit newFeature"><option>GB</option><option>%</option></select>' +
+                    '       <label id="errorValueUnit' + count + '" for="' + unitId + '" class="error" style="display: none;"></label>' +
+                    '   </td>' +
+                    '   <td><div class="deleteDiskLimit" id="deleteFirstFeature" onclick="deleteDiskLimitRow(this)"></div></td>' +
+                    '</tr>';
+                $("#tblAddNewFeature").append(newRow);
+            });
+
+            $("#formAddDiskLimit").validate();
+        }
+
+        this.afterOpenDiskLimitPopup = function(){
+
+            var features = VdmUI.diskLimitList;
+
+            if (features.length == 0) {
+                $("#deleteFirstProperty").trigger("click");
+            }
+            var count = 1;
+            for (var i = 0; i < features.length; i++) {
+
+                var nameId = 'txtNameDL' + count;
+                var valueId = 'txtValueDL' + count;
+                var unitId = 'txtUnitDL' + count;
+
+                var newRow = '<tr>' +
+                    '   <td>' +
+                    '<select  id="' + nameId + '" name="' + nameId + '" class="newFeatureName newFeature">' +
+                    '<option>SNAPSHOTS</option><option>COMMANDLOG</option><option>EXPORTOVERFLOW</option><option>DROVERFLOW</option><option>COMMANDLOGSNAPSHOT</option>' +
+                    '</select>' +
+                    '       <label id="error_' + nameId + '" class="error" style="display: none;"></label>' +
+                    '   </td>' +
+                    '   <td>' +
+                    '       <input size="15" id="' + valueId + '" name="' + valueId + '" class="newFeatureValue newFeature" type="text">' +
+                    '       <label id="errorValueDL' + count + '" for="' + valueId + '" class="error" style="display: none;"></label>' +
+                    '   </td>' +
+                    '   <td><select id="' + unitId + '" name="' + unitId + '" class="newFeatureUnit newFeature"><option>GB</option><option>%</option></select>' +
+                    '       <label id="errorValueUnit' + count + '" for="' + unitId + '" class="error" style="display: none;"></label>' +
+                    '   </td>' +
+                    '   <td><div class="deleteDiskLimit" id="deleteFirstFeature" onclick="deleteDiskLimitRow(this)"></div></td>' +
+                    '</tr>';
+
+                $("#tblAddNewFeature").append(newRow);
+
+                $("#" + nameId).val(features[i].name.toUpperCase());
+
+
+                if (features[i].size.indexOf("%") === -1) {
+                    $("#" + valueId).val(features[i].size);
+
+                } else {
+                    features[i].size = features[i].size.replace("%", "");
+                    $("#" + valueId).val(features[i].size);
+                    $("#" + unitId).val("%");
+                }
+
+                count++;
+            }
+        }
+
+        this.displaySecurity = function(){
+
+            var securityList = '';
+            var showHide = 'none';
+
+            if ($('#row-6').find('td:first-child > a').hasClass('glyphicon-triangle-right') &&
+            $('#row-6').find('td:first-child > a').hasClass('glyphicon-triangle-bottom')) {
+                showHide = ''
+            }
+
+
+            VdmUI.orgUserList = [];
+            for(var i = 0; i < VdmUI.DeploymentUsers.deployment.length; i++){
+
+                var username = VdmUI.DeploymentUsers.deployment[i].name;
+                VdmUI.orgUserList.push(username);
+                VdmUI.userId = VdmUI.DeploymentUsers.deployment[i].userid;
+                var roles = VdmUI.DeploymentUsers.deployment[i].roles;
+                    securityList += '<tr  style="display:'+showHide+'" class="child-row-6 subLabelRow securityList" data-property=\''+ JSON.stringify(VdmUI.DeploymentUsers.deployment[i]) +'\'><td class="configLabel">'+ username + '</td><td>'+ roles +'</td><td>&nbsp;</td><td>' +
+                    '<a class="btnUpdateSecurity editIcon" href="javascript:void(0);" data-toggle="modal" data-target="#plusSecurity"></a><td></tr>'
+                }
+            $('.securityList').remove();
+            if(securityList == ''){
+                securityList = '<tr class="child-row-6 subLabelRow securityList" id="trSecurity" style="display:'+showHide+'">' +
+                    '<td class="configLabel">No security available.</td>' +
+                    '<td>&nbsp;</td>' +
+                    '<td>&nbsp;</td>' +
+                    '<td>&nbsp;</td>' +
+                    '</tr>';
+
+                    $('.secTbl1').after(securityList)
+            } else {
+                    $('.secTbl1').after(securityList)
+            }
+
+            $('.btnUpdateSecurity').on('click', function(){
+                VdmUI.userEditId = 1;
+                $('#addUserInnerPopup').data('isupdate', 1);
+
+                var securityInfo = $(this.parentElement.parentElement).data('property');
+                $('#plusSecurity').data('id', securityInfo.id);
+                orgUser = securityInfo.name;
+                VdmUI.openSecurityPopup();
+                VdmUI.afterOpenSecurityPopup(securityInfo);
+            })
+        }
+
+        this.openSecurityPopup = function(){
+            //For adding a new configuration
+            if (VdmUI.userEditId == "-1") {
+                $("#btnAddSecurityTitle").text("Add User");
+                $("#deleteUser").css('display', 'none');
+            }//For editing an existing configuration
+            else {
+                $("#btnAddSecurityTitle").text("Edit User");
+                $("#deleteUser").css('display', 'block');
+            }
+            var contents = '' +
+                '<table width="100%" cellpadding="0" cellspacing="0" class="modalTbl">' +
+                '<tbody><tr><td width="30%">Username</td><td width="10%">' +
+                '<input id="txtUser" name="txtUser" type="text" size="30" aria-required="true" class="error">' +
+                '<label id="errorUser" for="txtUser" class="error" style="display:none">This field is required</label>' +
+                '<input id="txtOrgUser" name="txtOrgUser" type="text" size="30" aria-required="true" style="display:none"></td>' +
+                 '<td>&nbsp;</td> <td>&nbsp;</td></tr><tr><td><span id="labelPassword">Password</span> </td>' +
+                  '<td><input id="txtPassword" name="txtPassword" type="password" size="30" aria-required="true" class="error">' +
+                  '<label id="errorPassword" for="txtPassword" class="error" style="display:none">This field is required</label> </td>' +
+                  '<td>&nbsp;</td> <td>&nbsp;</td></tr>' +
+                  '<tr>' +
+                  '<td>Roles </td> <td class="tdROle">' +
+                  '<input type="text" class="form-control" id="txtUserRole"  name="txtUserRole" value="" />' +
+                  '<label id="errorRole" for="txtUserRole" class="error" style="display:none">This field is required</label>' +
+                  '<span class="tokenNote"> <i>Note: Please type role and hit <b>"Enter"</b> or <b>"Tab"</b></i></span>' +
+                  '</td> ' +
+                  '<td>&nbsp;</td>' +
+                  '<td>&nbsp;</td>' +
+                  '</tr></tbody></table>'
+
+            $('#addSecurityConfigWrapper').html(contents)
+
+            $('#txtUserRole').tokenfield({
+              autocomplete: {
+                source: VdmUI.autocompleteSource,
+                delay: 100
+              },
+              showAutocompleteOnFocus: true
+            })
+            $('#txtUserRole').on('tokenfield:createtoken', function (e) {
+                debugger;
+                var data = e.attrs.value.split('|')
+                value = data[1] || data[0]
+                var roles = $('#txtUserRole').val().split(',')
+                for(var i =0; i < roles.length; i++){
+                    roles[i] = roles[i].trim().toLowerCase()
+                }
+                if($.inArray(value.toLowerCase(), roles) > -1){
+                    $('#txtUserRole-tokenfield').val('')
+                    e.preventDefault()
+                    e.stopPropagation()
+                    return
+                }
+            })
+            $('#txtUserRole').on('tokenfield:createdtoken', function (e) {
+                var re = /^[a-zA-Z0-9_.-]+$/
+                var valid = re.test(e.attrs.value)
+                if (!valid) {
+                  $(e.relatedTarget).addClass('invalid')
+                }
+            })
+            $('#txtUserRole').on('tokenfield:removedtoken', function (e) {
+                $("#frmAddUser").valid()
+            })
+            $("#txtUserRole" ).change(function() {
+                if($('#errorRole').is(":visible"))
+                    $("#frmAddUser").valid()
+            });
+        }
+
+        this.autocompleteSource = function(request, response){
+            sources = ['administrator', 'user']
+            new_source = []
+            values = $('#txtUserRole').val().split(',')
+            for(var i =0; i < values.length; i++){
+                values[i] = values[i].trim().toLowerCase()
+            }
+            for(var i =0; i < sources.length; i++){
+                if($.inArray(sources[i], values) == -1 && (request.term == '' || sources[i].toLowerCase().indexOf(request.term.toLowerCase()) == 0)){
+                    new_source.push(VdmUI.capitalizeFirstLetter(sources[i]))
+                }
+            }
+            response(new_source)
+
+        }
+
+        this.capitalizeFirstLetter = function(string) {
+            return string.charAt(0).toUpperCase() + string.slice(1);
+        }
+        this.afterOpenSecurityPopup = function(securityValue){
+             if (VdmUI.userEditId == -1) {
+                    $('#labelPassword').html('Password');
+                    $('#addUserHeader').html('Add User');
+                } else {
+                    $('#labelPassword').html('New Password');
+                    $('#addUserHeader').html('Edit User');
+                    $('#txtUser').val(securityValue.name);
+                    $("#txtPassword").val(securityValue.password);
+                    $('#txtUserRole').tokenfield('setTokens', securityValue.roles);
+                    $('#txtOrgUser').val(securityValue.name);
+                    orgUser = securityValue.name;
+                }
+        }
+
+        this.openImportPopup = function(){
+            //For adding a new configuration
+            if (VdmUI.importEditId == "-1") {
+                $("#addImportConfigTitle").text("Add Configuration");
+            }//For editing an existing configuration
+            else {
+                $("#addImportConfigTitle").text("Edit Configuration");
+            }
+            var contents = '' +
+                '<table width="100%" cellpadding="0" cellspacing="0" class="configurTbl">' +
+                '<tbody>' +
+                '<tr id="trImportType">' +
+                '    <td width="30%">Type </td>' +
+                '    <td width="50%">' +
+                '       <select id="txtImportType" name="txtImportType">' +
+                '           <option>KAFKA</option>' +
+                '           <option>CUSTOM</option>' +
+                '       </select></td> ' +
+                '    </td>' +
+                '    <td width="10%" align="right">' +
+                '        <input tabindex="10" type="checkbox" id="chkImportStream" name="chkImportStream" checked="oncheck"></td>' +
+                '    <td id="chkImportStreamValue" class="icheck-label">On</td>' +
+                '</tr>' +
+                '<tr id="trImportConnectorClass" >' +
+                '    <td>Format</td>' +
+                '    <td id="tdImportConnectorClass">' +
+                '<div class="form-group formatImport">' +
+                '<div class="input-group"><input type="text" class="formatHeight" id="txtImportConnectorClass" name="txtImportConnectorClass">' +
+                '<div class="input-group-addon drop-down-trigger"><span class="caret"></span></div>' +
+                '</div>' +
+                '   <ul id="ddlFormat" class="drop-down-list">' +
+                '       <li>csv</li>' +
+                '       <li>tsv</li>' +
+                '   </ul>' +
+                '</div> ' +
+                '        <label id="errorImportConnectorClass" for="txtImportConnectorClass" class="error" style="display: none;"></label></td>' +
+                '    <td>&nbsp;</td>' +
+                '    <td>&nbsp;</td>' +
+                '  </tr>' +
+                '<tr id="trImportStream" style="display:none">' +
+                '    <td>Module</td>' +
+                '    <td>' +
+                '       <input id="txtImportStream" name="txtImportStream" type="text" size="38">' +
+                '       <label id="errorImportStream" for="txtImportStream" class="error" style="display: none;"></label>' +
+                '    </td>' +
+                '    <td>&nbsp;</td>' +
+                '    <td>&nbsp;</td>' +
+                '</tr>' +
+                '</tbody>' +
+                '</table>' +
+
+                '<table width="100%" cellpadding="0" cellspacing="0" class="configurTbl">' +
+                '<tr>' +
+                '    <td class="configLabe1">' +
+                '        <div class="propertiesAlign">' +
+                '            <div class="proLeft ">Properties</div>' +
+                '            <div class="editBtn addProBtn"> ' +
+                '                <a href="javascript:void(0)" id="lnkAddNewImportProperty" class="btnEd"> <span class="userPlus">+</span> Add Property</a> ' +
+                '            </div>' +
+                '            <div class="clear"> </div>' +
+                '        </div>' +
+                '    </td>' +
+                '</tr>' +
+                '<tr>' +
+                '    <td>' +
+                '        <div class="addConfigProperWrapper">' +
+                '            <table id="tblAddNewImportProperty" width="100%" cellpadding="0" cellspacing="0" class="addConfigProperTbl">' +
+                '                <tr class="headerProperty">' +
+                '                    <th>Name</th>' +
+                '                    <th align="right">Value</th>' +
+                '                    <th>Delete</th>' +
+                '                </tr>' +
+
+                '            </table>' +
+                '        </div>' +
+                '    </td>' +
+                '</tr>' +
+                '</table>';
+            $('#addImportConfigWrapper').html(contents)
+
+            $('ul.drop-down-list li').click(function(e){
+                $('#txtImportConnectorClass').val($(this).text());
+                $('ul.drop-down-list').hide()
+            });
+
+            $('#txtImportFormat').on('input', function(){
+                $('ul.drop-down-list').hide()
+            })
+
+            $('#chkImportStream').iCheck({
+                checkboxClass: 'icheckbox_square-aero customCheckbox',
+                increaseArea: '20%'
+            });
+
+            $('#chkImportStream').on('ifChanged', function () {
+                $("#chkImportStreamValue").text(getOnOffText($('#chkImportStream').is(":checked")));
+            });
+
+            $('#txtImportType').focusout(function () {
+                // Uppercase-ize contents
+                this.value = this.value.toUpperCase();
+            });
+
+            $('#txtImportType').change(function () {
+                showHideImportConnectorClass();
+                if (typeof type === "undefined") {
+                    addImportProperties();
+                }
+            });
+
+
+            var count = 0;
+
+            $("#lnkAddNewImportProperty").on("click", function () {
+                count++;
+                var nameId = 'txtName' + count;
+                var valueId = 'txtValue' + count;
+
+                var newRow = '<tr>' +
+                    '   <td>' +
+                    '       <input size="15" id="' + nameId + '" name="' + nameId + '" class="newStreamImportPropertyName newStreamImportProperty" type="text">' +
+                    '       <label id="errorName' + count + '" for="' + nameId + '" class="error" style="display: none;"></label>' +
+                    '   </td>' +
+                    '   <td>' +
+                    '       <input size="15" id="' + valueId + '" name="' + valueId + '" class="newStreamImportPropertyValue newStreamImportProperty" type="text">' +
+                    '       <label id="errorValue' + count + '" for="' + valueId + '" class="error" style="display: none;"></label>' +
+                    '   </td>' +
+                    '   <td><div class="popDelete" id="deleteFirstProperty" onclick="deleteImportRow(this)"></div></td>' +
+                    '</tr>';
+                $("#tblAddNewImportProperty").append(newRow);
+            });
+
+            if (VdmUI.importEditId == "-1") {
+                $("#deleteImportConfig").hide();
+            }//For editing an existing configuration
+            else {
+                $("#deleteImportConfig").show();
+            }
+
+            $('.drop-down-trigger').on('click', function(){
+                $('ul.drop-down-list').toggle();
+            })
+        };
+
+        this.afterOpenImportPopup = function(importValue){
+            //For editing an existing configuration
+            if (VdmUI.importEditId != -1) {
+                $('#txtImportStream').val(importValue.module);
+
+                $("#txtImportType").val(importValue.type.toUpperCase())
+
+                $('#txtImportConnectorClass').val(importValue.format)
+
+                showHideImportConnectorClass();
+                if (typeof type === "undefined") {
+                    addImportProperties();
+                }
+
+
+                if(importValue.enabled){
+                    $('#chkImportStream').iCheck('check');
+                    $('#chkImportStreamValue').html('On');
+                } else{
+                    $('#chkImportStream').iCheck('uncheck');
+                     $('#chkImportStreamValue').html('Off');
+                }
+
+                var properties = importValue.property;
+
+                if (properties.length == 0) {
+                    $("#deleteFirstProperty").trigger("click");
+                }
+
+                var count = 1;
+                var multiPropertyCount = 0;
+                for (var i = 0; i < properties.length; i++) {
+                    if (VdmUI.newStreamMinmPropertyName.hasOwnProperty(properties[i].name) || VdmUI.newStreamMinmPropertyName.hasOwnProperty(properties[i].name + '_' + importValue.type)) {
+                        if (properties[i].name == "broker.host" || properties[i].name == "amqp.uri") {
+                            $("#selectRabbitMq").val(properties[i].name);
+                        }
+                        if ($(VdmUI.newStreamMinmPropertyName[properties[i].name]).length) {
+                            $(VdmUI.newStreamMinmPropertyName[properties[i].name]).val(properties[i].value);
+                            $(".newStreamMinImportProperty").addClass("orgImportProperty");
+                        } else if ($(VdmUI.newStreamMinmPropertyName[properties[i].name + '_' + importValue.type]).length && multiPropertyCount == 0) {
+                            $(VdmUI.newStreamMinmPropertyName[properties[i].name + '_' + importValue.type]).val(properties[i].value);
+                            $(".newStreamMinImportProperty").addClass("orgImportProperty");
+                            multiPropertyCount++;
+                        } else {
+                            $("#lnkAddNewImportProperty").trigger("click");
+                            $("#txtName" + count).val(properties[i].name);
+                            $("#txtValue" + count).val(properties[i].value);
+                            count++;
+                        }
+                    } else {
+                        $("#lnkAddNewImportProperty").trigger("click");
+                        $("#txtName" + count).val(properties[i].name);
+                        $("#txtValue" + count).val(properties[i].value);
+                        count++;
+                    }
+                }
+            }else{
+
+                showHideImportConnectorClass();
+                if (typeof type === "undefined") {
+                    addImportProperties();
+                }
+            }
+        }
+
+        this.showHideOverlay = function(state){
+            if(state){
+                $('#dbWarningText').hide()
+                $('#divOverlayWrapper').hide()
+                $('body').css({overflow: ''});
+            } else {
+                $(window).scrollTop(0);
+                $('body').css({overflow: 'hidden'});
+                $('#dbWarningText').show()
+                $('#divOverlayWrapper').show()
+            }
+        }
+
+        this.showHideConnectionSource = function(){
+            if($('.trConnectionSource').is(':hidden')){
+                $('.trConnectionSource').show();
+            }
+        }
+
+        this.showHideDrConfigs = function(){
+            $('.showHideDrConfig').show();
+            VdmUI.showHideConnectionSource()
+
+        }
+
+        this.populateDrPopup = function(){
+            dbData = {
+               id: VdmUI.getCurrentDbCookie()
+            }
+            VdmService.GetDeployment(function(connection){
+                var deploymentInfo = connection.Metadata['DEPLOYMENT'];
+                if(deploymentInfo['deployment']['dr'] != undefined && !$.isEmptyObject(deploymentInfo['deployment']['dr']))
+                {
+                    clusterObjects.txtDrId.val(deploymentInfo['deployment']['dr'].id);
+                    clusterObjects.txtDrPort.val(deploymentInfo['deployment']['dr'].port != undefined ? deploymentInfo['deployment']['dr'].port : '')
+                    if(deploymentInfo['deployment']['dr'].hasOwnProperty('connection') &&
+                    deploymentInfo['deployment']['dr']['connection'].hasOwnProperty('source')){
+                        $('.trConnectionSource').show()
+                        clusterObjects.txtDatabase.val(deploymentInfo['deployment']['dr']['connection'].source)
+                    } else {
+                        $('.trConnectionSource').hide()
+                    }
+                } else {
+                    $('.trConnectionSource').hide()
+                    clusterObjects.txtDrId.val('');
+                    clusterObjects.txtDatabase.val('');
+                    clusterObjects.txtDrPort.val('');
+                    clusterObjects.txtDatabase.val('');
+                }
+            },dbData);
+        }
+
+    });
+    window.VdmUI = VdmUI = new iVdmUi();
+})(window);
+
+
+