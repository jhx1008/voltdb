--- conflicted
+++ resolved
@@ -52,10 +52,8 @@
         driver = { new PhantomJSDriver() }
     }
 }
-<<<<<<< HEAD
-=======
+
 
 // To run the tests with all browsers just run “./gradlew test”
 
 baseUrl = "http://127.0.0.1:8000"
->>>>>>> 12c0df36
