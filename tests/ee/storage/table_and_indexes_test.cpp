--- conflicted
+++ resolved
@@ -72,13 +72,8 @@
             districtIndex1ColumnIndices.push_back(0);
 
             districtIndex1Scheme = TableIndexScheme("District primary key index", HASH_TABLE_INDEX,
-<<<<<<< HEAD
-                                                    districtIndex1ColumnIndices, TableIndex::indexColumnsDirectly(),
-                                                    true, false, true, districtTupleSchema);
-=======
-                                                    districtIndex1ColumnIndices,
+                                                    districtIndex1ColumnIndices, TableIndex::simplyIndexColumns(),
                                                     true, false, districtTupleSchema);
->>>>>>> 394c152f
 
             vector<voltdb::ValueType> warehouseColumnTypes;
             vector<int32_t> warehouseColumnLengths;
@@ -100,13 +95,8 @@
             warehouseIndex1ColumnIndices.push_back(0);
 
             warehouseIndex1Scheme = TableIndexScheme("Warehouse primary key index", ARRAY_INDEX,
-<<<<<<< HEAD
-                                                     warehouseIndex1ColumnIndices, TableIndex::indexColumnsDirectly(),
-                                                     true, true, true, warehouseTupleSchema);
-=======
-                                                     warehouseIndex1ColumnIndices,
+                                                     warehouseIndex1ColumnIndices, TableIndex::simplyIndexColumns(),
                                                      true, true, warehouseTupleSchema);
->>>>>>> 394c152f
 
             vector<voltdb::ValueType> customerColumnTypes;
             vector<int32_t> customerColumnLengths;
@@ -144,13 +134,8 @@
             customerIndex1ColumnIndices.push_back(0);
 
             customerIndex1Scheme = TableIndexScheme("Customer primary key index", HASH_TABLE_INDEX,
-<<<<<<< HEAD
-                                                    customerIndex1ColumnIndices, TableIndex::indexColumnsDirectly(),
-                                                    true, true, true, customerTupleSchema);
-=======
-                                                    customerIndex1ColumnIndices,
+                                                    customerIndex1ColumnIndices, TableIndex::simplyIndexColumns(),
                                                     true, true, customerTupleSchema);
->>>>>>> 394c152f
 
             customerIndex2ColumnIndices.push_back(2);
             customerIndex2ColumnIndices.push_back(1);
@@ -158,13 +143,8 @@
             customerIndex2ColumnIndices.push_back(3);
 
             customerIndex2Scheme = TableIndexScheme("Customer index 1", HASH_TABLE_INDEX,
-<<<<<<< HEAD
-                                                    customerIndex2ColumnIndices, TableIndex::indexColumnsDirectly(),
-                                                    true, true, false, customerTupleSchema);
-=======
-                                                    customerIndex2ColumnIndices,
+                                                    customerIndex2ColumnIndices, TableIndex::simplyIndexColumns(),
                                                     true, true, customerTupleSchema);
->>>>>>> 394c152f
             customerIndexes.push_back(customerIndex2Scheme);
 
             customerIndex3ColumnIndices.push_back(2);
@@ -172,13 +152,8 @@
             customerIndex3ColumnIndices.push_back(5);
 
             customerIndex3Scheme = TableIndexScheme("Customer index 3", HASH_TABLE_INDEX,
-<<<<<<< HEAD
-                                                    customerIndex3ColumnIndices, TableIndex::indexColumnsDirectly(),
-                                                    false, false, false, customerTupleSchema);
-=======
-                                                    customerIndex3ColumnIndices,
+                                                    customerIndex3ColumnIndices, TableIndex::simplyIndexColumns(),
                                                     false, false, customerTupleSchema);
->>>>>>> 394c152f
             customerIndexes.push_back(customerIndex3Scheme);
 
 
@@ -202,8 +177,8 @@
             districtTable = voltdb::TableFactory::getPersistentTable(0,engine, "DISTRICT",
                                                                      districtTupleSchema,
                                                                      districtColumnNames,
-<<<<<<< HEAD
                                                                      0, false, false);
+
             TableIndex *pkeyIndex = TableIndexFactory::TableIndexFactory::getInstance(districtIndex1Scheme);
             assert(pkeyIndex);
             districtTable->addIndex(pkeyIndex);
@@ -215,11 +190,6 @@
                 assert(index);
                 districtTable->addIndex(index);
             }
-=======
-                                                                     &districtIndex1Scheme,
-                                                                     districtIndexes, 0,
-                                                                     false, false);
->>>>>>> 394c152f
 
             districtTempTable = dynamic_cast<TempTable*>(
                 TableFactory::getCopiedTempTable(0, "DISTRICT TEMP", districtTable,
@@ -228,8 +198,8 @@
             warehouseTable = voltdb::TableFactory::getPersistentTable(0, engine, "WAREHOUSE",
                                                                       warehouseTupleSchema,
                                                                       warehouseColumnNames,
-<<<<<<< HEAD
                                                                       0, false, false);
+
             pkeyIndex = TableIndexFactory::TableIndexFactory::getInstance(warehouseIndex1Scheme);
             assert(pkeyIndex);
             warehouseTable->addIndex(pkeyIndex);
@@ -241,11 +211,6 @@
                 assert(index);
                 warehouseTable->addIndex(index);
             }
-=======
-                                                                      &warehouseIndex1Scheme,
-                                                                      warehouseIndexes, 0,
-                                                                      false, false);
->>>>>>> 394c152f
 
             warehouseTempTable =  dynamic_cast<TempTable*>(
                 TableFactory::getCopiedTempTable(0, "WAREHOUSE TEMP", warehouseTable,
@@ -254,8 +219,8 @@
             customerTable = voltdb::TableFactory::getPersistentTable(0,engine, "CUSTOMER",
                                                                      customerTupleSchema,
                                                                      customerColumnNames,
-<<<<<<< HEAD
                                                                      0, false, false);
+
             pkeyIndex = TableIndexFactory::TableIndexFactory::getInstance(customerIndex1Scheme);
             assert(pkeyIndex);
             customerTable->addIndex(pkeyIndex);
@@ -267,11 +232,6 @@
                 assert(index);
                 customerTable->addIndex(index);
             }
-=======
-                                                                     &customerIndex1Scheme,
-                                                                     customerIndexes, 0,
-                                                                     false, false);
->>>>>>> 394c152f
 
             customerTempTable =  dynamic_cast<TempTable*>(
                 TableFactory::getCopiedTempTable(0, "CUSTOMER TEMP", customerTable,
