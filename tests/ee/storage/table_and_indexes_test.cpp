--- conflicted
+++ resolved
@@ -94,13 +94,9 @@
 
             warehouseIndex1ColumnIndices.push_back(0);
 
-<<<<<<< HEAD
             warehouseIndex1Scheme = TableIndexScheme("Warehouse primary key index", HASH_TABLE_INDEX,
                                                      warehouseIndex1ColumnIndices, TableIndex::simplyIndexColumns(),
-                                                     true, false, warehouseTupleSchema);
-=======
-            warehouseIndex1Scheme = TableIndexScheme("Warehouse primary key index", HASH_TABLE_INDEX, warehouseIndex1ColumnIndices, warehouseIndex1ColumnTypes, true, true, warehouseTupleSchema);
->>>>>>> 1d837970
+                                                     true, true, warehouseTupleSchema);
 
             vector<voltdb::ValueType> customerColumnTypes;
             vector<int32_t> customerColumnLengths;
