-- BASIC SQL Coverage cases.  These represent more-or-less the
-- simplest possible templates for SQL statements that cover the SQL
-- keywords that we want to support for a version 1 release.
--
-- Required preprocessor template:
-- @columntype
-- @dmltable
-- @idcol
-- @insertvals

-- DML, generate random data first.
--INSERT
-- test basic INSERT
INSERT INTO @dmltable VALUES (@insertvals)

SELECT * FROM _table LHS11 ,              _table RHS WHERE                                 LHS11._variable[@columntype] = RHS._variable[@comparabletype]
SELECT * FROM _table LHS12 ,              _table RHS WHERE LHS12.@idcol = RHS.@idcol
SELECT * FROM _table LHS13 ,              _table RHS WHERE LHS13.@idcol = RHS.@idcol AND     RHS._variable[numeric] = 2 
SELECT * FROM _table LHS14 ,              _table RHS WHERE LHS14.@idcol = RHS.@idcol AND   LHS14._variable[numeric] = 2
SELECT * FROM _table LHS15 ,              _table RHS WHERE LHS15.@idcol = RHS.@idcol AND   LHS15._variable[@columntype] < 45 AND LHS15._variable[@columntype] = RHS._variable[@comparabletype]

<<<<<<< HEAD
SELECT * FROM _table LHS16 ,              _table RHS WHERE LHS16.@idcol = RHS.@idcol AND   LHS16._variable[#joined numeric] = RHS.__[#joined] AND   RHS.@idcol > 10 AND LHS16.__[#joined] < 30 AND LHS16.__[#joined] >= RHS.@idcol
=======
SELECT * FROM _table LHS16 ,              _table RHS WHERE LHS16.@idcol = RHS.@idcol AND   LHS16.@numcol = RHS.@numcol AND   RHS.@idcol > 10 AND LHS16.@numcol < 30 AND LHS16.@numcol >= RHS.@idcol
>>>>>>> 4021aba4


SELECT * FROM _table LHS21 @jointype JOIN _table RHS ON                                    LHS21._variable[@columntype] = RHS._variable[@comparabletype]
SELECT * FROM _table LHS22 @jointype JOIN _table RHS ON    LHS22.@idcol = RHS.@idcol
SELECT * FROM _table LHS23 @jointype JOIN _table RHS ON    LHS23.@idcol = RHS.@idcol AND     RHS._variable[numeric] = 2 
SELECT * FROM _table LHS24 @jointype JOIN _table RHS ON    LHS24.@idcol = RHS.@idcol AND   LHS24._variable[numeric] = 2
SELECT * FROM _table LHS25 @jointype JOIN _table RHS ON    LHS25.@idcol = RHS.@idcol WHERE LHS25._variable[@columntype] < 45 AND LHS25._variable[@columntype] = RHS._variable[@comparabletype]

<<<<<<< HEAD
SELECT * FROM _table LHS26 @jointype JOIN _table RHS ON    LHS26.@idcol = RHS.@idcol AND   LHS26._variable[#joined numeric] = RHS.__[#joined] WHERE RHS.@idcol > 10 AND LHS26.__[#joined] < 30 AND LHS26.__[#joined] >= RHS.@idcol

--TODO: ENG-4929 Investigate why these get a planner NullPointerException for a timeout.
--SELECT * FROM _table LHS36 @jointype JOIN _table RHS USING(      @idcol,                         _variable[#joined numeric])          WHERE     @idcol > 10 AND       __[#joined] < 30 AND       __[#joined] >=     @idcol
-- it's not (just) the select * that fails:
--SELECT @idcol, __[#joined] FROM _table LHS36 @jointype JOIN _table RHS USING(      @idcol,       _variable[#joined numeric])          WHERE     @idcol > 10 AND       __[#joined] < 30 AND       __[#joined] >=     @idcol
=======
SELECT * FROM _table LHS26 @jointype JOIN _table RHS ON    LHS26.@idcol = RHS.@idcol AND   LHS26.@numcol = RHS.@numcol WHERE RHS.@idcol > 10 AND LHS26.@numcol < 30 AND LHS26.@numcol >= RHS.@idcol

--TODO: ENG-4929 Investigate why these get a planner NullPointerException for a timeout.
SELECT * FROM _table LHS36 @jointype JOIN _table RHS USING(      @idcol,                         @numcol)          WHERE     @idcol > 10 AND       @numcol < 30 AND       @numcol >=     @idcol
-- it's not (just) the select * that fails:
SELECT @idcol, @numcol FROM _table LHS36 @jointype JOIN _table RHS USING(      @idcol,       @numcol)          WHERE     @idcol > 10 AND       @numcol < 30 AND       @numcol >=     @idcol
>>>>>>> 4021aba4
<|MERGE_RESOLUTION|>--- conflicted
+++ resolved
@@ -19,12 +19,7 @@
 SELECT * FROM _table LHS14 ,              _table RHS WHERE LHS14.@idcol = RHS.@idcol AND   LHS14._variable[numeric] = 2
 SELECT * FROM _table LHS15 ,              _table RHS WHERE LHS15.@idcol = RHS.@idcol AND   LHS15._variable[@columntype] < 45 AND LHS15._variable[@columntype] = RHS._variable[@comparabletype]
 
-<<<<<<< HEAD
-SELECT * FROM _table LHS16 ,              _table RHS WHERE LHS16.@idcol = RHS.@idcol AND   LHS16._variable[#joined numeric] = RHS.__[#joined] AND   RHS.@idcol > 10 AND LHS16.__[#joined] < 30 AND LHS16.__[#joined] >= RHS.@idcol
-=======
 SELECT * FROM _table LHS16 ,              _table RHS WHERE LHS16.@idcol = RHS.@idcol AND   LHS16.@numcol = RHS.@numcol AND   RHS.@idcol > 10 AND LHS16.@numcol < 30 AND LHS16.@numcol >= RHS.@idcol
->>>>>>> 4021aba4
-
 
 SELECT * FROM _table LHS21 @jointype JOIN _table RHS ON                                    LHS21._variable[@columntype] = RHS._variable[@comparabletype]
 SELECT * FROM _table LHS22 @jointype JOIN _table RHS ON    LHS22.@idcol = RHS.@idcol
@@ -32,18 +27,9 @@
 SELECT * FROM _table LHS24 @jointype JOIN _table RHS ON    LHS24.@idcol = RHS.@idcol AND   LHS24._variable[numeric] = 2
 SELECT * FROM _table LHS25 @jointype JOIN _table RHS ON    LHS25.@idcol = RHS.@idcol WHERE LHS25._variable[@columntype] < 45 AND LHS25._variable[@columntype] = RHS._variable[@comparabletype]
 
-<<<<<<< HEAD
-SELECT * FROM _table LHS26 @jointype JOIN _table RHS ON    LHS26.@idcol = RHS.@idcol AND   LHS26._variable[#joined numeric] = RHS.__[#joined] WHERE RHS.@idcol > 10 AND LHS26.__[#joined] < 30 AND LHS26.__[#joined] >= RHS.@idcol
-
---TODO: ENG-4929 Investigate why these get a planner NullPointerException for a timeout.
---SELECT * FROM _table LHS36 @jointype JOIN _table RHS USING(      @idcol,                         _variable[#joined numeric])          WHERE     @idcol > 10 AND       __[#joined] < 30 AND       __[#joined] >=     @idcol
--- it's not (just) the select * that fails:
---SELECT @idcol, __[#joined] FROM _table LHS36 @jointype JOIN _table RHS USING(      @idcol,       _variable[#joined numeric])          WHERE     @idcol > 10 AND       __[#joined] < 30 AND       __[#joined] >=     @idcol
-=======
 SELECT * FROM _table LHS26 @jointype JOIN _table RHS ON    LHS26.@idcol = RHS.@idcol AND   LHS26.@numcol = RHS.@numcol WHERE RHS.@idcol > 10 AND LHS26.@numcol < 30 AND LHS26.@numcol >= RHS.@idcol
 
 --TODO: ENG-4929 Investigate why these get a planner NullPointerException for a timeout.
-SELECT * FROM _table LHS36 @jointype JOIN _table RHS USING(      @idcol,                         @numcol)          WHERE     @idcol > 10 AND       @numcol < 30 AND       @numcol >=     @idcol
+--SELECT * FROM _table LHS36 @jointype JOIN _table RHS USING(      @idcol,                         @numcol)          WHERE     @idcol > 10 AND       @numcol < 30 AND       @numcol >=     @idcol
 -- it's not (just) the select * that fails:
-SELECT @idcol, @numcol FROM _table LHS36 @jointype JOIN _table RHS USING(      @idcol,       @numcol)          WHERE     @idcol > 10 AND       @numcol < 30 AND       @numcol >=     @idcol
->>>>>>> 4021aba4
+--SELECT @idcol, @numcol FROM _table LHS36 @jointype JOIN _table RHS USING(      @idcol,       @numcol)          WHERE     @idcol > 10 AND       @numcol < 30 AND       @numcol >=     @idcol