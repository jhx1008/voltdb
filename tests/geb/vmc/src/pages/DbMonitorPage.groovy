--- conflicted
+++ resolved
@@ -226,13 +226,11 @@
         cmdSegmentsInUse {$("#cmdSegmentsInUse")}
         cmdFsyncInterval {$("#cmdFsyncInterval")}
 
-<<<<<<< HEAD
+
         drMasterTitle {$("#drMasterTitle")}
 //        drReplicaTitle {$("#drReplicaTitle")}
 //        drCLPTitle {$("#drCLPTitle")}
 
-
-=======
         
         // UAT 
         drTableModeTypeText         { $("#dbDrMode") }
@@ -241,7 +239,7 @@
         drTableTotalPages           { $("#tblDrReplica_paginate > div > span.totalPages") }
         drTableNext                 { $("#tblDrReplica_paginate > span.paginate_disabled_next.paginate_button") }
         drTablePrev                 { $("#tblDrReplica_paginate > span.paginate_disabled_previous.paginate_button") }
->>>>>>> c8acd0a4
+
     }
 
     static at = {
