/* This file is part of VoltDB.
 * Copyright (C) 2008-2015 VoltDB Inc.
 *
 * Permission is hereby granted, free of charge, to any person obtaining
 * a copy of this software and associated documentation files (the
 * "Software"), to deal in the Software without restriction, including
 * without limitation the rights to use, copy, modify, merge, publish,
 * distribute, sublicense, and/or sell copies of the Software, and to
 * permit persons to whom the Software is furnished to do so, subject to
 * the following conditions:
 *
 * The above copyright notice and this permission notice shall be
 * included in all copies or substantial portions of the Software.
 *
 * THE SOFTWARE IS PROVIDED "AS IS", WITHOUT WARRANTY OF ANY KIND,
 * EXPRESS OR IMPLIED, INCLUDING BUT NOT LIMITED TO THE WARRANTIES OF
 * MERCHANTABILITY, FITNESS FOR A PARTICULAR PURPOSE AND NONINFRINGEMENT.
 * IN NO EVENT SHALL THE AUTHORS BE LIABLE FOR ANY CLAIM, DAMAGES OR
 * OTHER LIABILITY, WHETHER IN AN ACTION OF CONTRACT, TORT OR OTHERWISE,
 * ARISING FROM, OUT OF OR IN CONNECTION WITH THE SOFTWARE OR THE USE OR
 * OTHER DEALINGS IN THE SOFTWARE.
 */

package vmcTest.pages

import geb.navigator.Navigator
import java.io.*
import java.util.Date
import java.text.DateFormat
import java.text.SimpleDateFormat
import java.util.Calendar

/**
 * This class represents the 'DB Monitor' tab of the VoltDB Management Center
 * (VMC) page, which is the VoltDB web UI (replacing the old Management Center).
 */
class DbMonitorPage extends VoltDBManagementCenterPage {
    static content = {
        activeIcon      		        { $('.activeIcon') }
        activeCount     		        { activeIcon.find('#activeCount') }
        missingIcon     		        { $('.missingIcon') }
        missingCount    		        { missingIcon.find('#missingCount') }
        alertIcon       		        (required: false) { $('.alertIcon') }
        alertCount      		        (required: false) { alertIcon.find('span') }
        joiningIcon     		        (required: false) { $('.joiningIcon') }
        joiningCount    		        (required: false) { joiningIcon.find('span') }
        serverButton    		        { $('#btnPopServerList') }
        serverList     			        { $('#popServerList') }
        servers         		        { serverList.find('.active') }
        servName        		        { servers.find('a') }
        servMemory      		        { servers.find('.memory-status') }
        showHideGraph  		 	        { $('#showHideGraphBlock') }
        graphsArea      		        { $('#graphChart') }
        showHideData    		        { $('#ShowHideBlock') }
        dataArea        		        { $('.menu_body') }

        serverCpu			            { $("#chartServerCPU") }
        serverRam			            { $("#chartServerRAM") }
        clusterLatency			        { $("#chartClusterLatency") }
        clusterTransactions		        { $("#chartClusterTransactions") }
        partitionIdleTime		        { $("#chartPartitionIdleTime") }
        commandLogStatistics            { $("#chartCommandLogging") }
        databaseReplication             { $("#ChartDrReplicationRate") }
        storedProcedures 		        { $("#tblStoredProcedures") }
        dataTables			            { $("#tblDataTables") }

        serverCpuCheckbox		        { $("#ServerCPU") }
        serverRamCheckbox		        { $("#ServerRAM") }
        clusterLatencyCheckbox		    { $("#ClusterLatency") }
        clusterTransactionsCheckbox	    { $("#ClusterTransactions") }
        partitionIdleTimeCheckbox	    { $("#PartitionIdleTime") }
        commandLogStatisticsCheckbox    { $("#CommandLogStat") }
        databaseReplicationCheckbox     { $("#DrReplicationRate") }
        storedProceduresCheckbox	    { $("#StoredProcedures") }
        dataTablesCheckbox		        { $("#DatabaseTables") }

        filterStoredProcedure		    { $("#filterStoredProc") }
        filterDatabaseTable		        { $("#filterDatabaseTable") }

        databaseTableCurrentPage	    { $("#lblPreviousTable") }
        databaseTableTotalPage		    { $("#lblTotalPagesofTables") }

        displayPreference       	    { $("#showMyPreference") }
        graphView			            { $('#graphView') }
        timeOne				            { $(class:"nv-axisMaxMin", transform:"translate(0,0)") }

        table				            { $("#TABLE_NAME") }
        rowcount			            { $("#TUPLE_COUNT") }
        maxrows				            { $("#MAX_ROWS") }
        minrows				            { $("#MIN_ROWS") }
        avgrows				            { $("#AVG_ROWS") }
        tabletype			            { $("#TABLE_TYPE") }

        ascending			            { $(class:"sorttable_sorted") }
        descending			            { $(class:"sorttable_sorted_reverse") }

        alertThreshold			        { $("#threshold") }
        saveThreshold			        { $("#saveThreshold") }

        storedProceduresNodataMsg	    { $("html body div.page-wrap div#wrapper div.contents div#containerMain.container div.data div#firstpane.menu_list div.menu_body div#tblStoredProcedures.storedProcWrapper div.tblScroll table.storeTbl tbody#storeProcedureBody tr td") }

        databasetableNoDataMsg		    { $("html body div.page-wrap div#wrapper div.contents div#containerMain.container div.data div#firstpane.menu_list div.menu_body div#tblDataTables.dataTablesWrapper div.tblScroll table.storeTbl tbody#tablesBody tr td") }

        preferencesTitle		        { $(class:"overlay-title", text:"Graph/Data Preferences") }
        savePreferencesBtn		        { $("#savePreference") }
        popupClose				        { $(class:"popup_close") }

        serverbutton			        { $("#serverName") }
        serverconfirmation		        { $("#serverConfigAdmin > div > div.slide-pop-title > div.icon-server.searchLeft.searchLeftAdmin") }

        deerwalkserver3stopbutton   	{ $("#stopServer_deerwalk3")}
        deeerwalkservercancelbutton 	{ $("#StopConfirmCancel")}
        deerwalkserverstopok        	{ $("#StopConfirmOK")}

        deerwalkserver4stopbutton   	{ $("#stopServer_deerwalk4")}

        storedProcedure			        { $("#PROCEDURE") }
        invocations			            { $("#INVOCATIONS") }
        minLatency			            { $("#MIN_LATENCY") }
        maxLatency			            { $("#MAX_LATENCY") }
        avgLatency			            { $("#AVG_LATENCY") }
        timeOfExecution			        { $("#PERC_EXECUTION") }


        //DBmonitor part for server
        dbmonitorbutton			        { $("#navDbmonitor > a")}
        clusterserverbutton		        { $("#btnPopServerList")}
        servernamefourthbtn		        { $("#serversList > li:nth-child(1) > a")}
        servernamesecondbtn		        { $("#serversList > li:nth-child(2) > a")}
        servernamethirdbtn		        { $("#serversList > li:nth-child(3) > a")}
        serveractivechk    		        { $("#serversList > li.active.monitoring > a")}
        serversearch			        { $("input", type: "text", id: "popServerSearch")}
        checkserverTitle		        { $("#popServerList > div > div.slide-pop-title > div.icon-server.searchLeft")}
        setthreshhold			        { $("#threshold")}
        clickthreshholdset		        { $("#saveThreshold")}

        // dbmonitor graph
        servercpumin		        { $("#visualisationCpu > g > g > g.nv-x.nv-axis > g > g:nth-child(2) > text")}
        servercpumax		        { $("#visualisationCpu > g > g > g.nv-x.nv-axis > g > g:nth-child(3) > text")}

        selecttypeindrop		        { $("#graphView")}
        selecttypedays			        { $("#graphView > option:nth-child(3)")}
        selecttypemin			        { $("#graphView > option:nth-child(2)")}
        selecttypesec			        { $("#graphView > option:nth-child(1)")}

        serverrammin		        { $("#visualisationRam > g > g > g.nv-x.nv-axis > g > g:nth-child(2) > text")}
        serverrammax		        { $("#visualisationRam > g > g > g.nv-x.nv-axis > g > g:nth-child(3) > text")}

        clusterlatencymin		    { $("#visualisationLatency > g > g > g.nv-x.nv-axis > g > g:nth-child(2) > text")}
        clusterlatencymax		    { $("#visualisationLatency > g > g > g.nv-x.nv-axis > g > g:nth-child(3) > text")}

        clustertransactionmin	    { $("#visualisationTransaction > g > g > g.nv-x.nv-axis > g > g:nth-child(2) > text")}
        clustertransactionmax	    { $("#visualisationTransaction > g > g > g.nv-x.nv-axis > g > g:nth-child(3) > text")}

        //partition idle graph
        partitiongraphmin 		        { $("#visualisationPartitionIdleTime > g > g > g.nv-x.nv-axis > g > g:nth-child(2) > text")}
        partitiongraphmax		        { $("#visualisationPartitionIdleTime > g > g > g.nv-x.nv-axis > g > g:nth-child(3) > text")}
        
        //command log statistics graph
        commandLogStatisticsMin         { $("#visualisationCommandLog > g > g > g.nv-x.nv-axis > g > g:nth-child(2) > text") }
        commandLogStatisticsMax         { $("#visualisationCommandLog > g > g > g.nv-x.nv-axis > g > g:nth-child(3) > text") }
        

        //database replication graph
        databaseReplicationMin          { $("#visualizationDrReplicationRate > g > g > g.nv-x.nv-axis > g > g:nth-child(2) > text") }
        databaseReplicationMax          { $("#visualizationDrReplicationRate > g > g > g.nv-x.nv-axis > g > g:nth-child(3) > text") }

        partitionstatus			        { $("#visualisationPartitionIdleTime > g > g > g.nv-y.nv-axis > g > g:nth-child(1) > g:nth-child(2) > text")}
        localpartition			        { $("#chartPartitionIdleTime > div.legend > ul > li:nth-child(1)")}
        clusterwide			            { $("#chartPartitionIdleTime > div.legend > ul > li:nth-child(2)")}
        multipartition			        { $("#chartPartitionIdleTime > div.legend > ul > li:nth-child(3)")}

        storedProceduresMsg		        { $("#storeProcedureBody") }
        databaseTableMsg		        { $("#tablesBody") }

        header          		        { module Header }
        footer          		        { module Footer }


        //DR Section

        showHideDrBlock {$("#showHideDrBlock")}

        drSection {$("#drSection")}

        divDrReplication {$("#divDrReplication")}

        //DR Master Columns

        partitionID {$("#partitionID")}

        status {$("#status")}

        mbOnDisk  {$("#mbOnDisk")}

        replicaLatencyMs {$("#replicaLatencyMs")}

        replicaLatencyTrans {$("#replicaLatencyTrans")}

        ascendingDT		            { $(class:"sorting_asc") }
        descendingDT	            { $(class:"sorting_desc") }

        drMasterSection {$("#drMasterSection")}

        dbDrMode {$("#dbDrMode")}

<<<<<<< HEAD
        //Dr Replica Section

        drReplicaSection {$("#drReplicaSection")}

        replicaServer{$("#replicaServer")}
        replicaStatus{$("#replicaStatus")}
        replicationRate1 {$("#replicationRate1")}
        replicationRate5 {$("#replicationRate5")}

=======
>>>>>>> fab11da8
    }

    static at = {
        dbMonitorTab.displayed
        dbMonitorTab.attr('class') == 'active'
        // showHideGraph.displayed
        // showHideData.displayed
    }

    /**
     * Returns the count, as displayed (possibly in parentheses) in the
     * specified Navigator element; e.g., if "(3)" is displayed, then 3 is
     * returned (as an int).
     * <p>Note: if the specified Navigator element is not displayed on the
     * page, then -1 is returned; if the text in parentheses cannot be parsed
     * as an int, then -2 is returned.
     * @param nav - a Navigator specifying an element whose (parenthetical)
     * count is to be returned.
     * @return the displayed (parenthetical) count (or -1 if not shown, or
     * -2 if not parseable).
     */

    private int getCount(Navigator nav) {
        if (!nav.displayed) {
            return -1
        }
        String str = nav.text()
        try {
            return Integer.parseInt(str.replaceAll("[\\(\\)]", ""))
        } catch (NumberFormatException e) {
            System.err.println("Cannot parse '" + str + "' as an int.")
            e.printStackTrace()
            return -2
        }
    }

    /**
     * Returns the number of Active servers, as displayed in parentheses near
     * the top of the DB Monitor page; e.g., if "Active (3)" is displayed,
     * then 3 is returned (as an int).
     * <p>Note: if the Active server count is not displayed on the page, then
     * -1 is returned; if the text in parentheses cannot be parsed as an int,
     * then -2 is returned.
     * @return the number of Active servers, as shown on the page (or -1 if
     * not shown, or -2 if not parseable).
     */
    def int getActive() {
        return getCount(activeCount)
    }

    /**
     * Returns the number of Missing servers, as displayed in parentheses near
     * the top of the DB Monitor page; e.g., if "Missing (1)" is displayed,
     * then 1 is returned (as an int).
     * <p>Note: if the Missing server count is not displayed on the page, then
     * -1 is returned; if the text in parentheses cannot be parsed as an int,
     * then -2 is returned.
     * @return the number of Missing servers, as shown on the page (or -1 if
     * not shown, or -2 if not parseable).
     */
    def int getMissing() {
        return getCount(missingCount)
    }

    /**
     * Returns the number of server Alerts, as displayed in parentheses near
     * the top of the DB Monitor page; e.g., if "Alert (2)" is displayed,
     * then 2 is returned (as an int).
     * <p>Note: if the server Alert count is not displayed on the page, then
     * -1 is returned; if the text in parentheses cannot be parsed as an int,
     * then -2 is returned.
     * @return the number of server Alerts, as shown on the page (or -1 if
     * not shown, or -2 if not parseable).
     */
    def int getAlert() {
        return getCount(alertCount)
    }

    /**
     * Returns the number of Joining servers, as displayed in parentheses near
     * the top of the DB Monitor page; e.g., if "Joining (0)" is displayed,
     * then 0 is returned (as an int).
     * <p>Note: if the Joining server count is not displayed on the page, then
     * -1 is returned; if the text in parentheses cannot be parsed as an int,
     * then -2 is returned.
     * @return the number of Joining servers, as shown on the page (or -1 if
     * not shown, or -2 if not parseable).
     */
    def int getJoining() {
        return getCount(joiningCount)
    }

    /**
     * Returns true if the Server list is currently open (displayed).
     * @return true if the Server list is currently open (displayed).
     */
    def boolean isServerListOpen() {
        return serverList.displayed
    }

    /**
     * Opens the Server list, by clicking on the "Server" button (if it's not
     * open already).
     */
    def boolean openServerList() {
        clickToDisplay(serverButton, serverList)
        waitFor { servName.last().displayed }
        waitFor { servMemory.last().displayed }
        return true
    }

    def boolean isDrSectionOpen(){
        return divDrReplication.displayed
    }

    /**
     * Closes the Server list, by clicking on the "Server" button (if it's not
     * closed already).
     */
    def boolean closeServerList() {
        clickToNotDisplay(serverButton, serverList)
        waitFor { !servName.first().displayed }
        waitFor { !servMemory.first().displayed }
        return true
    }

    /**
     * Returns the Server Names, as displayed on the Server list of the DB
     * Monitor page after clicking the "Server" button.
     * <p>Note: as a side effect, opens (if needed) and then closes the Server
     * Name list, by clicking the "Server" button.
     * @return the list of Server Names.
     */
    def List<String> getServerNames() {
        def names = []
        openServerList()
        servName.each { names.add(it.text()) }
        closeServerList()
        return names
    }

    /**
     * Returns the Memory Usage percentages, as displayed on the Server list
     * of the DB Monitor page after clicking the "Server" button - as Strings,
     * including the % signs.
     * <p>Note: as a side effect, opens (if needed) and then closes the Server
     * Name list, by clicking the "Server" button.
     * @return the list of Memory Usages (as Strings).
     */
    def List<String> getMemoryUsages() {
        def memUsages = []
        openServerList()
        servMemory.each { memUsages.add(it.text()) }
        closeServerList()
        return memUsages
    }

    /**
     * Returns the Memory Usage percentages, as displayed on the Server list
     * of the DB Monitor page after clicking the "Server" button - as Floats,
     * without the % signs.
     * <p>Note: as a side effect, opens (if needed) and then closes the Server
     * Name list, by clicking the "Server" button.
     * @return the list of Memory Usages (as Floats).
     */
    def List<Float> getMemoryUsagePercents() {
        def percents = []
        getMemoryUsages().each { percents.add(Float.parseFloat(it.replace("%", ""))) }
        return percents
    }

    /**
     * Returns the Memory Usage percentage of the specified server, as
     * displayed on the Server list of the DB Monitor page after clicking
     * the "Server" button - as a String, including the % sign.
     * <p>Note: as a side effect, opens (if needed) and then closes the Server
     * Name list, by clicking the "Server" button.
     * @param serverName - the name of the server whose Memory Usage is wanted.
     * @return the specified Memory Usage percentage (as String).
     */
    def String getMemoryUsage(String serverName) {
        openServerList()
        waitFor { servName.filter(text: serverName).next('.memory-status').displayed }
        String text = servName.filter(text: serverName).next('.memory-status').text()
        closeServerList()
        return text
    }

    /**
     * Returns the Memory Usage percentage of the specified server, as
     * displayed on the Server list of the DB Monitor page after clicking
     * the "Server" button - as a float, without the % signs.
     * <p>Note: as a side effect, opens (if needed) and then closes the Server
     * Name list, by clicking the "Server" button.
     * @param serverName - the name of the server whose Memory Usage is wanted.
     * @return the specified Memory Usage percentage (as float).
     */
    def float getMemoryUsagePercent(String serverName) {
        return Float.parseFloat(getMemoryUsage(serverName).replace("%", ""))
    }

    /**
     * Returns true if the "Graph" area (containing up to four graphs) is
     * currently open (displayed).
     * @return true if the "Graph" area is currently open.
     */
    def boolean isGraphAreaOpen() {
        return graphsArea.displayed
    }

    /**
     * Opens the "Graph" area (containing up to four graphs), by clicking on
     * "Show/Hide Graph" (if it's not open already).
     */
    def boolean openGraphArea() {
        clickToDisplay(showHideGraph, graphsArea)
        return true
    }

    /**
     * Closes the "Graph" area (containing up to four graphs), by clicking on
     * "Show/Hide Graph" (if it's not closed already).
     */
    def boolean closeGraphArea() {
        clickToNotDisplay(showHideGraph, graphsArea)
        return true
    }



    /**
     * Returns true if the "Data" area (containing Stored Procedures and
     * Database Tables info) is currently open (displayed).
     * @return true if the "Data" area is currently open.
     */
    def boolean isDataAreaOpen() {
        return dataArea.displayed
    }

    def boolean isDrAreaOpen() {
        return drSection.displayed
    }


    def boolean isDrMasterSectionOpen() {
        return drMasterSection.displayed
    }

    def boolean isDrReplicaSectionOpen() {
        return drReplicaSection.displayed
    }



    /**
     * Opens the "Data" area (containing Stored Procedures and Database Tables
     * info), by clicking on "Show/Hide Data" (if it's not open already).
     */
    def boolean openDataArea() {
        clickToDisplay(showHideData, dataArea)
        return true
    }

    def boolean openDrArea(){
        clickToDisplay(showHideDrBlock, drSection)
        return true
    }

    /**
     * Closes the "Data" area (containing Stored Procedures and Database Tables
     * info), by clicking on "Show/Hide Data" (if it's not closed already).
     */
    def boolean closeDataArea() {
        clickToNotDisplay(showHideData, dataArea)
        return true
    }


    def boolean closeDrArea() {
        clickToNotDisplay(showHideDrBlock, drSection)
        return true
    }


    /**
     *	Edits from here
     */

    /**
     * Check if preference button is displayed
     */
    def boolean displayPreferenceDisplayed() {
        return displayPreference.displayed
    }

    /**
     * Check if graph view button is displayed
     */
    def boolean graphViewDisplayed() {
        return graphView.displayed
    }

    /**
     * Check if Title of Preferences is displayed
     */
    def boolean preferencesTitleDisplayed() {
        return preferencesTitle.displayed
    }

    /**
     * Check if Save button of Preferences is displayed
     */
    def boolean savePreferencesBtnDisplayed() {
        return savePreferencesBtn.displayed
    }

    /**
     * Check if Popup Close is displayed
     */
    def boolean popupCloseDisplayed() {
        return popupClose.displayed
    }

    /**
     * Check if Server CPU is displayed
     */
    def boolean serverCpuDisplayed() {
        return serverCpu.displayed
    }

    /**
     * Check if Server RAM is displayed
     */
    def boolean serverRamDisplayed() {
        return serverRam.displayed
    }

    /**
     * Check if Cluster Latency is displayed
     */
    def boolean clusterLatencyDisplayed() {
        return clusterLatency.displayed
    }

    /**
     * Check if Cluster Transactions is displayed
     */
    def boolean clusterTransactionsDisplayed() {
        return clusterTransactions.displayed
    }

    /**
     * Check if Partition Idle Time is displayed
     */
    def boolean partitionIdleTimeDisplayed() {
        return partitionIdleTime.displayed
    }
    
    // edits
    /**
     * Check if Partition Idle Time is displayed
     */
    def boolean commandLogStatisticsDisplayed() {
        return commandLogStatistics.displayed
    }
    
    /**
     * Check if Partition Idle Time is displayed
     */
    def boolean databaseReplicationDisplayed() {
        return databaseReplication.displayed
    }
    

    /**
     * Check if Stored Procedures is displayed
     */
    def boolean storedProceduresDisplayed() {
        return storedProcedures.displayed
    }

    /**
     * Check if Data Tables is displayed
     */
    def boolean dataTablesDisplayed() {
        return dataTables.displayed
    }

    /*
     *	Returns true if Checkbox for Server CPU in preferences
     */
    def boolean serverCpuCheckboxDisplayed() {
        return serverCpuCheckbox.displayed
    }

    /*
     *	Returns true if Checkbox for Server RAM in preferences
     */
    def boolean serverRamCheckboxDisplayed() {
        return serverRamCheckbox.displayed
    }

    /*
     *	Returns true if Checkbox for Cluster Latency in preferences
     */
    def boolean clusterLatencyCheckboxDisplayed() {
        return clusterLatencyCheckbox.displayed
    }

    /*
     *	Returns true if Checkbox for Cluster Transactions in preferences
     */
    def boolean clusterTransactionsCheckboxDisplayed() {
        return clusterTransactionsCheckbox.displayed
    }

    /*
     *	Returns true if Checkbox for Partition Idle Time in preferences
     */
    def boolean partitionIdleTimeCheckboxDisplayed() {
        return partitionIdleTimeCheckbox.displayed
    }

    // edits
    /*
     *	Returns true if Checkbox for Command Log Statistics in preferences
     */
    def boolean commandLogStatisticsCheckBoxDisplayed() {
        return commandLogStatisticsCheckBox.displayed
    }

    /*
     *	Returns true if Checkbox for Database Replication in preferences
     */
    def boolean databaseReplicationCheckBoxDisplayed() {
        return databaseReplicationCheckBox.displayed
    }
    
    
    /*
     *	Returns true if Checkbox for Stored Procedures in preferences
     */
    def boolean storedProceduresCheckboxDisplayed() {
        return storedProceduresCheckbox.displayed
    }

    /*
     *	Returns true if Checkbox for Data Tables in preferences
     */
    def boolean dataTablesCheckboxDisplayed() {
        return dataTablesCheckbox.displayed
    }

    /*
     *	Returns true if display preferences is clicked
     */
    def boolean openDisplayPreference() {
        displayPreference.click()
    }

    /*
     *	Returns true if save button of preferences is clicked
     */
    def boolean savePreferences() {
        savePreferencesBtn.click()
    }

    /*
     *	Returns true if close popup button is clicked
     */
    def boolean closePreferences() {
        popupClose.click()
    }

    /*
     *	Click the check in Server CPU Checkbox
     */
    def boolean serverCpuCheckboxClick() {
        serverCpuCheckbox.click()
    }

    /*
     *	Click the check in Server RAM Checkbox
     */
    def boolean serverRamCheckboxClick() {
        serverRamCheckbox.click()
    }

    /*
     *	Click the check in Cluster Latency Checkbox
     */
    def boolean clusterLatencyCheckboxClick() {
        clusterLatencyCheckbox.click()
    }

    /*
     *	Click the check in Cluster Transactions Checkbox
     */
    def boolean clusterTransactionsCheckboxClick() {
        clusterTransactionsCheckbox.click()
    }

    /*
     *	Click the check in Partition Idle Time Checkbox
     */
    def boolean partitionIdleTimeCheckboxClick() {
        partitionIdleTimeCheckbox.click()
    }
    
    //edits
    /*
     *	Click the check in Command Log Statistics Checkbox
     */
    def boolean commandLogStatisticsCheckboxClick() {
        commandLogStatisticsCheckbox.click()
    }
    
    /*
     *	Click the check in Database Replication Checkbox
     */
    def boolean databaseReplicationCheckboxClick() {
        databaseReplicationCheckbox.click()
    }

    /*
     *	Click the check in Stored Procedures Checkbox
     */
    def boolean storedProceduresCheckboxClick() {
        storedProceduresCheckbox.click()
    }

    /*
     *	Click the check in Data Tables Checkbox
     */
    def boolean dataTablesCheckboxClick() {
        dataTablesCheckbox.click()
    }

    def boolean chooseGraphView( String choice ) {
        graphView.value(choice)
    }

    def int changeToMinute( String string ) {
        String minute = string.substring(3, string.length()-3)
        int minuteInt = Integer.parseInt(minute)
        return minuteInt
    }

    def int changeToHour(String string) {
        String hour = string.substring(0, string.length()-6)
        int hourInt = Integer.parseInt(hour)
        return hourInt
    }

    def int changeToDate(String string) {
        String date = string.substring(0, 2)
        int dateInt = Integer.parseInt(date)
        return dateInt
    }
    
    def String changeToMonth(String string) {
        String date = string.substring(3, string.length()-9)
        return date
    }
    /*
     * click SQL Query to go to SqlQueryPage
     */
    def boolean gotoSqlQuery() {
        header.tabSQLQuery.click()
    }

    /*
     * get query to create a table
     */
    def String getQueryToCreateTable() {
        BufferedReader br = new BufferedReader(new FileReader("src/resources/sqlQueryDbMonitor.txt"));
        String line;
        String query = ""

        while((line = br.readLine()) != "#create") {
        }

        while ((line = br.readLine()) != "#delete") {
            // process the line.
            query = query + line + "\n"
        }

        return query
    }

    /*
 * get query to delete a table
 */
    def String getQueryToDeleteTable() {
        BufferedReader br = new BufferedReader(new FileReader("src/resources/sqlQueryDbMonitor.txt"));
        String line;
        String query = ""

        while((line = br.readLine()) != "#delete") {
        }

        while ((line = br.readLine()) != "#name") {
            // process the line.
            query = query + line + "\n"
        }

        return query
    }

    /*
     * get tablename that is created and deleted
     */
    def String getTablename() {
        BufferedReader br = new BufferedReader(new FileReader("src/resources/sqlQueryDbMonitor.txt"));
        String line;
        String query = ""

        while((line = br.readLine()) != "#name") {
        }

        while ((line = br.readLine()) != null) {
            query = query + line + "\n"
        }

        return query
    }


    //server search

    def String getValidPath() {
        BufferedReader br = new BufferedReader(new FileReader("src/resources/serversearch.txt"))
        String validPath

        while((validPath = br.readLine()) != "#servername") {
        }

        validPath = br.readLine()

        return validPath
    }

    def String getInvalidPath() {
        BufferedReader br = new BufferedReader(new FileReader("src/resources/serversearch.txt"))
        String invalidPath

        while((invalidPath = br.readLine()) != "#invalidservername") {
        }

        invalidPath = br.readLine()

        return invalidPath
    }

    def String getEmptyPath() {
        return ""
    }

    /*
     *	search the tablename in Database Tables
     */
    def boolean searchDatabaseTable(String tablename) {
        filterDatabaseTable.value(tablename)
    }

    /*
     *	return true if table is in ascending order
     *  to check ascending order, check the class "sorttable_sorted" displayed
     */
    def boolean tableInAscendingOrder() {
        if ( ascending.displayed )
            return true
        else
            return false
    }

    /*
     *	return true if table is in ascending order
     *  to check ascending order, check the class "sorttable_sorted" displayed
     */
    def boolean tableInDescendingOrder() {
        if ( descending.displayed )
            return true
        else
            return falsez
    }

    /*
    *	return true if table is in ascending order
    *  to check ascending order, check the class "sorting_asc" displayed
    */
    def boolean tableInAscendingOrderDT() {
        if ( ascendingDT.displayed )
            return true
        else
            return false
    }

    /*
     *	return true if table is in descending order
     *  to check descending order, check the class "sorting_desc" displayed
     */
    def boolean tableInDescendingOrderDT() {
        if ( descendingDT.displayed )
            return true
        else
            return false
    }

    /*
     *	click the table column in database table
     */
    def boolean clickTable() {
        table.click()
    }

    /*
     *	click the row count column in database table
     */
    def boolean clickRowcount() {
        rowcount.click()
    }

    /*
     *	click the max rows column in database table
     */
    def boolean clickMaxRows() {
        maxrows.click()
    }

    /*
     *	click the partitionID column in database table
     */
    def boolean clickPartitionID() {
        partitionID.click()
    }

    /*
     *	click the status column in DR MAster table
     */
    def boolean clickStatus() {
        status.click()
    }

    /*
     *	click the status column in DR MAster table
     */
    def boolean clickMbOnDisk() {
        mbOnDisk.click()
    }

    /*
     *	click the replicaLatencyMs column in DR MAster table
     */
    def boolean clickReplicaLatencyMs() {
        replicaLatencyMs.click()
    }

    /*
     *	click the replicaLatencyTrans column in DR MAster table
     */
    def boolean clickReplicaLatencyTrans() {
        replicaLatencyTrans.click()
    }

    /*
     *	click the server column in DR Replica table
     */
    def boolean clickReplicaServer() {
        replicaServer.click()
    }

    /*
     *	click the status column in DR Replica table
     */
    def boolean clickReplicaStatus() {
        replicaStatus.click()
    }

    /*
     *	click the status column in Replication Rate 1min table
     */
    def boolean clickReplicationRate1() {
        replicationRate1.click()
    }

    /*
     *	click the status column in Replication Rate 5 min table
     */
    def boolean clickReplicationRate5() {
        replicationRate5.click()
    }



    /*
     *	click the min rows column in database table
     */
    def boolean clickMinRows() {
        minrows.click()
    }

    /*
     *	click the avg rows column in database table
     */
    def boolean clickAvgRows() {
        avgrows.click()
    }

    /*
     *	click the type column in database table
     */
    def boolean clickTabletype() {
        tabletype.click()
    }

    // for stored procedure

    /*
     *	return true if stored procedures table is displayed
     */
    def boolean storedProceduresTableDisplayed() {
        waitFor		{ storedProcedures.displayed }
    }

    /*
     *	return true if data in stored procedures table is displayed
     */
    def boolean storedProceduresDataDisplayed() {
        waitFor(20)	{ storedProceduresNodataMsg.displayed }
    }

    /*
     *	return true if stored procedures table is displayed
     */
    def boolean databaseTableDisplayed() {
        waitFor		{ dataTables.displayed }
    }

    /*
     *	return true if data in stored procedures table is displayed
     */
    def boolean sdatabaseTableDisplayed() {
        waitFor(20)	{ databasetableNoDataMsg.displayed }
    }

    // for ascending descending in the stored procedures

    /*
     *	click the stored procedure in database table
     */
    def boolean clickStoredProcedure() {
        storedProcedure.click()
    }

    /*
     *	click the row count column in database table
     */
    def boolean clickInvocations() {
        invocations.click()
    }

    /*
     *	click the max rows column in database table
     */
    def boolean clickMinLatency() {
        minLatency.click()
    }

    /*
     *	click the min rows column in database table
     */
    def boolean clickMaxLatency() {
        maxLatency.click()
    }

    /*
     *	 click the avg rows column in database table
     */
    def boolean clickAvgLatency() {
        avgLatency.click()
    }

    /*
     *	click the type column in database table
     */
    def boolean clickTimeOfExecution() {
        timeOfExecution.click()
    }

    /*
	 *	set value in alert threshold and save
	 */
    def boolean setAlertThreshold(int threshold) {
        serverButton.click()

        if (threshold < 0 && threshold >100) {
            println("the set value for threshold is not valid")
            return false
        }

        waitFor		{ alertThreshold.displayed }
        waitFor		{ saveThreshold.displayed }

        alertThreshold.value(threshold)
        saveThreshold.click()
    }
    
    /*
     *
     */
    def String compareTime(String stringTwo, String stringOne) {
        int hourOne = changeToHour(stringOne)
        int hourTwo = changeToHour(stringTwo)
        int minuteOne = changeToMinute(stringOne)
        int minuteTwo = changeToMinute(stringTwo)
        
        String result = ""
        
        if(hourTwo-hourOne == 0) {
            result = "seconds"
        }
        else {
            if((minuteOne - minuteTwo) > 20 ) {
                result = "seconds"
            }
            else {
                result = "minutes"
            }
        }
        
        return result
    }
}<|MERGE_RESOLUTION|>--- conflicted
+++ resolved
@@ -204,7 +204,7 @@
 
         dbDrMode {$("#dbDrMode")}
 
-<<<<<<< HEAD
+
         //Dr Replica Section
 
         drReplicaSection {$("#drReplicaSection")}
@@ -214,8 +214,6 @@
         replicationRate1 {$("#replicationRate1")}
         replicationRate5 {$("#replicationRate5")}
 
-=======
->>>>>>> fab11da8
     }
 
     static at = {
