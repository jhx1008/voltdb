/* This file is part of VoltDB.
 * Copyright (C) 2008-2012 VoltDB Inc.
 *
 * Permission is hereby granted, free of charge, to any person obtaining
 * a copy of this software and associated documentation files (the
 * "Software"), to deal in the Software without restriction, including
 * without limitation the rights to use, copy, modify, merge, publish,
 * distribute, sublicense, and/or sell copies of the Software, and to
 * permit persons to whom the Software is furnished to do so, subject to
 * the following conditions:
 *
 * The above copyright notice and this permission notice shall be
 * included in all copies or substantial portions of the Software.
 *
 * THE SOFTWARE IS PROVIDED "AS IS", WITHOUT WARRANTY OF ANY KIND,
 * EXPRESS OR IMPLIED, INCLUDING BUT NOT LIMITED TO THE WARRANTIES OF
 * MERCHANTABILITY, FITNESS FOR A PARTICULAR PURPOSE AND NONINFRINGEMENT.
 * IN NO EVENT SHALL THE AUTHORS BE LIABLE FOR ANY CLAIM, DAMAGES OR
 * OTHER LIABILITY, WHETHER IN AN ACTION OF CONTRACT, TORT OR OTHERWISE,
 * ARISING FROM, OUT OF OR IN CONNECTION WITH THE SOFTWARE OR THE USE OR
 * OTHER DEALINGS IN THE SOFTWARE.
 */

package org.voltdb;

import static org.junit.Assert.assertEquals;
import static org.junit.Assert.assertFalse;
import static org.junit.Assert.assertNotNull;
import static org.junit.Assert.assertNull;
import static org.junit.Assert.assertTrue;
import static org.mockito.Matchers.any;
import static org.mockito.Matchers.anyBoolean;
import static org.mockito.Matchers.anyInt;
import static org.mockito.Matchers.anyLong;
import static org.mockito.Matchers.anyObject;
import static org.mockito.Matchers.anyString;
import static org.mockito.Matchers.eq;
import static org.mockito.Mockito.doReturn;
import static org.mockito.Mockito.mock;
import static org.mockito.Mockito.reset;
import static org.mockito.Mockito.spy;
import static org.mockito.Mockito.verify;
import static org.mockito.Mockito.when;

import java.io.File;
import java.io.IOException;
import java.nio.ByteBuffer;
import java.util.Arrays;
import java.util.List;

import org.apache.zookeeper_voltpatches.ZooKeeper;
import org.junit.After;
import org.junit.Before;
import org.junit.BeforeClass;
import org.junit.Test;
import org.mockito.ArgumentCaptor;
import org.voltcore.messaging.HostMessenger;
import org.voltcore.messaging.LocalObjectMessage;
import org.voltcore.messaging.Mailbox;
import org.voltcore.network.Connection;
import org.voltcore.network.VoltNetworkPool;
import org.voltdb.ClientInterface.ClientInputHandler;
import org.voltdb.VoltDB.Configuration;
import org.voltdb.VoltTable.ColumnInfo;
import org.voltdb.catalog.Catalog;
import org.voltdb.client.ClientResponse;
import org.voltdb.compiler.AdHocPlannedStmtBatch;
import org.voltdb.compiler.AdHocPlannerWork;
import org.voltdb.compiler.CatalogChangeResult;
import org.voltdb.compiler.CatalogChangeWork;
import org.voltdb.compiler.VoltProjectBuilder;
import org.voltdb.dtxn.MailboxPublisher;
import org.voltdb.dtxn.TransactionInitiator;
import org.voltdb.messaging.FastSerializer;
import org.voltdb.utils.CatalogUtil;
import org.voltdb.utils.Encoder;

public class TestClientInterface {
    // mocked objects that CI requires
    private VoltDBInterface m_volt;
    private StatsAgent m_statsAgent;
    private HostMessenger m_messenger;
    private TransactionInitiator m_initiator;
    private ClientInputHandler m_handler;

    // real context
    private static CatalogContext m_context = null;

    // real CI, but spied on using mockito
    private static ClientInterface m_ci = null;
    // the mailbox in CI
    private static Mailbox m_mb = null;

    private static int[] m_allPartitions = new int[] {0, 1, 2};

    @BeforeClass
    public static void setUpOnce() throws Exception {
        buildCatalog();

    }

    @Before
    public void setUp() throws Exception {
        // Set up CI with the mock objects.
        m_volt = mock(VoltDBInterface.class);
        m_statsAgent = mock(StatsAgent.class);
        m_messenger = mock(HostMessenger.class);
        m_initiator = mock(TransactionInitiator.class);
        m_handler = mock(ClientInputHandler.class);

        /*
         * Setup the mock objects so that they return expected objects in CI
         * construction
         */
        VoltDB.replaceVoltDBInstanceForTest(m_volt);
        doReturn(m_statsAgent).when(m_volt).getStatsAgent();
        doReturn(mock(SnapshotCompletionMonitor.class)).when(m_volt).getSnapshotCompletionMonitor();
        doReturn(m_messenger).when(m_volt).getHostMessenger();
        doReturn(mock(VoltNetworkPool.class)).when(m_messenger).getNetwork();
        doReturn(mock(ZooKeeper.class)).when(m_messenger).getZK();
        doReturn(mock(Configuration.class)).when(m_volt).getConfig();
        doReturn(32L).when(m_messenger).getHSIdForLocalSite(HostMessenger.ASYNC_COMPILER_SITE_ID);
        doReturn(mock(MailboxPublisher.class)).when(m_volt).getMailboxPublisher();
        m_ci = spy(new ClientInterface(VoltDB.DEFAULT_PORT, VoltDB.DEFAULT_ADMIN_PORT,
                                       m_context, m_messenger, ReplicationRole.NONE, m_initiator, m_allPartitions));

        m_mb = m_ci.m_mailbox;
    }

    private static void buildCatalog() throws IOException {
        // build a real catalog
        File cat = File.createTempFile("temp-log-reinitiator", "catalog");
        cat.deleteOnExit();

        VoltProjectBuilder builder = new VoltProjectBuilder();
        String schema = "create table A (i integer not null, primary key (i));";
        builder.addLiteralSchema(schema);
        builder.addPartitionInfo("A", "i");
        builder.addStmtProcedure("hello", "select * from A where i = ?", "A.i: 0");

        if (!builder.compile(cat.getAbsolutePath())) {
            throw new IOException();
        }

        byte[] bytes = CatalogUtil.toBytes(cat);
        String serializedCat = CatalogUtil.loadCatalogFromJar(bytes, null);
        assertNotNull(serializedCat);
        Catalog catalog = new Catalog();
        catalog.execute(serializedCat);

        String deploymentPath = builder.getPathToDeployment();
        CatalogUtil.compileDeploymentAndGetCRC(catalog, deploymentPath, true);

        m_context = new CatalogContext(0, catalog, bytes, 0, 0, 0);
        TheHashinator.initialize(3);
    }

    @After
    public void tearDown() {
        reset(m_messenger);
        reset(m_initiator);
        reset(m_handler);
    }

    private static ByteBuffer createMsg(String name, final Object...params) throws IOException {
        return createMsg(null, name, params);
    }

    /**
     * Create a VoltMessage that can be fed into CI's handleRead() method.
     * @param origTxnId The original txnId if it's a replicated transaction
     * @param name The procedure name
     * @param params Procedure parameters
     * @return
     * @throws IOException
     */
    private static ByteBuffer createMsg(Long origTxnId, String name,
                                        final Object...params) throws IOException {
        FastSerializer fs = new FastSerializer();
        StoredProcedureInvocation proc = new StoredProcedureInvocation();
        proc.setProcName(name);
        if (origTxnId != null)
            proc.setOriginalTxnId(origTxnId);
        proc.setParams(params);
        fs.writeObject(proc);
        return fs.getBuffer();
    }

    /**
     * Pass the VoltMessage to CI's handleRead() and inspect if the expected
     * parameters are passed to the initiator's createTranction() method. This
     * is a convenient method if the caller expects the result of handling this
     * message is to create a new transaction.
     *
     * @param msg
     * @param procName
     * @param partitionParam null if it's a multi-part txn
     * @param isAdmin
     * @param isReadonly
     * @param isSinglePart
     * @param isEverySite
     * @return StoredProcedureInvocation object passed to createTransaction()
     * @throws IOException
     */
    private StoredProcedureInvocation readAndCheck(ByteBuffer msg, String procName, Object partitionParam,
                                                   boolean isAdmin, boolean isReadonly, boolean isSinglePart,
                                                   boolean isEverySite) throws IOException {
        when(m_initiator.createTransaction(anyLong(), anyString(), anyBoolean(),
                                           any(StoredProcedureInvocation.class),
                                           anyBoolean(), anyBoolean(), anyBoolean(),
                                           any(int[].class), anyInt(), anyObject(),
                                           anyInt(), anyLong(), anyBoolean())).thenReturn(true);

        ClientResponseImpl resp = m_ci.handleRead(msg, m_handler, null);
        assertNull(resp);

        ArgumentCaptor<Boolean> boolCaptor = ArgumentCaptor.forClass(Boolean.class);
        ArgumentCaptor<StoredProcedureInvocation> invocationCaptor =
                ArgumentCaptor.forClass(StoredProcedureInvocation.class);
        ArgumentCaptor<int[]> partitionCaptor = ArgumentCaptor.forClass(int[].class);
        verify(m_initiator).createTransaction(anyLong(), anyString(), boolCaptor.capture(),
                                              invocationCaptor.capture(),
                                              boolCaptor.capture(), boolCaptor.capture(),
                                              boolCaptor.capture(),
                                              partitionCaptor.capture(),
                                              anyInt(), anyObject(), anyInt(), anyLong(),
                                              boolCaptor.capture());
        List<Boolean> boolValues = boolCaptor.getAllValues();
        assertEquals(isAdmin, boolValues.get(0)); // is admin
        assertEquals(isReadonly, boolValues.get(1)); // readonly
        assertEquals(isSinglePart, boolValues.get(2)); // single-part
        assertEquals(isEverySite, boolValues.get(3)); // every site
        assertEquals(procName, invocationCaptor.getValue().getProcName());
        if (isSinglePart) {
            int expected = TheHashinator.hashToPartition(partitionParam);
            assertEquals(1, partitionCaptor.getValue().length);
            assertEquals(expected, partitionCaptor.getValue()[0]);
        } else {
            assertEquals(m_allPartitions, partitionCaptor.getValue());
        }
        return invocationCaptor.getValue();
    }

    @Test
    public void testAdHoc() throws IOException {
        ByteBuffer msg = createMsg("@AdHoc", "select * from a");
        ClientResponseImpl resp = m_ci.handleRead(msg, m_handler, null);
        assertNull(resp);
        ArgumentCaptor<LocalObjectMessage> captor = ArgumentCaptor.forClass(LocalObjectMessage.class);
        verify(m_messenger).send(eq(32L), captor.capture());
        assertTrue(captor.getValue().payload instanceof AdHocPlannerWork);
        assertTrue(captor.getValue().payload.toString().contains("partition param: null"));

        // single-part adhoc
        reset(m_messenger);
        msg = createMsg("@AdHoc", "select * from a where i = 3", 3);
        resp = m_ci.handleRead(msg, m_handler, null);
        assertNull(resp);
        verify(m_messenger).send(eq(32L), captor.capture());
        assertTrue(captor.getValue().payload instanceof AdHocPlannerWork);
        assertTrue(captor.getValue().payload.toString().contains("partition param: 3"));
    }

    /**
     * Fake an adhoc compiler result and return it to the CI, see if CI
     * initiates the txn.
     */
    @Test
    public void testFinishedAdHocPlanning() throws Exception {
        when(m_initiator.createTransaction(anyLong(), anyString(), anyBoolean(),
                                           any(StoredProcedureInvocation.class),
                                           anyBoolean(), anyBoolean(), anyBoolean(),
                                           any(int[].class), anyInt(), anyObject(),
                                           anyInt(), anyLong(), anyBoolean())).thenReturn(true);

        // Need a batch and a statement
        AdHocPlannedStmtBatch plannedStmtBatch = new AdHocPlannedStmtBatch(
                "select * from a", null, 0, 0, 0, "localhost", false, null);
        plannedStmtBatch.addStatement("select * from a", null, null, false, false, null);
<<<<<<< HEAD
        m_mb.deliver(new LocalObjectMessage(plannedStmtBatch));
        m_ci.checkForFinishedCompilerWork();
=======
        m_ci.processFinishedCompilerWork(plannedStmtBatch).run();
>>>>>>> 9987209c

        ArgumentCaptor<Boolean> boolCaptor = ArgumentCaptor.forClass(Boolean.class);
        ArgumentCaptor<StoredProcedureInvocation> invocationCaptor =
                ArgumentCaptor.forClass(StoredProcedureInvocation.class);
        verify(m_initiator).createTransaction(anyLong(), anyString(), boolCaptor.capture(),
                                              invocationCaptor.capture(),
                                              boolCaptor.capture(), boolCaptor.capture(),
                                              boolCaptor.capture(),
                                              any(int[].class), anyInt(),
                                              anyObject(), anyInt(), anyLong(),
                                              boolCaptor.capture());
        List<Boolean> boolValues = boolCaptor.getAllValues();
        assertFalse(boolValues.get(0)); // is admin
        assertTrue(boolValues.get(1));  // readonly
        assertFalse(boolValues.get(2)); // single-part
        assertFalse(boolValues.get(3)); // every site
        assertEquals("@AdHoc_RO_MP", invocationCaptor.getValue().getProcName());
        String[] sqlStatements = (String[]) invocationCaptor.getValue().getParameterAtIndex(2);
        assertNotNull(sqlStatements);
        assertEquals(1, sqlStatements.length);
        assertEquals("select * from a", sqlStatements[0]);
    }

    @Test
    public void testUpdateCatalog() throws IOException {
        String catalogHex = Encoder.hexEncode("blah");
        ByteBuffer msg = createMsg("@UpdateApplicationCatalog", catalogHex, "blah");
        ClientResponseImpl resp = m_ci.handleRead(msg, m_handler, null);
        assertNull(resp);
        ArgumentCaptor<LocalObjectMessage> captor = ArgumentCaptor.forClass(LocalObjectMessage.class);
        verify(m_messenger).send(eq(32L), // A fixed number set in setUpOnce()
                                 captor.capture());
        assertTrue(captor.getValue().payload instanceof CatalogChangeWork);
    }

    @Test
    public void testNegativeUpdateCatalog() throws IOException {
        ByteBuffer msg = createMsg("@UpdateApplicationCatalog", new Integer(1), new Long(0));
        ClientResponseImpl resp = m_ci.handleRead(msg, m_handler, null);
        // expect an error response from handleRead.
        assertNotNull(resp);
        assertTrue(resp.getStatus() != 0);
    }


    /**
     * Fake a catalog diff compiler result and send it back to the CI, see if CI
     * initiates a new txn.
     */
    @Test
    public void testFinishedCatalogDiffing() {
        when(m_initiator.createTransaction(anyLong(), anyString(), anyBoolean(),
                                           any(StoredProcedureInvocation.class),
                                           anyBoolean(), anyBoolean(), anyBoolean(),
                                           any(int[].class), anyInt(), anyObject(),
                                           anyInt(), anyLong(), anyBoolean())).thenReturn(true);

        CatalogChangeResult catalogResult = new CatalogChangeResult();
        catalogResult.clientData = null;
        catalogResult.clientHandle = 0;
        catalogResult.connectionId = 0;
        catalogResult.adminConnection = false;
        catalogResult.hostname = "localhost";
        // catalog change specific boiler plate
        catalogResult.catalogBytes = "blah".getBytes();
        catalogResult.deploymentString = "blah";
        catalogResult.deploymentCRC = 1234l;
        catalogResult.expectedCatalogVersion = 3;
        catalogResult.encodedDiffCommands = "diff";
        m_ci.processFinishedCompilerWork(catalogResult).run();

        ArgumentCaptor<Boolean> boolCaptor = ArgumentCaptor.forClass(Boolean.class);
        ArgumentCaptor<StoredProcedureInvocation> invocationCaptor =
                ArgumentCaptor.forClass(StoredProcedureInvocation.class);
        verify(m_initiator).createTransaction(anyLong(), anyString(), boolCaptor.capture(),
                                              invocationCaptor.capture(),
                                              boolCaptor.capture(), boolCaptor.capture(),
                                              boolCaptor.capture(),
                                              any(int[].class),
                                              anyInt(), anyObject(), anyInt(), anyLong(),
                                              boolCaptor.capture());
        List<Boolean> boolValues = boolCaptor.getAllValues();
        assertFalse(boolValues.get(0)); // is admin
        assertFalse(boolValues.get(1)); // readonly
        assertTrue(boolValues.get(2)); // single-part
        assertTrue(boolValues.get(3)); // every site
        assertEquals("@UpdateApplicationCatalog", invocationCaptor.getValue().getProcName());
        assertEquals("diff", invocationCaptor.getValue().getParameterAtIndex(0));
        assertTrue(Arrays.equals("blah".getBytes(), (byte[]) invocationCaptor.getValue().getParameterAtIndex(1)));
        assertEquals(3, invocationCaptor.getValue().getParameterAtIndex(2));
        assertEquals("blah", invocationCaptor.getValue().getParameterAtIndex(3));
        assertEquals(1234l, invocationCaptor.getValue().getParameterAtIndex(4));
    }

    @Test
    public void testUserProc() throws IOException {
        ByteBuffer msg = createMsg("hello", 1);
        StoredProcedureInvocation invocation =
                readAndCheck(msg, "hello", 1, false, true, true, false);
        assertEquals(1, invocation.getParameterAtIndex(0));
    }

    @Test
    public void testSystemInformation() throws IOException {
        ByteBuffer msg = createMsg("@SystemInformation");
        StoredProcedureInvocation invocation =
                readAndCheck(msg, "@SystemInformation", 1, false, true, false, false);
        assertEquals("OVERVIEW", invocation.getParams().toArray()[0]);
    }

    /**
     * DR stats is not a txn, it goes to the stats agent directly.
     * @throws Exception
     */
    @Test
    public void testDRStats() throws Exception {
        ByteBuffer msg = createMsg("@Statistics", "DR", 0);
        ClientResponseImpl resp = m_ci.handleRead(msg, m_handler, null);
        assertNull(resp);
        ArgumentCaptor<String> captor = ArgumentCaptor.forClass(String.class);
        verify(m_statsAgent).collectStats(any(Connection.class), anyInt(), captor.capture());
        assertEquals("DR", captor.getValue());
    }

    @Test
    public void testStatisticsProc() throws IOException {
        ByteBuffer msg = createMsg("@Statistics", "table", 0);
        StoredProcedureInvocation invocation =
                readAndCheck(msg, "@Statistics", null, false, true, false, false);
        assertEquals("table", invocation.getParameterAtIndex(0));
    }

    @Test
    public void testLoadSinglePartTable() throws IOException {
        VoltTable table = new VoltTable(new ColumnInfo("i", VoltType.INTEGER));
        table.addRow(1);
        ByteBuffer msg = createMsg("@LoadSinglepartitionTable", "a", table);
        readAndCheck(msg, "@LoadSinglepartitionTable", 1, false, false, true, false);
    }

    @Test
    public void testPausedMode() throws IOException {
        // pause the node
        when(m_volt.getMode()).thenReturn(OperationMode.PAUSED);
        ByteBuffer msg = createMsg("hello", 1);
        ClientResponseImpl resp = m_ci.handleRead(msg, m_handler, null);
        assertNotNull(resp);
        assertEquals(ClientResponse.SERVER_UNAVAILABLE, resp.getStatus());
        when(m_volt.getMode()).thenReturn(OperationMode.RUNNING);
    }

    @Test
    public void testInvalidProcedure() throws IOException {
        ByteBuffer msg = createMsg("hellooooo", 1);
        ClientResponseImpl resp = m_ci.handleRead(msg, m_handler, null);
        assertNotNull(resp);
        assertEquals(ClientResponse.UNEXPECTED_FAILURE, resp.getStatus());
    }

    @Test
    public void testAdminProcsOnNonAdminPort() throws IOException {
        ByteBuffer msg = createMsg("@Pause");
        ClientResponseImpl resp = m_ci.handleRead(msg, m_handler, null);
        assertNotNull(resp);
        assertEquals(ClientResponse.UNEXPECTED_FAILURE, resp.getStatus());

        msg = createMsg("@Resume");
        resp = m_ci.handleRead(msg, m_handler, null);
        assertNotNull(resp);
        assertEquals(ClientResponse.UNEXPECTED_FAILURE, resp.getStatus());
    }

    @Test
    public void testRejectDupInvocation() throws IOException {
        // by default, the mock initiator returns false for createTransaction()
        ByteBuffer msg = createMsg(12345l, "hello", 1);
        ClientResponseImpl resp = m_ci.handleRead(msg, m_handler, null);
        assertNotNull(resp);
        assertEquals(ClientResponse.UNEXPECTED_FAILURE, resp.getStatus());
    }

    @Test
    public void testPolicyRejection() throws IOException {
        // incorrect parameters to @AdHoc proc
        ByteBuffer msg = createMsg("@AdHoc", 1, 3, 3);
        ClientResponseImpl resp = m_ci.handleRead(msg, m_handler, null);
        assertNotNull(resp);
        assertEquals(ClientResponse.GRACEFUL_FAILURE, resp.getStatus());
    }

}<|MERGE_RESOLUTION|>--- conflicted
+++ resolved
@@ -277,12 +277,7 @@
         AdHocPlannedStmtBatch plannedStmtBatch = new AdHocPlannedStmtBatch(
                 "select * from a", null, 0, 0, 0, "localhost", false, null);
         plannedStmtBatch.addStatement("select * from a", null, null, false, false, null);
-<<<<<<< HEAD
-        m_mb.deliver(new LocalObjectMessage(plannedStmtBatch));
-        m_ci.checkForFinishedCompilerWork();
-=======
         m_ci.processFinishedCompilerWork(plannedStmtBatch).run();
->>>>>>> 9987209c
 
         ArgumentCaptor<Boolean> boolCaptor = ArgumentCaptor.forClass(Boolean.class);
         ArgumentCaptor<StoredProcedureInvocation> invocationCaptor =
