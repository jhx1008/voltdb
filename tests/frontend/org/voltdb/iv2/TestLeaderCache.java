/* This file is part of VoltDB.
 * Copyright (C) 2008-2017 VoltDB Inc.
 *
 * Permission is hereby granted, free of charge, to any person obtaining
 * a copy of this software and associated documentation files (the
 * "Software"), to deal in the Software without restriction, including
 * without limitation the rights to use, copy, modify, merge, publish,
 * distribute, sublicense, and/or sell copies of the Software, and to
 * permit persons to whom the Software is furnished to do so, subject to
 * the following conditions:
 *
 * The above copyright notice and this permission notice shall be
 * included in all copies or substantial portions of the Software.
 *
 * THE SOFTWARE IS PROVIDED "AS IS", WITHOUT WARRANTY OF ANY KIND,
 * EXPRESS OR IMPLIED, INCLUDING BUT NOT LIMITED TO THE WARRANTIES OF
 * MERCHANTABILITY, FITNESS FOR A PARTICULAR PURPOSE AND NONINFRINGEMENT.
 * IN NO EVENT SHALL THE AUTHORS BE LIABLE FOR ANY CLAIM, DAMAGES OR
 * OTHER LIABILITY, WHETHER IN AN ACTION OF CONTRACT, TORT OR OTHERWISE,
 * ARISING FROM, OUT OF OR IN CONNECTION WITH THE SOFTWARE OR THE USE OR
 * OTHER DEALINGS IN THE SOFTWARE.
 */
package org.voltdb.iv2;

<<<<<<< HEAD
import java.util.HashMap;
import java.util.Map;
import java.util.Map.Entry;

=======
>>>>>>> b8de0806
import static org.junit.Assert.assertEquals;

import java.util.Map;

import org.apache.zookeeper_voltpatches.CreateMode;
import org.apache.zookeeper_voltpatches.ZooDefs.Ids;
import org.apache.zookeeper_voltpatches.ZooKeeper;
import org.junit.After;
import org.junit.Before;
import org.junit.Test;
import org.voltcore.zk.ZKTestBase;
import org.voltdb.iv2.LeaderCache.LeaderCallBackInfo;

import com.google_voltpatches.common.collect.ImmutableMap;

public class TestLeaderCache extends ZKTestBase {

    private final int NUM_AGREEMENT_SITES = 8;

    public static class TestCallback extends LeaderCache.Callback
    {
        volatile ImmutableMap<Integer, Long> m_cache = null;

        @Override
<<<<<<< HEAD
        public void run(ImmutableMap<Integer, LeaderCallBackInfo> cache)
=======
        public void run(ImmutableMap<Integer, Long> cache)
>>>>>>> b8de0806
        {
            HashMap<Integer, Long> cacheCopy = new HashMap<Integer, Long>();
            for (Entry<Integer, LeaderCallBackInfo> e : cache.entrySet()) {
                cacheCopy.put(e.getKey(), e.getValue().m_HSID);
            }
            m_cache = ImmutableMap.copyOf(cacheCopy);
        }
    }

    @Before
    public void setUp() throws Exception
    {
        setUpZK(NUM_AGREEMENT_SITES);
    }

    @After
    public void tearDown() throws Exception
    {
        tearDownZK();
    }

    void configure(String root, ZooKeeper zk) throws Exception
    {
        Long aa = 12345678L;
        Long bb = 87654321L;
        Long cc = 11223344L;
        zk.create(root, new byte[]{}, Ids.OPEN_ACL_UNSAFE, CreateMode.PERSISTENT);
        zk.create(root + "/0", aa.toString().getBytes(), Ids.OPEN_ACL_UNSAFE, CreateMode.PERSISTENT);
        zk.create(root + "/1", bb.toString().getBytes(), Ids.OPEN_ACL_UNSAFE, CreateMode.PERSISTENT);
        zk.create(root + "/2", cc.toString().getBytes(), Ids.OPEN_ACL_UNSAFE, CreateMode.PERSISTENT);
    }

    @Test
    public void testInitialCache() throws Exception
    {
        ZooKeeper zk = getClient(0);
        configure("/cache01", zk);

        LeaderCache dut = new  LeaderCache(zk, "/cache01");
        dut.start(true);
        Map<Integer, Long> cache = dut.pointInTimeCache();

        assertEquals("3 items cached.", 3, cache.size());
        assertEquals(12345678L, dut.get(0).longValue());
        assertEquals(87654321L, dut.get(1).longValue());
        assertEquals(11223344L, dut.get(2).longValue());

        dut.shutdown();
        zk.close();
    }

    @Test
    public void testInitialCacheWithCallback() throws Exception
    {
        ZooKeeper zk = getClient(0);
        configure("/cache01", zk);

        TestCallback cb = new TestCallback();
        LeaderCache dut = new  LeaderCache(zk, "/cache01", cb);
        dut.start(true);

        assertEquals("3 items cached.", 3, cb.m_cache.size());
        assertEquals(12345678, cb.m_cache.get(0).longValue());
        assertEquals(87654321, cb.m_cache.get(1).longValue());
        assertEquals(11223344, cb.m_cache.get(2).longValue());

        dut.shutdown();
        zk.close();
    }

    @Test
    public void testModifyChild() throws Exception
    {
        ZooKeeper zk = getClient(0);
        configure("/cache03", zk);

        LeaderCache dut = new  LeaderCache(zk, "/cache03");
        dut.start(true);
        Map<Integer, Long> cache = dut.pointInTimeCache();

        assertEquals("3 items cached.", 3, cache.size());
        assertEquals(12345678, dut.get(0).longValue());

        zk.setData("/cache03/0", Long.toString(23456789).getBytes(), -1);
        while(true) {
            if (dut.get(0) == 23456789) {
                break;
            }
        }
        assertEquals("3 items cached.", 3, cache.size());
        assertEquals(23456789L, dut.get(0).longValue());
        assertEquals(87654321L, dut.get(1).longValue());
        assertEquals(11223344L, dut.get(2).longValue());

        dut.shutdown();
        zk.close();
    }

    @Test
    public void testModifyChildWithCallback() throws Exception
    {
        ZooKeeper zk = getClient(0);
        configure("/cache03", zk);

        TestCallback cb = new TestCallback();
        LeaderCache dut = new  LeaderCache(zk, "/cache03", cb);
        dut.start(true);
        Map<Integer, Long> cache = cb.m_cache;

        assertEquals("3 items cached.", 3, cache.size());
        assertEquals(12345678, cache.get(0).longValue());

        dut.put(0, 23456789);
        while(true) {
            cache = cb.m_cache;
            if (cache.get(0) == 23456789) {
                break;
            }
        }
        cache = cb.m_cache;
        assertEquals("3 items cached.", 3, cache.size());
        assertEquals(23456789, cache.get(0).longValue());
        assertEquals(87654321, cache.get(1).longValue());
        assertEquals(11223344, cache.get(2).longValue());

        dut.shutdown();
        zk.close();
    }

    @Test
    public void testDeleteChild() throws Exception
    {
        ZooKeeper zk = getClient(0);
        configure("/cache02", zk);

        LeaderCache dut = new LeaderCache(zk, "/cache02");
        dut.start(true);
        Map<Integer, Long> cache = dut.pointInTimeCache();
        assertEquals("3 items cached.", 3, cache.size());

        zk.delete("/cache02/1", -1);
        while(true) {
            cache = dut.pointInTimeCache();
            if (cache.size() == 3) {
                Thread.sleep(1);
            }
            else {
                break;
            }
        }
        assertEquals("Item removed", 2, cache.size());
        assertEquals(null, cache.get(1));
        assertEquals(12345678, cache.get(0).longValue());
        assertEquals(11223344, cache.get(2).longValue());

        dut.shutdown();
        zk.close();
    }

    @Test
    public void testDeleteChildWithCallback() throws Exception
    {
        ZooKeeper zk = getClient(0);
        configure("/cache02", zk);

        TestCallback cb = new TestCallback();
        LeaderCache dut = new LeaderCache(zk, "/cache02", cb);
        dut.start(true);
        Map<Integer, Long> cache = cb.m_cache;
        assertEquals("3 items cached.", 3, cache.size());

        zk.delete("/cache02/1", -1);
        while(true) {
            cache = cb.m_cache;
            if (cache.size() == 3) {
                Thread.sleep(1);
            }
            else {
                break;
            }
        }
        assertEquals("Item removed", 2, cache.size());
        assertEquals(null, cache.get(1));
        assertEquals(12345678, cache.get(0).longValue());
        assertEquals(11223344, cache.get(2).longValue());

        dut.shutdown();
        zk.close();
    }

    @Test
    public void testAddChildWithPut() throws Exception
    {
        ZooKeeper zk = getClient(0);
        configure("/cache04", zk);

        LeaderCache dut = new LeaderCache(zk, "/cache04");
        dut.start(true);
        Map<Integer, Long> cache = dut.pointInTimeCache();

        dut.put(3, 88776655);

        while(true) {
            cache = dut.pointInTimeCache();
            if (cache.size() == 3) {
                Thread.sleep(1);
            }
            else {
                break;
            }
        }
        assertEquals("Item added", 4, cache.size());
        assertEquals(12345678, cache.get(0).longValue());
        assertEquals(87654321, cache.get(1).longValue());
        assertEquals(11223344, cache.get(2).longValue());
        assertEquals(88776655, cache.get(3).longValue());

        // modify the new child and make sure it has a watch set.
        dut.put(3, 99887766);
        while(true) {
            cache = dut.pointInTimeCache();
            if (cache.get(3) == 99887766) {
                break;
            }
        }
        assertEquals("Items accounted for.", 4, cache.size());
        assertEquals(99887766L, cache.get(3).longValue());

        dut.shutdown();
        zk.close();
    }

    @Test
    public void testAddChildWithPutWithCallback() throws Exception
    {
        ZooKeeper zk = getClient(0);
        configure("/cache04", zk);

        TestCallback cb = new TestCallback();
        LeaderCache dut = new LeaderCache(zk, "/cache04", cb);
        dut.start(true);
        Map<Integer, Long> cache = cb.m_cache;

        dut.put(3, 88776655);

        while(true) {
            cache = cb.m_cache;
            if (cache.size() == 3) {
                Thread.sleep(1);
            }
            else {
                break;
            }
        }
        assertEquals("Item added", 4, cache.size());
        assertEquals(12345678, cache.get(0).longValue());
        assertEquals(87654321, cache.get(1).longValue());
        assertEquals(11223344, cache.get(2).longValue());
        assertEquals(88776655, cache.get(3).longValue());

        // modify the new child and make sure it has a watch set.
        dut.put(3, 99887766);
        while(true) {
            cache = cb.m_cache;
            if (cache.get(3) == 99887766) {
                break;
            }
        }
        assertEquals("Items accounted for.", 4, cache.size());
        assertEquals(99887766, cache.get(3).longValue());

        dut.shutdown();
        zk.close();
    }
}<|MERGE_RESOLUTION|>--- conflicted
+++ resolved
@@ -22,16 +22,11 @@
  */
 package org.voltdb.iv2;
 
-<<<<<<< HEAD
+import static org.junit.Assert.assertEquals;
+
 import java.util.HashMap;
 import java.util.Map;
 import java.util.Map.Entry;
-
-=======
->>>>>>> b8de0806
-import static org.junit.Assert.assertEquals;
-
-import java.util.Map;
 
 import org.apache.zookeeper_voltpatches.CreateMode;
 import org.apache.zookeeper_voltpatches.ZooDefs.Ids;
@@ -50,18 +45,14 @@
 
     public static class TestCallback extends LeaderCache.Callback
     {
-        volatile ImmutableMap<Integer, Long> m_cache = null;
+        volatile ImmutableMap<Integer, LeaderCallBackInfo> m_cache = null;
 
         @Override
-<<<<<<< HEAD
         public void run(ImmutableMap<Integer, LeaderCallBackInfo> cache)
-=======
-        public void run(ImmutableMap<Integer, Long> cache)
->>>>>>> b8de0806
         {
-            HashMap<Integer, Long> cacheCopy = new HashMap<Integer, Long>();
+            HashMap<Integer, LeaderCallBackInfo> cacheCopy = new HashMap<Integer, LeaderCallBackInfo>();
             for (Entry<Integer, LeaderCallBackInfo> e : cache.entrySet()) {
-                cacheCopy.put(e.getKey(), e.getValue().m_HSID);
+                cacheCopy.put(e.getKey(), e.getValue());
             }
             m_cache = ImmutableMap.copyOf(cacheCopy);
         }
@@ -120,9 +111,9 @@
         dut.start(true);
 
         assertEquals("3 items cached.", 3, cb.m_cache.size());
-        assertEquals(12345678, cb.m_cache.get(0).longValue());
-        assertEquals(87654321, cb.m_cache.get(1).longValue());
-        assertEquals(11223344, cb.m_cache.get(2).longValue());
+        assertEquals(12345678, cb.m_cache.get(0).m_HSID.longValue());
+        assertEquals(87654321, cb.m_cache.get(1).m_HSID.longValue());
+        assertEquals(11223344, cb.m_cache.get(2).m_HSID.longValue());
 
         dut.shutdown();
         zk.close();
@@ -165,23 +156,23 @@
         TestCallback cb = new TestCallback();
         LeaderCache dut = new  LeaderCache(zk, "/cache03", cb);
         dut.start(true);
-        Map<Integer, Long> cache = cb.m_cache;
-
-        assertEquals("3 items cached.", 3, cache.size());
-        assertEquals(12345678, cache.get(0).longValue());
+        Map<Integer, LeaderCallBackInfo> cache = cb.m_cache;
+
+        assertEquals("3 items cached.", 3, cache.size());
+        assertEquals(12345678, cache.get(0).m_HSID.longValue());
 
         dut.put(0, 23456789);
         while(true) {
             cache = cb.m_cache;
-            if (cache.get(0) == 23456789) {
+            if (cache.get(0).m_HSID == 23456789) {
                 break;
             }
         }
         cache = cb.m_cache;
         assertEquals("3 items cached.", 3, cache.size());
-        assertEquals(23456789, cache.get(0).longValue());
-        assertEquals(87654321, cache.get(1).longValue());
-        assertEquals(11223344, cache.get(2).longValue());
+        assertEquals(23456789, cache.get(0).m_HSID.longValue());
+        assertEquals(87654321, cache.get(1).m_HSID.longValue());
+        assertEquals(11223344, cache.get(2).m_HSID.longValue());
 
         dut.shutdown();
         zk.close();
@@ -226,7 +217,7 @@
         TestCallback cb = new TestCallback();
         LeaderCache dut = new LeaderCache(zk, "/cache02", cb);
         dut.start(true);
-        Map<Integer, Long> cache = cb.m_cache;
+        Map<Integer, LeaderCallBackInfo> cache = cb.m_cache;
         assertEquals("3 items cached.", 3, cache.size());
 
         zk.delete("/cache02/1", -1);
@@ -241,8 +232,8 @@
         }
         assertEquals("Item removed", 2, cache.size());
         assertEquals(null, cache.get(1));
-        assertEquals(12345678, cache.get(0).longValue());
-        assertEquals(11223344, cache.get(2).longValue());
+        assertEquals(12345678, cache.get(0).m_HSID.longValue());
+        assertEquals(11223344, cache.get(2).m_HSID.longValue());
 
         dut.shutdown();
         zk.close();
@@ -299,7 +290,7 @@
         TestCallback cb = new TestCallback();
         LeaderCache dut = new LeaderCache(zk, "/cache04", cb);
         dut.start(true);
-        Map<Integer, Long> cache = cb.m_cache;
+        Map<Integer, LeaderCallBackInfo> cache = cb.m_cache;
 
         dut.put(3, 88776655);
 
@@ -313,21 +304,21 @@
             }
         }
         assertEquals("Item added", 4, cache.size());
-        assertEquals(12345678, cache.get(0).longValue());
-        assertEquals(87654321, cache.get(1).longValue());
-        assertEquals(11223344, cache.get(2).longValue());
-        assertEquals(88776655, cache.get(3).longValue());
+        assertEquals(12345678, cache.get(0).m_HSID.longValue());
+        assertEquals(87654321, cache.get(1).m_HSID.longValue());
+        assertEquals(11223344, cache.get(2).m_HSID.longValue());
+        assertEquals(88776655, cache.get(3).m_HSID.longValue());
 
         // modify the new child and make sure it has a watch set.
         dut.put(3, 99887766);
         while(true) {
             cache = cb.m_cache;
-            if (cache.get(3) == 99887766) {
+            if (cache.get(3).m_HSID == 99887766) {
                 break;
             }
         }
         assertEquals("Items accounted for.", 4, cache.size());
-        assertEquals(99887766, cache.get(3).longValue());
+        assertEquals(99887766, cache.get(3).m_HSID.longValue());
 
         dut.shutdown();
         zk.close();
